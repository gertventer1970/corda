--- conflicted
+++ resolved
@@ -73,11 +73,7 @@
             }
             Frame(element, stackObjects)
         }
-<<<<<<< HEAD
-        return FlowStackSnapshot(flowClass = flowClass.name, stackFrames = frames)
-=======
         return FlowStackSnapshot(Instant.now(), flowClass.name, frames)
->>>>>>> a84cd567
     }
 
     private val StackTraceElement.instrumentedAnnotation: Instrumented? get() {

<<<<<<< HEAD
buildscript {
    repositories {
        mavenCentral()
    }
    dependencies {
        classpath 'com.spotify:docker-client:8.15.1'
    }
}

=======
evaluationDependsOn(":node:capsule")
>>>>>>> 14b2882b

import com.spotify.docker.client.DefaultDockerClient
import com.spotify.docker.client.DockerClient
import com.spotify.docker.client.LoggingBuildHandler
import com.spotify.docker.client.messages.RegistryAuth

import java.nio.file.Paths
import java.time.LocalDateTime
import java.time.format.DateTimeFormatter
import java.util.stream.Collectors

evaluationDependsOn(":node:capsule")
evaluationDependsOn(":tools:dbmigration")

apply plugin: 'kotlin'
apply plugin: 'application'
apply plugin: 'com.bmuschko.docker-remote-api'

// We need to set mainClassName before applying the shadow plugin.
mainClassName = 'net.corda.core.ConfigExporterMain'
apply plugin: 'com.github.johnrengelman.shadow'

repositories {
    maven {
        url "${artifactory_contextUrl}/r3-corda-releases"
        credentials {
            username = System.getenv('CORDA_ARTIFACTORY_USERNAME')
            password = System.getenv('CORDA_ARTIFACTORY_PASSWORD')
        }
    }
    maven {
        url "${artifactory_contextUrl}/r3-corda-dev"
        credentials {
            username = System.getenv('CORDA_ARTIFACTORY_USERNAME')
            password = System.getenv('CORDA_ARTIFACTORY_PASSWORD')
        }
    }
}

configurations {
    artifactoryCorda
}

dependencies {
    compile project(':node')
    artifactoryCorda "com.r3.corda:corda:${project.version}"
}

shadowJar {
    baseName = 'config-exporter'
    classifier = null
    version = null
    zip64 true
}

<<<<<<< HEAD
static java.nio.file.Path combineDockerFiles(java.nio.file.Path base, java.nio.file.Path common, java.nio.file.Path outputDir, String outputName) {
    final File outputFile = new File(outputDir.toFile(), outputName)
    println("Combining ${base.toFile().absolutePath} and ${common.toFile().absolutePath} into Dockerfile at: ${outputFile.absolutePath}")
    outputFile.withWriter { outputStream ->
        outputStream.println("##START OF BASE##\n")
        outputStream.write(base.text)
        outputStream.println("\n##END OF BASE##\n")
        outputStream.write(common.text)
    }
    return outputFile.toPath()

}

final String runTime = LocalDateTime.now().format(DateTimeFormatter.ofPattern("yyyyMMddHHmmss"))
final String suffix = project.version.toString().toLowerCase().contains("snapshot") ? runTime : "RELEASE"

final String nodeImageBase = "entdocker.software.r3.com/corda-enterprise"

enum BASE {
    ALPINE_ZULU("alpine-zulu", "DockerfileAlpineZulu"),
    UBUNTU_ZULU("ubuntu-zulu", "DockerfileUbuntuZulu"),
    AL_CORRETTO("corretto", "DockerfileCorretto"),
    CENTOS_CORRETTO("centos-corretto", "DockerfileCentosCorretto"),
    OFFICIAL("", "DockerfileCorretto")
    String knownAs
    String sourceDockerFile

    String versionString(String baseTag, String version) {
        return "${baseTag}-${knownAs}" +
                "${knownAs.isEmpty() ? "" : "-"}" +
                "${version}"
=======
docker{
    registryCredentials  {
        url = System.env.DOCKER_URL ?: "hub.docker.com"
        username = System.env.DOCKER_USERNAME
        password = System.env.DOCKER_PASSWORD
>>>>>>> 14b2882b
    }

    BASE(String knownAs, String sourceDockerFile) {
        this.knownAs = knownAs
        this.sourceDockerFile = sourceDockerFile
    }
}

static Iterable<String> buildTags(String imageName, String suffix) {
    return [suffix, "latest"].stream().map({ toAppend -> "${imageName}:${toAppend}".toString() }).collect(Collectors.toList())
}

static List<String> buildImages(String baseTag, String suffix, String version, Map<BASE, Tuple2<java.nio.file.Path, String>> imagesToBuild) {
    final List<String> tagsToScan = new ArrayList()
    imagesToBuild.forEach({ base, filePair ->
        java.nio.file.Path buildDir = filePair.first
        String dockerFile = filePair.second
        String imageName = base.versionString(baseTag, version)
        Iterable<String> tags = buildTags(imageName, suffix)
        buildImage(buildDir, dockerFile, tags)
        tagsToScan.addAll(tags)
    })
    return tagsToScan
}


static buildImage(java.nio.file.Path dir, String dockerFile, Iterable<CharSequence> tags) {
    println("Building image from ${dir.toAbsolutePath().toString()} using Dockerfile: ${dockerFile}")
    final DockerClient docker = DefaultDockerClient.fromEnv().build()
    def builtImageId = docker.build(dir, null, dockerFile, new LoggingBuildHandler())
    for (String tag : tags) {
        println("Tagging ${builtImageId} as: ${tag}")
        docker.tag(builtImageId, tag)
    }
}

static pushImages(Iterable<CharSequence> tags) {
    final DockerClient docker = DefaultDockerClient.fromEnv().build()
    for (String tag : tags) {
        println("Pushing tag: ${tag}")
        docker.push(tag, RegistryAuth.create(System.env.DOCKER_USERNAME, System.env.DOCKER_PASSWORD, null, null, null, null))
    }
}

def dockerTempDir = new File(project.buildDir, "docker-temp")
final List<String> tagsBuilt = new ArrayList<String>()

task buildDockerFolder(dependsOn: [":node:capsule:buildCordaJAR", shadowJar, ":tools:dbmigration:shadowJar"]) {
    doLast {
        def outputDir = new File(project.buildDir, "docker-temp")
        def dbmigrator = project(":tools:dbmigration").shadowJar.archivePath
        def cordaJar = configurations.artifactoryCorda.singleFile
        project.copy {
            into outputDir
            from "src/bash/run-corda.sh"
            from "src/bash/db-migrate-create-jars.sh"
            from "src/bash/db-migrate-execute-migration.sh"
            from cordaJar.path
            from shadowJar.archivePath
            from dbmigrator
            from "src/config/starting-node.conf"
            from "src/bash/generate-config.sh"
            rename(cordaJar.name, "corda.jar")
            rename(dbmigrator.name, "database-manager.jar")
            rename(shadowJar.archivePath.name, "config-exporter.jar")
        }

        def commonDockerFile = Paths.get(project.projectDir.absolutePath, "src/docker/CommonDockerFile")
        def alpineZuluDockerFile = combineDockerFiles(Paths.get(project.projectDir.absolutePath, "src/docker/BaseAlpineZulu"), commonDockerFile, outputDir.toPath(), BASE.ALPINE_ZULU.sourceDockerFile)
        def corretttoDockerFile = combineDockerFiles(Paths.get(project.projectDir.absolutePath, "src/docker/BaseAmazonLinuxCorretto"), commonDockerFile, outputDir.toPath(), BASE.AL_CORRETTO.sourceDockerFile)
        def ubuntuZuluDockerFile = combineDockerFiles(Paths.get(project.projectDir.absolutePath, "src/docker/BaseUbuntuZulu"), commonDockerFile, outputDir.toPath(), BASE.UBUNTU_ZULU.sourceDockerFile)
        def centosCorrettoDockerFile = combineDockerFiles(Paths.get(project.projectDir.absolutePath, "src/docker/BaseCentosCorretto"), commonDockerFile, outputDir.toPath(), BASE.CENTOS_CORRETTO.sourceDockerFile)
    }
}

task buildAllImages(dependsOn: [buildDockerFolder]) {
    doLast {
        def dockerDirectory = dockerTempDir.toPath()
        Map<BASE, Tuple2<java.nio.file.Path, String>> nodeTaskMap = [
                (BASE.ALPINE_ZULU):     new Tuple2<>(dockerDirectory, BASE.ALPINE_ZULU.sourceDockerFile),
                (BASE.UBUNTU_ZULU):     new Tuple2<>(dockerDirectory, BASE.UBUNTU_ZULU.sourceDockerFile),
                (BASE.AL_CORRETTO):     new Tuple2<>(dockerDirectory, BASE.AL_CORRETTO.sourceDockerFile),
                (BASE.CENTOS_CORRETTO): new Tuple2<>(dockerDirectory, BASE.CENTOS_CORRETTO.sourceDockerFile),
                (BASE.OFFICIAL):        new Tuple2<>(dockerDirectory, BASE.OFFICIAL.sourceDockerFile)
        ]
        tagsBuilt.addAll(buildImages(nodeImageBase, suffix, project.version.toString().toLowerCase(), nodeTaskMap))
    }
}

task scanAllBuiltTags(dependsOn: [buildAllImages]) {
    doLast{
        exec {
            workingDir new File(project.projectDir, "container-scan")
            executable "./docker_up.sh"
            args tagsBuilt
        }
    }
}

task pushAllImages(dependsOn: [buildAllImages, scanAllBuiltTags]) {
    doLast {
        pushImages(tagsBuilt)
    }
}


task buildAndPushImages(dependsOn: [buildAllImages, pushAllImages, scanAllBuiltTags])<|MERGE_RESOLUTION|>--- conflicted
+++ resolved
@@ -1,4 +1,3 @@
-<<<<<<< HEAD
 buildscript {
     repositories {
         mavenCentral()
@@ -8,9 +7,6 @@
     }
 }
 
-=======
-evaluationDependsOn(":node:capsule")
->>>>>>> 14b2882b
 
 import com.spotify.docker.client.DefaultDockerClient
 import com.spotify.docker.client.DockerClient
@@ -66,7 +62,6 @@
     zip64 true
 }
 
-<<<<<<< HEAD
 static java.nio.file.Path combineDockerFiles(java.nio.file.Path base, java.nio.file.Path common, java.nio.file.Path outputDir, String outputName) {
     final File outputFile = new File(outputDir.toFile(), outputName)
     println("Combining ${base.toFile().absolutePath} and ${common.toFile().absolutePath} into Dockerfile at: ${outputFile.absolutePath}")
@@ -98,13 +93,6 @@
         return "${baseTag}-${knownAs}" +
                 "${knownAs.isEmpty() ? "" : "-"}" +
                 "${version}"
-=======
-docker{
-    registryCredentials  {
-        url = System.env.DOCKER_URL ?: "hub.docker.com"
-        username = System.env.DOCKER_USERNAME
-        password = System.env.DOCKER_PASSWORD
->>>>>>> 14b2882b
     }
 
     BASE(String knownAs, String sourceDockerFile) {

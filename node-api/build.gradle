plugins {
    id 'com.github.johnrengelman.shadow'
}
apply plugin: 'kotlin'
apply plugin: 'net.corda.plugins.quasar-utils'
apply plugin: 'net.corda.plugins.publish-utils'
apply plugin: 'com.jfrog.artifactory'

description 'Corda node API'

dependencies {
    
    
    compile project(":core")
    compile project(":serialization")  // TODO Remove this once the NetworkBootstrapper class is moved into the tools:bootstrapper module
    compile project(':common-configuration-parsing') // TODO Remove this dependency once NetworkBootsrapper is moved into tools:bootstrapper

    // Azure KeyVault
    compileOnly 'com.microsoft.azure:azure-keyvault:1.1.1'
    compileOnly 'com.microsoft.azure:adal4j:1.6.3'
    testCompile 'com.microsoft.azure:azure-keyvault:1.1.1'
    testCompile 'com.microsoft.azure:adal4j:1.6.3'

    // Utimaco HSM
    compileOnly fileTree(dir: 'lib', include: 'CryptoServer*.jar')
    testCompile fileTree(dir: 'lib', include: 'CryptoServer*.jar')

    // Gemalto Luna HSM
    compileOnly fileTree(dir: 'lib', include: 'LunaProvider.jar')
    testCompile fileTree(dir: 'lib', include: 'LunaProvider.jar')

    // Spotify Docker client for using docker containers in integration tests
    testCompile "com.spotify:docker-client:8.14.5"

    compile "org.jetbrains.kotlin:kotlin-stdlib-jdk8:$kotlin_version"
    compile "org.jetbrains.kotlin:kotlin-reflect:$kotlin_version"

    // TODO: remove the forced update of commons-collections and beanutils when artemis updates them
    compile "org.apache.commons:commons-collections4:${commons_collections_version}"
    compile "commons-beanutils:commons-beanutils:${beanutils_version}"
    compile "org.apache.activemq:artemis-core-client:${artemis_version}"
    compile "org.apache.activemq:artemis-commons:${artemis_version}"

    compile "io.netty:netty-handler-proxy:$netty_version"

    // TypeSafe Config: for simple and human friendly config files.
    compile "com.typesafe:config:$typesafe_config_version"

    compile "org.apache.qpid:proton-j:$protonj_version"

    // SQL connection pooling library
    compile "com.zaxxer:HikariCP:$hikari_version"

    // For db migration
    compile "org.liquibase:liquibase-core:$liquibase_version"
    runtime 'com.mattbertolini:liquibase-slf4j:2.0.0'

    // Apache Curator: a client library for Zookeeper
    shadow "org.apache.curator:curator-client:${curator_version}"
    shadow "org.apache.curator:curator-recipes:${curator_version}"
    testCompile "org.apache.curator:curator-test:${curator_version}"

    // ClassGraph: classpath scanning
    compile "io.github.classgraph:classgraph:$class_graph_version"

    compile "com.fasterxml.jackson.core:jackson-databind:$jackson_version"

    // For caches rather than guava
    compile "com.github.ben-manes.caffeine:caffeine:$caffeine_version"

    // For db migration
    compile "org.liquibase:liquibase-core:$liquibase_version"
    compile "com.fasterxml.jackson.core:jackson-databind:$jackson_version"
    runtime 'com.mattbertolini:liquibase-slf4j:2.0.0'

    testImplementation "org.junit.jupiter:junit-jupiter-api:${junit_jupiter_version}"
    testImplementation "junit:junit:$junit_version"

    testRuntimeOnly "org.junit.vintage:junit-vintage-engine:${junit_vintage_version}"
    testRuntimeOnly "org.junit.jupiter:junit-jupiter-engine:${junit_jupiter_version}"
    testRuntimeOnly "org.junit.platform:junit-platform-launcher:${junit_platform_version}"

    // Unit testing helpers.
    testCompile "org.assertj:assertj-core:$assertj_version"
    testCompile "org.jetbrains.kotlin:kotlin-test:$kotlin_version"
    testCompile project(':node-driver')
    testCompile project(':test-utils')

    compile ("org.apache.activemq:artemis-amqp-protocol:${artemis_version}") {
        // Gains our proton-j version from core module.
        exclude group: 'org.apache.qpid', module: 'proton-j'
    }
}

configurations {
<<<<<<< HEAD
    testArtifacts.extendsFrom testRuntime
    testCompile.extendsFrom shadow
}

jar {
    enabled = false
    baseName 'corda-node-api'
}

shadowJar {
    baseName jar.baseName
    configurations = [project.configurations.shadow]
    classifier ""
    // The 'LICENSE' file gets pulled in from multiple dependencies when generating the shadow JAR,
    // and there's also a folder called 'license' being placed in the JAR. On case-insensitive file
    // systems, the folder and file end up clashing, causing an error when trying to build the JAR.
    relocate 'META-INF/LICENSE', 'META-INF/LICENCE-2'
    dependencies {
        // Apache Curator 4.2.0 already contains a shaded copy of Guava 20.0
        include(dependency("org.apache.curator:curator-client:${curator_version}"))
        include(dependency("org.apache.curator:curator-recipes:${curator_version}"))
        include(dependency("org.apache.curator:curator-framework:${curator_version}"))
        include(dependency('org.apache.zookeeper:zookeeper:3.5.4-beta'))
        include(dependency('commons-cli:commons-cli:1.2'))
        include(dependency('io.netty:netty:3.10.5.Final'))
    }
    relocate 'org.apache.curator.', 'net.corda.shaded.org.apache.curator.'
    relocate 'org.apache.zookeeper.', 'net.corda.shaded.org.apache.zookeeper.'
    relocate 'org.apache.jute.', 'net.corda.shaded.org.apache.jute.'
    relocate 'org.apache.commons.', 'net.corda.shaded.org.apache.commons.'
    relocate 'org.jboss.netty.', 'net.corda.shaded.org.jboss.netty.'
=======
    testArtifacts.extendsFrom testRuntimeClasspath
>>>>>>> 860ef583
}

task testJar(type: Jar) {
    classifier "tests"
    from sourceSets.test.output
}

artifacts {
    testArtifacts testJar
    compile shadowJar
}

publish {
    name shadowJar.baseName
}<|MERGE_RESOLUTION|>--- conflicted
+++ resolved
@@ -9,8 +9,8 @@
 description 'Corda node API'
 
 dependencies {
-    
-    
+
+
     compile project(":core")
     compile project(":serialization")  // TODO Remove this once the NetworkBootstrapper class is moved into the tools:bootstrapper module
     compile project(':common-configuration-parsing') // TODO Remove this dependency once NetworkBootsrapper is moved into tools:bootstrapper
@@ -93,8 +93,7 @@
 }
 
 configurations {
-<<<<<<< HEAD
-    testArtifacts.extendsFrom testRuntime
+    testArtifacts.extendsFrom testRuntimeClasspath
     testCompile.extendsFrom shadow
 }
 
@@ -125,9 +124,6 @@
     relocate 'org.apache.jute.', 'net.corda.shaded.org.apache.jute.'
     relocate 'org.apache.commons.', 'net.corda.shaded.org.apache.commons.'
     relocate 'org.jboss.netty.', 'net.corda.shaded.org.jboss.netty.'
-=======
-    testArtifacts.extendsFrom testRuntimeClasspath
->>>>>>> 860ef583
 }
 
 task testJar(type: Jar) {

--- conflicted
+++ resolved
@@ -34,7 +34,6 @@
     // For AMQP serialisation.
     compile "org.apache.qpid:proton-j:0.21.0"
 
-<<<<<<< HEAD
     // SQL connection pooling library
     compile "com.zaxxer:HikariCP:$hikari_version"
 
@@ -45,13 +44,12 @@
     // Apache Curator: a client library for Zookeeper
     compile "org.apache.curator:curator-recipes:${curator_version}"
     testCompile "org.apache.curator:curator-test:${curator_version}"
-=======
+
     // FastClasspathScanner: classpath scanning - needed for the NetworkBootstraper
     compile 'io.github.lukehutch:fast-classpath-scanner:2.0.21'
 
     // Pure-Java Snappy compression
     compile 'org.iq80.snappy:snappy:0.4'
->>>>>>> 5be0e4b3
 
     // Unit testing helpers.
     testCompile "junit:junit:$junit_version"

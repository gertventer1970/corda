--- conflicted
+++ resolved
@@ -9,33 +9,11 @@
 description 'Corda node API'
 
 dependencies {
-<<<<<<< HEAD
-    
-    
-=======
 
 
->>>>>>> fb736ad9
     compile project(":core")
     compile project(":serialization")  // TODO Remove this once the NetworkBootstrapper class is moved into the tools:bootstrapper module
     compile project(':common-configuration-parsing') // TODO Remove this dependency once NetworkBootsrapper is moved into tools:bootstrapper
-
-    // Azure KeyVault
-    compileOnly 'com.microsoft.azure:azure-keyvault:1.1.1'
-    compileOnly 'com.microsoft.azure:adal4j:1.6.3'
-    testCompile 'com.microsoft.azure:azure-keyvault:1.1.1'
-    testCompile 'com.microsoft.azure:adal4j:1.6.3'
-
-    // Utimaco HSM
-    compileOnly fileTree(dir: 'lib', include: 'CryptoServer*.jar')
-    testCompile fileTree(dir: 'lib', include: 'CryptoServer*.jar')
-
-    // Gemalto Luna HSM
-    compileOnly fileTree(dir: 'lib', include: 'LunaProvider.jar')
-    testCompile fileTree(dir: 'lib', include: 'LunaProvider.jar')
-
-    // Spotify Docker client for using docker containers in integration tests
-    testCompile "com.spotify:docker-client:8.14.5"
 
     // Azure KeyVault
     compileOnly 'com.microsoft.azure:azure-keyvault:1.1.1'

package net.corda.nodeapi.internal.cryptoservice

import net.corda.core.identity.CordaX500Name
import net.corda.nodeapi.internal.config.FileBasedCertificateStoreSupplier
import net.corda.nodeapi.internal.cryptoservice.azure.AzureKeyVaultCryptoService
import net.corda.nodeapi.internal.cryptoservice.bouncycastle.BCCryptoService
<<<<<<< HEAD
import net.corda.nodeapi.internal.cryptoservice.futurex.FutureXCryptoService
import net.corda.nodeapi.internal.cryptoservice.gemalto.GemaltoLunaCryptoService
import net.corda.nodeapi.internal.cryptoservice.securosys.PrimusXCryptoService
import net.corda.nodeapi.internal.cryptoservice.utimaco.UtimacoCryptoService
import java.nio.file.Path
=======
import java.time.Duration
>>>>>>> 14a20654

class CryptoServiceFactory {
    companion object {
        fun makeCryptoService(
                cryptoServiceName: SupportedCryptoServices,
                legalName: CordaX500Name,
                signingCertificateStore: FileBasedCertificateStoreSupplier? = null,
                timeout: Duration? = null
        ): CryptoService {
            // The signing certificate store can be null for other services as only BCC requires is at the moment.
            return when (cryptoServiceName) {
                SupportedCryptoServices.BC_SIMPLE -> {
                    if (signingCertificateStore == null) {
                        throw IllegalArgumentException("A valid signing certificate store is required to create a BouncyCastle crypto service.")
                    }
                    BCCryptoService(legalName.x500Principal, signingCertificateStore)
                }
                SupportedCryptoServices.UTIMACO -> UtimacoCryptoService.fromConfigurationFile(cryptoServiceConf)
                SupportedCryptoServices.GEMALTO_LUNA -> GemaltoLunaCryptoService.fromConfigurationFile(legalName.x500Principal, cryptoServiceConf)
                SupportedCryptoServices.AZURE_KEY_VAULT -> {
                    val configPath = requireNotNull(cryptoServiceConf) { "When cryptoServiceName is set to AZURE_KEY_VAULT, cryptoServiceConf must specify the path to the configuration file."}
                    AzureKeyVaultCryptoService.fromConfigurationFile(configPath)
                }
                SupportedCryptoServices.FUTUREX -> FutureXCryptoService.fromConfigurationFile(legalName.x500Principal, cryptoServiceConf)
                SupportedCryptoServices.PRIMUS_X -> PrimusXCryptoService.fromConfigurationFile(legalName.x500Principal, cryptoServiceConf)
            }
        }
    }
}<|MERGE_RESOLUTION|>--- conflicted
+++ resolved
@@ -4,15 +4,12 @@
 import net.corda.nodeapi.internal.config.FileBasedCertificateStoreSupplier
 import net.corda.nodeapi.internal.cryptoservice.azure.AzureKeyVaultCryptoService
 import net.corda.nodeapi.internal.cryptoservice.bouncycastle.BCCryptoService
-<<<<<<< HEAD
+import java.time.Duration
 import net.corda.nodeapi.internal.cryptoservice.futurex.FutureXCryptoService
 import net.corda.nodeapi.internal.cryptoservice.gemalto.GemaltoLunaCryptoService
 import net.corda.nodeapi.internal.cryptoservice.securosys.PrimusXCryptoService
 import net.corda.nodeapi.internal.cryptoservice.utimaco.UtimacoCryptoService
 import java.nio.file.Path
-=======
-import java.time.Duration
->>>>>>> 14a20654
 
 class CryptoServiceFactory {
     companion object {
@@ -20,6 +17,7 @@
                 cryptoServiceName: SupportedCryptoServices,
                 legalName: CordaX500Name,
                 signingCertificateStore: FileBasedCertificateStoreSupplier? = null,
+                cryptoServiceConf: Path? = null,
                 timeout: Duration? = null
         ): CryptoService {
             // The signing certificate store can be null for other services as only BCC requires is at the moment.
@@ -30,14 +28,14 @@
                     }
                     BCCryptoService(legalName.x500Principal, signingCertificateStore)
                 }
-                SupportedCryptoServices.UTIMACO -> UtimacoCryptoService.fromConfigurationFile(cryptoServiceConf)
-                SupportedCryptoServices.GEMALTO_LUNA -> GemaltoLunaCryptoService.fromConfigurationFile(legalName.x500Principal, cryptoServiceConf)
+                SupportedCryptoServices.UTIMACO -> UtimacoCryptoService.fromConfigurationFile(cryptoServiceConf, timeout)
+                SupportedCryptoServices.GEMALTO_LUNA -> GemaltoLunaCryptoService.fromConfigurationFile(legalName.x500Principal, cryptoServiceConf, timeout)
                 SupportedCryptoServices.AZURE_KEY_VAULT -> {
                     val configPath = requireNotNull(cryptoServiceConf) { "When cryptoServiceName is set to AZURE_KEY_VAULT, cryptoServiceConf must specify the path to the configuration file."}
-                    AzureKeyVaultCryptoService.fromConfigurationFile(configPath)
+                    AzureKeyVaultCryptoService.fromConfigurationFile(configPath, timeout)
                 }
-                SupportedCryptoServices.FUTUREX -> FutureXCryptoService.fromConfigurationFile(legalName.x500Principal, cryptoServiceConf)
-                SupportedCryptoServices.PRIMUS_X -> PrimusXCryptoService.fromConfigurationFile(legalName.x500Principal, cryptoServiceConf)
+                SupportedCryptoServices.FUTUREX -> FutureXCryptoService.fromConfigurationFile(legalName.x500Principal, cryptoServiceConf, timeout)
+                SupportedCryptoServices.PRIMUS_X -> PrimusXCryptoService.fromConfigurationFile(legalName.x500Principal, cryptoServiceConf, timeout)
             }
         }
     }

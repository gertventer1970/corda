--- conflicted
+++ resolved
@@ -290,17 +290,8 @@
 
 /** Check if any nested cause is of [SQLException] type. */
 private fun Throwable.hasSQLExceptionCause(): Boolean =
-<<<<<<< HEAD
-        if (cause == null)
-            false
-        else if (cause is SQLException)
-            true
-        else
-            cause?.hasSQLExceptionCause() ?: false
-=======
         when (cause) {
             null -> false
             is SQLException -> true
             else -> cause?.hasSQLExceptionCause() ?: false
-        }
->>>>>>> d027b5b8
+        }
package net.corda.nodeapi.internal.bridging

import io.netty.channel.EventLoopGroup
import io.netty.channel.nio.NioEventLoopGroup
import net.corda.core.identity.CordaX500Name
import net.corda.core.internal.VisibleForTesting
import net.corda.core.utilities.NetworkHostAndPort
import net.corda.core.utilities.contextLogger
import net.corda.nodeapi.internal.ArtemisMessagingClient
import net.corda.nodeapi.internal.ArtemisMessagingComponent.Companion.NODE_P2P_USER
import net.corda.nodeapi.internal.ArtemisMessagingComponent.Companion.P2PMessagingHeaders
import net.corda.nodeapi.internal.ArtemisMessagingComponent.RemoteInboxAddress.Companion.translateLocalQueueToInboxAddress
import net.corda.nodeapi.internal.ArtemisSessionProvider
import net.corda.nodeapi.internal.config.CertificateStore
import net.corda.nodeapi.internal.config.MutualSslConfiguration
import net.corda.nodeapi.internal.protonwrapper.messages.MessageStatus
import net.corda.nodeapi.internal.protonwrapper.netty.AMQPClient
import net.corda.nodeapi.internal.protonwrapper.netty.AMQPConfiguration
import net.corda.nodeapi.internal.protonwrapper.netty.SocksProxyConfig
import org.apache.activemq.artemis.api.core.SimpleString
import org.apache.activemq.artemis.api.core.client.ActiveMQClient.DEFAULT_ACK_BATCH_SIZE
import org.apache.activemq.artemis.api.core.client.ClientConsumer
import org.apache.activemq.artemis.api.core.client.ClientMessage
import org.apache.activemq.artemis.api.core.client.ClientSession
import org.slf4j.MDC
import rx.Subscription
import java.util.concurrent.locks.ReentrantLock
import kotlin.concurrent.withLock

/**
 *  The AMQPBridgeManager holds the list of independent AMQPBridge objects that actively ferry messages to remote Artemis
 *  inboxes.
 *  The AMQPBridgeManager also provides a single shared connection to Artemis, although each bridge then creates an
 *  independent Session for message consumption.
 *  The Netty thread pool used by the AMQPBridges is also shared and managed by the AMQPBridgeManager.
 */
@VisibleForTesting
<<<<<<< HEAD
class AMQPBridgeManager(config: MutualSslConfiguration, socksProxyConfig: SocksProxyConfig? = null, maxMessageSize: Int, private val artemisMessageClientFactory: () -> ArtemisSessionProvider) : BridgeManager {
=======
class AMQPBridgeManager(config: MutualSslConfiguration, maxMessageSize: Int,
                        private val artemisMessageClientFactory: () -> ArtemisSessionProvider,
                        private val bridgeMetricsService: BridgeMetricsService? = null) : BridgeManager {
>>>>>>> 5a79f439

    private val lock = ReentrantLock()
    private val queueNamesToBridgesMap = mutableMapOf<String, MutableList<AMQPBridge>>()

    private class AMQPConfigurationImpl private constructor(override val keyStore: CertificateStore,
                                                            override val trustStore: CertificateStore,
                                                            override val socksProxyConfig: SocksProxyConfig?,
                                                            override val maxMessageSize: Int,
                                                            override val useOpenSsl: Boolean) : AMQPConfiguration {
        constructor(config: MutualSslConfiguration, socksProxyConfig: SocksProxyConfig?, maxMessageSize: Int) : this(config.keyStore.get(),
                config.trustStore.get(),
                socksProxyConfig,
                maxMessageSize,
                config.useOpenSsl)
    }

    private val amqpConfig: AMQPConfiguration = AMQPConfigurationImpl(config, socksProxyConfig, maxMessageSize)
    private var sharedEventLoopGroup: EventLoopGroup? = null
    private var artemis: ArtemisSessionProvider? = null

    constructor(config: MutualSslConfiguration, p2pAddress: NetworkHostAndPort, maxMessageSize: Int, socksProxyConfig: SocksProxyConfig? = null) : this(config, socksProxyConfig, maxMessageSize, { ArtemisMessagingClient(config, p2pAddress, maxMessageSize) })

    companion object {
        private const val NUM_BRIDGE_THREADS = 0 // Default sized pool
    }

    /**
     * Each AMQPBridge is an independent consumer of messages from the Artemis local queue per designated endpoint.
     * It attempts to deliver these messages via an AMQPClient instance to the remote Artemis inbox.
     * To prevent race conditions the Artemis session/consumer is only created when the AMQPClient has a stable AMQP connection.
     * The acknowledgement and removal of messages from the local queue only occurs if there successful end-to-end delivery.
     * If the delivery fails the session is rolled back to prevent loss of the message. This may cause duplicate delivery,
     * however Artemis and the remote Corda instanced will deduplicate these messages.
     */
    private class AMQPBridge(val queueName: String,
                             val targets: List<NetworkHostAndPort>,
                             val legalNames: Set<CordaX500Name>,
                             private val amqpConfig: AMQPConfiguration,
                             sharedEventGroup: EventLoopGroup,
                             private val artemis: ArtemisSessionProvider,
                             private val bridgeMetricsService: BridgeMetricsService?) {
        companion object {
            private val log = contextLogger()
        }

        private fun withMDC(block: () -> Unit) {
            val oldMDC = MDC.getCopyOfContextMap()
            try {
                MDC.put("queueName", queueName)
                MDC.put("targets", targets.joinToString(separator = ";") { it.toString() })
                MDC.put("legalNames", legalNames.joinToString(separator = ";") { it.toString() })
                MDC.put("maxMessageSize", amqpConfig.maxMessageSize.toString())
                block()
            } finally {
                MDC.setContextMap(oldMDC)
            }
        }

        private fun logDebugWithMDC(msg: () -> String) {
            if (log.isDebugEnabled) {
                withMDC { log.debug(msg()) }
            }
        }

        private fun logInfoWithMDC(msg: String) = withMDC { log.info(msg) }

        private fun logWarnWithMDC(msg: String) = withMDC { log.warn(msg) }

        val amqpClient = AMQPClient(targets, legalNames, amqpConfig, sharedThreadPool = sharedEventGroup)
        private val lock = ReentrantLock() // lock to serialise session level access
        private var session: ClientSession? = null
        private var consumer: ClientConsumer? = null
        private var connectedSubscription: Subscription? = null

        fun start() {
            logInfoWithMDC("Create new AMQP bridge")
            connectedSubscription = amqpClient.onConnection.subscribe { x -> onSocketConnected(x.connected) }
            amqpClient.start()
        }

        fun stop() {
            logInfoWithMDC("Stopping AMQP bridge")
            lock.withLock {
                synchronized(artemis) {
                    consumer?.apply {
                        if (!isClosed) {
                            close()
                        }
                    }
                    consumer = null
                    session?.apply {
                        if (!isClosed) {
                            stop()
                        }
                    }
                    session = null
                }
            }
            amqpClient.stop()
            connectedSubscription?.unsubscribe()
            connectedSubscription = null
        }

        private fun onSocketConnected(connected: Boolean) {
            lock.withLock {
                synchronized(artemis) {
                    if (connected) {
                        logInfoWithMDC("Bridge Connected")
                        bridgeMetricsService?.bridgeConnected(targets, legalNames)
                        val sessionFactory = artemis.started!!.sessionFactory
                        val session = sessionFactory.createSession(NODE_P2P_USER, NODE_P2P_USER, false, true, true, false, DEFAULT_ACK_BATCH_SIZE)
                        this.session = session
                        val consumer = session.createConsumer(queueName)
                        this.consumer = consumer
                        consumer.setMessageHandler(this@AMQPBridge::clientArtemisMessageHandler)
                        session.start()
                    } else {
                        logInfoWithMDC("Bridge Disconnected")
<<<<<<< HEAD
                        consumer?.apply {
                            if (!isClosed) {
                                close()
                            }
                        }
=======
                        bridgeMetricsService?.bridgeDisconnected(targets, legalNames)
                        consumer?.close()
>>>>>>> 5a79f439
                        consumer = null
                        session?.apply {
                            if (!isClosed) {
                                stop()
                            }
                        }
                        session = null
                    }
                }
            }
        }

        private fun clientArtemisMessageHandler(artemisMessage: ClientMessage) {
            if (artemisMessage.bodySize > amqpConfig.maxMessageSize) {
                val msg = "Message exceeds maxMessageSize network parameter, maxMessageSize: [${amqpConfig.maxMessageSize}], message size: [${artemisMessage.bodySize}], " +
                        "dropping message, uuid: ${artemisMessage.getObjectProperty("_AMQ_DUPL_ID")}"
                logWarnWithMDC(msg)
                bridgeMetricsService?.packetDropEvent(artemisMessage, msg)
                // Ack the message to prevent same message being sent to us again.
                artemisMessage.acknowledge()
                return
            }
            val data = ByteArray(artemisMessage.bodySize).apply { artemisMessage.bodyBuffer.readBytes(this) }
            val properties = HashMap<String, Any?>()
            for (key in P2PMessagingHeaders.whitelistedHeaders) {
                if (artemisMessage.containsProperty(key)) {
                    var value = artemisMessage.getObjectProperty(key)
                    if (value is SimpleString) {
                        value = value.toString()
                    }
                    properties[key] = value
                }
            }
            logDebugWithMDC { "Bridged Send to ${legalNames.first()} uuid: ${artemisMessage.getObjectProperty("_AMQ_DUPL_ID")}" }
            val peerInbox = translateLocalQueueToInboxAddress(queueName)
            val sendableMessage = amqpClient.createMessage(data, peerInbox,
                    legalNames.first().toString(),
                    properties)
            sendableMessage.onComplete.then {
                logDebugWithMDC { "Bridge ACK ${sendableMessage.onComplete.get()}" }
                lock.withLock {
                    if (sendableMessage.onComplete.get() == MessageStatus.Acknowledged) {
                        artemisMessage.acknowledge()
                    } else {
                        logInfoWithMDC("Rollback rejected message uuid: ${artemisMessage.getObjectProperty("_AMQ_DUPL_ID")}")
                        // We need to commit any acknowledged messages before rolling back the failed
                        // (unacknowledged) message.
                        session?.commit()
                        session?.rollback(false)
                    }
                }
            }
            amqpClient.write(sendableMessage)
            bridgeMetricsService?.packetAcceptedEvent(sendableMessage)
        }
    }

    override fun deployBridge(queueName: String, targets: List<NetworkHostAndPort>, legalNames: Set<CordaX500Name>) {
        val newBridge = lock.withLock {
            val bridges = queueNamesToBridgesMap.getOrPut(queueName) { mutableListOf() }
            for (target in targets) {
                if (bridges.any { it.targets.contains(target) }) {
                    return
                }
            }
            val newBridge = AMQPBridge(queueName, targets, legalNames, amqpConfig, sharedEventLoopGroup!!, artemis!!, bridgeMetricsService)
            bridges += newBridge
            bridgeMetricsService?.bridgeCreated(targets, legalNames)
            newBridge
        }
        newBridge.start()
    }

    override fun destroyBridge(queueName: String, targets: List<NetworkHostAndPort>) {
        lock.withLock {
            val bridges = queueNamesToBridgesMap[queueName] ?: mutableListOf()
            for (target in targets) {
                val bridge = bridges.firstOrNull { it.targets.contains(target) }
                if (bridge != null) {
                    bridges -= bridge
                    if (bridges.isEmpty()) {
                        queueNamesToBridgesMap.remove(queueName)
                    }
                    bridge.stop()
                    bridgeMetricsService?.bridgeDestroyed(bridge.targets, bridge.legalNames)
                }
            }
        }
    }

    override fun start() {
        sharedEventLoopGroup = NioEventLoopGroup(NUM_BRIDGE_THREADS)
        val artemis = artemisMessageClientFactory()
        this.artemis = artemis
        artemis.start()
    }

    override fun stop() = close()

    override fun close() {
        lock.withLock {
            for (bridge in queueNamesToBridgesMap.values.flatten()) {
                bridge.stop()
            }
            sharedEventLoopGroup?.shutdownGracefully()
            sharedEventLoopGroup?.terminationFuture()?.sync()
            sharedEventLoopGroup = null
            queueNamesToBridgesMap.clear()
            artemis?.stop()
        }
    }
}<|MERGE_RESOLUTION|>--- conflicted
+++ resolved
@@ -35,13 +35,9 @@
  *  The Netty thread pool used by the AMQPBridges is also shared and managed by the AMQPBridgeManager.
  */
 @VisibleForTesting
-<<<<<<< HEAD
-class AMQPBridgeManager(config: MutualSslConfiguration, socksProxyConfig: SocksProxyConfig? = null, maxMessageSize: Int, private val artemisMessageClientFactory: () -> ArtemisSessionProvider) : BridgeManager {
-=======
-class AMQPBridgeManager(config: MutualSslConfiguration, maxMessageSize: Int,
+class AMQPBridgeManager(config: MutualSslConfiguration, socksProxyConfig: SocksProxyConfig? = null, maxMessageSize: Int,
                         private val artemisMessageClientFactory: () -> ArtemisSessionProvider,
                         private val bridgeMetricsService: BridgeMetricsService? = null) : BridgeManager {
->>>>>>> 5a79f439
 
     private val lock = ReentrantLock()
     private val queueNamesToBridgesMap = mutableMapOf<String, MutableList<AMQPBridge>>()
@@ -160,16 +156,12 @@
                         session.start()
                     } else {
                         logInfoWithMDC("Bridge Disconnected")
-<<<<<<< HEAD
+                        bridgeMetricsService?.bridgeDisconnected(targets, legalNames)
                         consumer?.apply {
                             if (!isClosed) {
                                 close()
                             }
                         }
-=======
-                        bridgeMetricsService?.bridgeDisconnected(targets, legalNames)
-                        consumer?.close()
->>>>>>> 5a79f439
                         consumer = null
                         session?.apply {
                             if (!isClosed) {

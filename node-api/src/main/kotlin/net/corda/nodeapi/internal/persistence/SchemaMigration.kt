package net.corda.nodeapi.internal.persistence

import com.fasterxml.jackson.databind.ObjectMapper
import com.zaxxer.hikari.pool.HikariPool
import liquibase.Contexts
import liquibase.LabelExpression
import liquibase.Liquibase
import liquibase.changelog.ChangeSet
import liquibase.changelog.DatabaseChangeLog
import liquibase.changelog.visitor.AbstractChangeExecListener
import liquibase.database.Database
import liquibase.database.DatabaseFactory
import liquibase.database.jvm.JdbcConnection
import liquibase.exception.ChangeLogParseException
import liquibase.exception.MigrationFailedException
import liquibase.logging.LogService
import liquibase.logging.LoggerContext
import liquibase.logging.core.NoOpLoggerContext
import liquibase.logging.core.Slf4JLoggerFactory
import liquibase.resource.ClassLoaderResourceAccessor
import net.corda.core.identity.CordaX500Name
import net.corda.core.schemas.MappedSchema
import net.corda.nodeapi.internal.MigrationHelpers.getMigrationResource
import net.corda.nodeapi.internal.cordapp.CordappLoader
import org.slf4j.Logger
import net.corda.nodeapi.internal.logging.KeyValueFormatter
import org.hibernate.tool.schema.spi.SchemaManagementException
import org.slf4j.LoggerFactory
import java.io.ByteArrayInputStream
import java.io.InputStream
import java.nio.file.Path
import java.sql.Statement
import java.util.concurrent.locks.ReentrantLock
import javax.sql.DataSource
import kotlin.concurrent.withLock
import net.corda.core.internal.toPath
import java.net.URL

// Migrate the database to the current version, using liquibase.
class SchemaMigration(
        val schemas: Set<MappedSchema>,
        val dataSource: DataSource,
        private val databaseConfig: DatabaseConfig,
        cordappLoader: CordappLoader? = null,
        private val currentDirectory: Path?,
<<<<<<< HEAD
        private val ourName: CordaX500Name? = null) {

    private val jarToMappedSchemas: Map<URL?, Set<MappedSchema>> =
            cordappLoader?.cordapps?.associate { it.jarPath as URL? to it.customSchemas } ?: emptyMap()
=======
        // This parameter is used by the vault state migration to establish what the node's legal identity is when setting up
        // its copy of the identity service. It is passed through using a system property. When multiple identity support is added, this will need
        // reworking so that multiple identities can be passed to the migration.
        private val ourName: CordaX500Name? = null,
        // This parameter forces an error to be thrown if there are missing migrations. When using H2, Hibernate will automatically create schemas where they are
        // missing, so no need to throw unless you're specifically testing whether all the migrations are present.
        private val forceThrowOnMissingMigration: Boolean = false) {
>>>>>>> bcba66f9

    companion object {
        val logger: Logger = LoggerFactory.getLogger("databaseInitialisation")
        const val NODE_BASE_DIR_KEY = "liquibase.nodeDaseDir"
        const val NODE_X500_NAME = "liquibase.nodeName"
        val loader = ThreadLocal<CordappLoader>()
        private val mutex = ReentrantLock()
        val formatter = KeyValueFormatter(logger.name.capitalize())

        /** Log a INFO level message produced by evaluating the given lamdba, but only if INFO logging is enabled. */
        private inline fun Logger.info(msg: () -> String) {
            if (isInfoEnabled) info(msg())
        }

        private const val NO_JAR = "none"

        fun logDatabaseErrorWithCode(t: Exception) {
            val errorCode = SchemaMigrationError.fromThrowable(t)
            logger.error(SchemaMigration.formatter.format("status", "error", "error_code", errorCode.code.toString(),
                    "message", t.message ?: ""))
        }

        fun logDatabaseMigrationStart() {
            logger.info(SchemaMigration.formatter.format("status", "start"))
        }

        fun logDatabaseMigrationSuccessfulEnd() {
            logger.info(SchemaMigration.formatter.format("status", "successful"))
        }

        fun logDatabaseMigrationChangeSetStart(changeSet: String, cordapp: String?) {
            logger.info {
                SchemaMigration.formatter.format("changeset", changeSet, "cordapp", "${cordapp ?: NO_JAR}",
                        "status", "started")
            }
        }

        fun logDatabaseMigrationChangeSetEnd(changeSet: String, cordapp: String?) {
            logger.info {
                SchemaMigration.formatter.format("changeset", changeSet, "cordapp", "${cordapp ?: NO_JAR}",
                        "status", "successful")
            }
        }

        fun logDatabaseMigrationChangeSetError(t: Exception, changeSet: String, cordapp: String?) {
            val errorCode = SchemaMigrationError.fromThrowable(t)
            logger.error(SchemaMigration.formatter.format("changeset", changeSet, "cordapp", "${cordapp ?: NO_JAR}",
                    "status", "error", "error_code", errorCode.code.toString(), "message", t.message ?: ""))
        }

        fun logDatabaseMigrationChangeSetToBeRun(changeSet: String, cordapp: String?) {
            logger.info {
                SchemaMigration.formatter.format("changeset", changeSet, "cordapp", "${cordapp ?: NO_JAR}",
                        "status", "to be run")
            }
        }

        fun logDatabaseMigrationCount(count: Int) {
            logger.info { SchemaMigration.formatter.format("change_set_count", "$count") }
        }
    }

    init {
        loader.set(cordappLoader)
        //Disable Liquibase's MDC logging
        LogService.setLoggerFactory(object : Slf4JLoggerFactory() {
            override fun pushContext(key: String, `object`: Any): LoggerContext = NoOpLoggerContext()
        })
    }

    private val classLoader = cordappLoader?.appClassLoader ?: Thread.currentThread().contextClassLoader

    /**
     * Main entry point to the schema migration.
     * Called during node startup.
     */
    fun nodeStartup(existingCheckpoints: Boolean) {
        when {
            databaseConfig.initialiseSchema -> {
                migrateOlderDatabaseToUseLiquibase(existingCheckpoints)
                runMigration(existingCheckpoints)
            }
            else -> checkState()
        }
    }

    /**
     * Will run the Liquibase migration on the actual database.
     */
    private fun runMigration(existingCheckpoints: Boolean) = doRunMigration(run = true, check = false, existingCheckpoints = existingCheckpoints)

    /**
     * Ensures that the database is up to date with the latest migration changes.
     */
    private fun checkState() = doRunMigration(run = false, check = true)

    /**  Create a resource accessor that aggregates the changelogs included in the schemas into one dynamic stream. */
    private class CustomResourceAccessor(val dynamicInclude: String, val changelogList: List<String?>, classLoader: ClassLoader) :
            ClassLoaderResourceAccessor(classLoader) {
        override fun getResourcesAsStream(path: String): Set<InputStream> {
            if (path == dynamicInclude) {
                // Create a map in Liquibase format including all migration files.
                val includeAllFiles = mapOf("databaseChangeLog"
                        to changelogList.filterNotNull().map { file -> mapOf("include" to mapOf("file" to file)) })

                // Transform it to json.
                val includeAllFilesJson = ObjectMapper().writeValueAsBytes(includeAllFiles)

                // Return the json as a stream.
                return setOf(ByteArrayInputStream(includeAllFilesJson))
            }
            return super.getResourcesAsStream(path)?.take(1)?.toSet() ?: emptySet()
        }
    }

<<<<<<< HEAD
=======
    private fun logOrThrowMigrationError(mappedSchema: MappedSchema): String? =
            if (forceThrowOnMissingMigration) {
                throw MissingMigrationException(mappedSchema)
            } else {
                logger.warn(MissingMigrationException.errorMessageFor(mappedSchema))
                null
            }

>>>>>>> bcba66f9
    private fun doRunMigration(
            run: Boolean,
            check: Boolean,
            existingCheckpoints: Boolean? = null
    ) {
<<<<<<< HEAD
=======

>>>>>>> bcba66f9
        // Virtual file name of the changelog that includes all schemas.
        val dynamicInclude = "master.changelog.json"

        dataSource.connection.use { connection ->

<<<<<<< HEAD
            val schemasAndSourceJar: List<Pair<MappedSchema, String>> = schemas.map { mappedSchema ->
                val jar = jarToMappedSchemas.filter { entry -> entry.value.contains(mappedSchema) }.keys.firstOrNull()
                val name = jar?.let { it.toPath().fileName.toString() } ?: NO_JAR
                Pair(mappedSchema, name)
            }

            var resourcesAndSourceInfo: List<Pair<CustomResourceAccessor, String>> = schemasAndSourceJar.mapNotNull { (mappedSchema, jar) ->
                // Collect all changelog file referenced in the included schemas.
                // For backward compatibility reasons, when failOnMigrationMissing=false,
                // we don't manage CorDapps via Liquibase but use the hibernate hbm2ddl=update.
=======
            // Collect all changelog files referenced in the included schemas.
            val changelogList = schemas.mapNotNull { mappedSchema ->
>>>>>>> bcba66f9
                val resource = getMigrationResource(mappedSchema, classLoader)
                val changeLog = when {
                    resource != null -> resource
                    // Corda OS FinanceApp in v3 has no Liquibase script, so no error is raised
<<<<<<< HEAD
                    (mappedSchema::class.qualifiedName == "net.corda.finance.schemas.CashSchemaV1"
                            || mappedSchema::class.qualifiedName == "net.corda.finance.schemas.CommercialPaperSchemaV1")
                            && mappedSchema.migrationResource == null -> null
                    else -> throw MissingMigrationException(mappedSchema)
=======
                    (mappedSchema::class.qualifiedName == "net.corda.finance.schemas.CashSchemaV1" || mappedSchema::class.qualifiedName == "net.corda.finance.schemas.CommercialPaperSchemaV1") && mappedSchema.migrationResource == null -> null
                    else -> logOrThrowMigrationError(mappedSchema)
>>>>>>> bcba66f9
                }
                if (changeLog != null) {
                    checkResourcesInClassPath(listOf(changeLog), jar)
                    Pair(CustomResourceAccessor(dynamicInclude, listOf(changeLog), classLoader), jar)
                } else null
            }

            val path = currentDirectory?.toString()
            if (path != null) {
                System.setProperty(NODE_BASE_DIR_KEY, path) // base dir for any custom change set which may need to load a file (currently AttachmentVersionNumberMigration)
            }
            if (ourName != null) {
                System.setProperty(NODE_X500_NAME, ourName.toString())
            }
<<<<<<< HEAD
=======
            val customResourceAccessor = CustomResourceAccessor(dynamicInclude, changelogList, classLoader)
            checkResourcesInClassPath(changelogList)
>>>>>>> bcba66f9

            // current version of Liquibase appears to be non-threadsafe
            // this is apparent when multiple in-process nodes are all running migrations simultaneously
            mutex.withLock {
                val jarsToUnRunChanges: List<Pair<List<ChangeSet>, String>> = resourcesAndSourceInfo.map {
                    Liquibase(dynamicInclude, it.first, getLiquibaseDatabase(JdbcConnection(connection))).let { runner ->
                        Pair(runner.listUnrunChangeSets(Contexts(), LabelExpression()), it.second)
                    }
                }

                val changeLog = DatabaseChangeLog()
                jarsToUnRunChanges.map { it.first }.flatten().forEach { changeLog.addChangeSet(it) }

                val changeToRunCount = changeLog.changeSets.size
                logDatabaseMigrationCount(changeToRunCount)

                if (logger.isInfoEnabled) {
                    jarsToUnRunChanges.forEach { (unRunChanges, jar) ->
                        unRunChanges.forEach {
                            logDatabaseMigrationChangeSetToBeRun(it.toString(), jar)
                        }
                    }
                }

                val changesToJars: Map<ChangeSet, String> = jarsToUnRunChanges.flatMap { (changeSets, jar) ->
                    changeSets.map { it to jar }
                }.associate { it.first to it.second }
                val runner = Liquibase(changeLog, null, getLiquibaseDatabase(JdbcConnection(connection))).apply {
                    setChangeExecListener(CordaChangeExecListener(changesToJars))
                }

                when {
                    (run && !check) && (changeToRunCount > 0 && existingCheckpoints!!) -> {
                        throw CheckpointsException()
                    } // Do not allow database migration when there are checkpoints
                    run && !check -> runner.update(Contexts().toString())
                    check && !run && changeToRunCount > 0 -> throw OutstandingDatabaseChangesException(changeToRunCount)
                    check && !run -> {
                    } // Do nothing will be interpreted as "check succeeded"
                    else -> throw IllegalStateException("Invalid usage.")
                }
            }
        }
    }

    private fun getLiquibaseDatabase(conn: JdbcConnection): Database {
        return DatabaseFactory.getInstance().findCorrectDatabaseImplementation(conn)
    }

    class CordaChangeExecListener(private val changeLogToCordapp: Map<ChangeSet, String>) : AbstractChangeExecListener() {
        override fun willRun(changeSet: ChangeSet, databaseChangeLog: DatabaseChangeLog, database: Database,
                             runStatus: ChangeSet.RunStatus) {
            logDatabaseMigrationChangeSetStart(changeSet.toString(), changeLogToCordapp[changeSet])
        }

        override fun ran(changeSet: ChangeSet, databaseChangeLog: DatabaseChangeLog, database: Database, execType: ChangeSet.ExecType) {
            logDatabaseMigrationChangeSetEnd(changeSet.toString(), changeLogToCordapp[changeSet])
        }

        override fun runFailed(changeSet: ChangeSet, databaseChangeLog: DatabaseChangeLog, database: Database, exception: Exception) {
            logDatabaseMigrationChangeSetError(exception, changeSet.toString(), changeLogToCordapp[changeSet])
        }
    }

    /** For existing database created before verions 4.0 add Liquibase support
     * - creates DATABASECHANGELOG and DATABASECHANGELOGLOCK tables and marks changesets as executed. */
    private fun migrateOlderDatabaseToUseLiquibase(existingCheckpoints: Boolean): Boolean {
        val isFinanceAppWithLiquibase = schemas.any { schema ->
            (schema::class.qualifiedName == "net.corda.finance.schemas.CashSchemaV1"
                    || schema::class.qualifiedName == "net.corda.finance.schemas.CommercialPaperSchemaV1")
                    && schema.migrationResource != null
        }
        val noLiquibaseEntryLogForFinanceApp: (Statement) -> Boolean = {
            it.execute("SELECT COUNT(*) FROM DATABASECHANGELOG WHERE FILENAME IN ('migration/cash.changelog-init.xml','migration/commercial-paper.changelog-init.xml')")
            if (it.resultSet.next())
                it.resultSet.getInt(1) == 0
            else
                true
        }

        val (isExistingDBWithoutLiquibase, isFinanceAppWithLiquibaseNotMigrated) = dataSource.connection.use {

            val existingDatabase = it.metaData.getTables(null, null, "NODE%", null).next()

            val hasLiquibase = it.metaData.getTables(null, null, "DATABASECHANGELOG%", null).next()

            val isFinanceAppWithLiquibaseNotMigrated = isFinanceAppWithLiquibase // If Finance App is pre v4.0 then no need to migrate it so no need to check.
                    && existingDatabase
                    && (!hasLiquibase // Migrate as other tables.
                    || (hasLiquibase && it.createStatement().use { noLiquibaseEntryLogForFinanceApp(it) })) // If Liquibase is already in the database check if Finance App schema log is missing.

            Pair(existingDatabase && !hasLiquibase, isFinanceAppWithLiquibaseNotMigrated)
        }

        if (isExistingDBWithoutLiquibase && existingCheckpoints)
            throw CheckpointsException()

        // Schema migrations pre release 4.0
        val preV4Baseline = mutableListOf<String>()
        if (isExistingDBWithoutLiquibase) {
            preV4Baseline.addAll(listOf("migration/common.changelog-init.xml",
                    "migration/node-info.changelog-init.xml",
                    "migration/node-info.changelog-v1.xml",
                    "migration/node-info.changelog-v2.xml",
                    "migration/node-core.changelog-init.xml",
                    "migration/node-core.changelog-v3.xml",
                    "migration/node-core.changelog-v4.xml",
                    "migration/node-core.changelog-v5.xml",
                    "migration/node-core.changelog-pkey.xml",
                    "migration/vault-schema.changelog-init.xml",
                    "migration/vault-schema.changelog-v3.xml",
                    "migration/vault-schema.changelog-v4.xml",
                    "migration/vault-schema.changelog-pkey.xml"))

            if (schemas.any { schema -> schema.migrationResource == "node-notary.changelog-master" })
                preV4Baseline.addAll(listOf("migration/node-notary.changelog-init.xml",
                        "migration/node-notary.changelog-v1.xml"))

            if (schemas.any { schema -> schema.migrationResource == "notary-raft.changelog-master" })
                preV4Baseline.addAll(listOf("migration/notary-raft.changelog-init.xml",
                        "migration/notary-raft.changelog-v1.xml"))

            if (schemas.any { schema -> schema.migrationResource == "notary-bft-smart.changelog-master" })
                preV4Baseline.addAll(listOf("migration/notary-bft-smart.changelog-init.xml",
                        "migration/notary-bft-smart.changelog-v1.xml"))
        }
        if (isFinanceAppWithLiquibaseNotMigrated) {
            preV4Baseline.addAll(listOf("migration/cash.changelog-init.xml",
                    "migration/cash.changelog-v1.xml",
                    "migration/commercial-paper.changelog-init.xml",
                    "migration/commercial-paper.changelog-v1.xml"))
        }

        if (preV4Baseline.isNotEmpty()) {
            val dynamicInclude = "master.changelog.json" // Virtual file name of the changelog that includes all schemas.
            checkResourcesInClassPath(preV4Baseline)
            dataSource.connection.use { connection ->
                val customResourceAccessor = CustomResourceAccessor(dynamicInclude, preV4Baseline, classLoader)
                val liquibase = Liquibase(dynamicInclude, customResourceAccessor, getLiquibaseDatabase(JdbcConnection(connection)))
                liquibase.changeLogSync(Contexts(), LabelExpression())
            }
        }
        return isExistingDBWithoutLiquibase || isFinanceAppWithLiquibaseNotMigrated
    }

    private fun checkResourcesInClassPath(resources: List<String?>, jar: String? = null) {
        for (resource in resources) {
            if (resource != null && classLoader.getResource(resource) == null) {
                val error = DatabaseMigrationException("Could not find Liquibase database migration script $resource for $jar. " +
                        "Please ensure the jar file containing it is deployed in the cordapps directory.")
                logDatabaseMigrationChangeSetError(error, resource, jar)
            }
        }
    }
}

enum class SchemaMigrationError(val code: Int) {
    UNKNOWN_ERROR(1),
    MISSING_DRIVER(2),
    INVALID_DATA_SOURCE_PROPERTY(3),
    INITIALISATION_ERROR(4),
    MISSING_SCRIPT(5),
    SCRIPT_PARSING_ERROR(6),
    INVALID_SQL_STATEMENT(7),
    INVALID_SQL_TYPE(8),
    INCOMPATIBLE_CHANGE_SET(9),
    UNCATEGORISED_DATABASE_MIGRATION_ERROR(10),
    OUTSTANDING_CHANGE_SETS(11),
    MAPPED_SCHEMA_INCOMPATIBLE_WITH_DATABASE_MANAGEMENT_SCRIPT(12);

    companion object {
        fun fromThrowable(t: Throwable): SchemaMigrationError {
            return when {
                t.cause is ClassNotFoundException -> MISSING_DRIVER
                t.cause is HikariPool.PoolInitializationException -> INITIALISATION_ERROR
                t is CouldNotCreateDataSourceException && t.cause !is MigrationFailedException -> when {
                    t.cause is RuntimeException && ".+ Property \\S+ does not exist .+".toRegex().matches(t.message ?: "") ->
                        INVALID_DATA_SOURCE_PROPERTY
                    (t.cause is DatabaseMigrationException
                            && (t.message?.contains("Could not find Liquibase database migration script") ?: false))
                            || t.cause is MissingMigrationException -> MISSING_SCRIPT
                    t.cause is ChangeLogParseException -> SCRIPT_PARSING_ERROR
                    else -> UNKNOWN_ERROR
                }
                t is MigrationFailedException || t.cause is MigrationFailedException -> when {
                    t.message?.contains("syntax error") ?: false -> INVALID_SQL_STATEMENT
                    t.message?.contains("DatabaseException: ERROR: type") ?: false -> INVALID_SQL_TYPE
                    t.message?.contains("Failed SQL:") ?: false -> INCOMPATIBLE_CHANGE_SET
                    else -> UNCATEGORISED_DATABASE_MIGRATION_ERROR
                }
                t is DatabaseIncompatibleException -> OUTSTANDING_CHANGE_SETS
                t is HibernateSchemaChangeException && t.cause is SchemaManagementException ->
                    MAPPED_SCHEMA_INCOMPATIBLE_WITH_DATABASE_MANAGEMENT_SCRIPT
                else -> UNKNOWN_ERROR
            }
        }
    }
}

open class DatabaseMigrationException(message: String) : IllegalArgumentException(message) {
    override val message: String = super.message!!
}

class MissingMigrationException(@Suppress("MemberVisibilityCanBePrivate") val mappedSchema: MappedSchema) : DatabaseMigrationException(errorMessageFor(mappedSchema)) {
    internal companion object {
        fun errorMessageFor(mappedSchema: MappedSchema): String = "No migration defined for schema: ${mappedSchema.name} v${mappedSchema.version}"
    }
}

class OutstandingDatabaseChangesException(@Suppress("MemberVisibilityCanBePrivate") private val count: Int) : DatabaseMigrationException(errorMessageFor(count)) {
    internal companion object {
        fun errorMessageFor(count: Int): String = "There are $count outstanding database changes that need to be run."
    }
}

class CheckpointsException : DatabaseMigrationException("Attempting to update the database while there are flows in flight. " +
        "This is dangerous because the node might not be able to restore the flows correctly and could consequently fail. " +
        "Updating the database would make reverting to the previous version more difficult. " +
        "Please drain your node first. See: https://docs.corda.net/upgrading-cordapps.html#flow-drains")

class DatabaseIncompatibleException(@Suppress("MemberVisibilityCanBePrivate") private val reason: String) : DatabaseMigrationException(errorMessageFor(reason)) {
    internal companion object {
        fun errorMessageFor(reason: String): String = "Incompatible database schema version detected, please run the node with configuration option database.initialiseSchema=true. Reason: $reason"
    }
}<|MERGE_RESOLUTION|>--- conflicted
+++ resolved
@@ -43,12 +43,6 @@
         private val databaseConfig: DatabaseConfig,
         cordappLoader: CordappLoader? = null,
         private val currentDirectory: Path?,
-<<<<<<< HEAD
-        private val ourName: CordaX500Name? = null) {
-
-    private val jarToMappedSchemas: Map<URL?, Set<MappedSchema>> =
-            cordappLoader?.cordapps?.associate { it.jarPath as URL? to it.customSchemas } ?: emptyMap()
-=======
         // This parameter is used by the vault state migration to establish what the node's legal identity is when setting up
         // its copy of the identity service. It is passed through using a system property. When multiple identity support is added, this will need
         // reworking so that multiple identities can be passed to the migration.
@@ -56,7 +50,9 @@
         // This parameter forces an error to be thrown if there are missing migrations. When using H2, Hibernate will automatically create schemas where they are
         // missing, so no need to throw unless you're specifically testing whether all the migrations are present.
         private val forceThrowOnMissingMigration: Boolean = false) {
->>>>>>> bcba66f9
+        
+    private val jarToMappedSchemas: Map<URL?, Set<MappedSchema>> =
+            cordappLoader?.cordapps?.associate { it.jarPath as URL? to it.customSchemas } ?: emptyMap()
 
     companion object {
         val logger: Logger = LoggerFactory.getLogger("databaseInitialisation")
@@ -172,8 +168,6 @@
         }
     }
 
-<<<<<<< HEAD
-=======
     private fun logOrThrowMigrationError(mappedSchema: MappedSchema): String? =
             if (forceThrowOnMissingMigration) {
                 throw MissingMigrationException(mappedSchema)
@@ -182,22 +176,17 @@
                 null
             }
 
->>>>>>> bcba66f9
+
     private fun doRunMigration(
             run: Boolean,
             check: Boolean,
             existingCheckpoints: Boolean? = null
     ) {
-<<<<<<< HEAD
-=======
-
->>>>>>> bcba66f9
         // Virtual file name of the changelog that includes all schemas.
         val dynamicInclude = "master.changelog.json"
 
         dataSource.connection.use { connection ->
 
-<<<<<<< HEAD
             val schemasAndSourceJar: List<Pair<MappedSchema, String>> = schemas.map { mappedSchema ->
                 val jar = jarToMappedSchemas.filter { entry -> entry.value.contains(mappedSchema) }.keys.firstOrNull()
                 val name = jar?.let { it.toPath().fileName.toString() } ?: NO_JAR
@@ -208,23 +197,16 @@
                 // Collect all changelog file referenced in the included schemas.
                 // For backward compatibility reasons, when failOnMigrationMissing=false,
                 // we don't manage CorDapps via Liquibase but use the hibernate hbm2ddl=update.
-=======
-            // Collect all changelog files referenced in the included schemas.
-            val changelogList = schemas.mapNotNull { mappedSchema ->
->>>>>>> bcba66f9
                 val resource = getMigrationResource(mappedSchema, classLoader)
                 val changeLog = when {
                     resource != null -> resource
                     // Corda OS FinanceApp in v3 has no Liquibase script, so no error is raised
-<<<<<<< HEAD
                     (mappedSchema::class.qualifiedName == "net.corda.finance.schemas.CashSchemaV1"
                             || mappedSchema::class.qualifiedName == "net.corda.finance.schemas.CommercialPaperSchemaV1")
                             && mappedSchema.migrationResource == null -> null
-                    else -> throw MissingMigrationException(mappedSchema)
-=======
                     (mappedSchema::class.qualifiedName == "net.corda.finance.schemas.CashSchemaV1" || mappedSchema::class.qualifiedName == "net.corda.finance.schemas.CommercialPaperSchemaV1") && mappedSchema.migrationResource == null -> null
                     else -> logOrThrowMigrationError(mappedSchema)
->>>>>>> bcba66f9
+
                 }
                 if (changeLog != null) {
                     checkResourcesInClassPath(listOf(changeLog), jar)
@@ -239,11 +221,6 @@
             if (ourName != null) {
                 System.setProperty(NODE_X500_NAME, ourName.toString())
             }
-<<<<<<< HEAD
-=======
-            val customResourceAccessor = CustomResourceAccessor(dynamicInclude, changelogList, classLoader)
-            checkResourcesInClassPath(changelogList)
->>>>>>> bcba66f9
 
             // current version of Liquibase appears to be non-threadsafe
             // this is apparent when multiple in-process nodes are all running migrations simultaneously

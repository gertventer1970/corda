--- conflicted
+++ resolved
@@ -75,20 +75,10 @@
     manifest {
         attributes(
                 "Manifest-Version": "1.0",
-<<<<<<< HEAD
-                "Name": "net/corda/finance",
                 "Specification-Title": description,
                 "Specification-Version": version,
                 "Specification-Vendor": "R3",
                 "Implementation-Title": "$group.$baseName",
-                "Implementation-Version": version,
-                "Implementation-Vendor": "R3"
-=======
-                "Specification-Title": description,
-                "Specification-Version": version,
-                "Specification-Vendor": "Corda Open Source",
-                "Implementation-Title": "$group.$baseName",
->>>>>>> d56a80d1
         )
     }
 }
@@ -96,7 +86,7 @@
 cordapp {
     info {
         name "net/corda/finance"
-        vendor "Corda Open Source"
+        vendor "R3"
     }
 }
 

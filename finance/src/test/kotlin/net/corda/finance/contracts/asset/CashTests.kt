package net.corda.finance.contracts.asset

<<<<<<< HEAD
import com.nhaarman.mockito_kotlin.argThat
import com.nhaarman.mockito_kotlin.doNothing
import com.nhaarman.mockito_kotlin.doReturn
import com.nhaarman.mockito_kotlin.whenever
=======
>>>>>>> b8f25fe6
import net.corda.core.contracts.*
import net.corda.core.crypto.SecureHash
import net.corda.core.identity.AbstractParty
import net.corda.core.identity.AnonymousParty
import net.corda.core.identity.CordaX500Name
import net.corda.core.identity.Party
import net.corda.core.node.ServiceHub
import net.corda.core.node.services.VaultService
import net.corda.core.node.services.queryBy
import net.corda.core.transactions.TransactionBuilder
import net.corda.core.transactions.WireTransaction
import net.corda.core.utilities.OpaqueBytes
import net.corda.finance.*
import net.corda.finance.utils.sumCash
import net.corda.finance.utils.sumCashBy
import net.corda.finance.utils.sumCashOrNull
import net.corda.finance.utils.sumCashOrZero
import net.corda.node.services.vault.NodeVaultService
import net.corda.nodeapi.internal.persistence.CordaPersistence
import net.corda.testing.contracts.DummyState
<<<<<<< HEAD
=======
import net.corda.testing.core.*
>>>>>>> b8f25fe6
import net.corda.testing.dsl.EnforceVerifyOrFail
import net.corda.testing.dsl.TransactionDSL
import net.corda.testing.dsl.TransactionDSLInterpreter
import net.corda.testing.internal.LogHelper
<<<<<<< HEAD
import net.corda.testing.internal.rigorousMock
=======
>>>>>>> b8f25fe6
import net.corda.testing.internal.vault.VaultFiller
import net.corda.testing.node.MockServices
import net.corda.testing.node.MockServices.Companion.makeTestDatabaseAndMockServices
import net.corda.testing.node.ledger
import net.corda.testing.node.makeTestIdentityService
import net.corda.testing.node.transaction
import org.junit.After
import org.junit.Before
import org.junit.Rule
import org.junit.Test
import java.util.*
import kotlin.test.*

class CashTests {
    private companion object {
        val alice = TestIdentity(ALICE_NAME, 70)
        val bob = TestIdentity(BOB_NAME, 80)
        val charlie = TestIdentity(CHARLIE_NAME, 90)
        val dummyCashIssuer = TestIdentity(CordaX500Name("Snake Oil Issuer", "London", "GB"), 10)
        val dummyNotary = TestIdentity(DUMMY_NOTARY_NAME, 20)
        val megaCorp = TestIdentity(CordaX500Name("MegaCorp", "London", "GB"))
        val miniCorp = TestIdentity(CordaX500Name("MiniCorp", "London", "GB"))
    }

    @Rule
    @JvmField
    val testSerialization = SerializationEnvironmentRule()
    private val defaultIssuer = megaCorp.ref(1)
    private val inState = Cash.State(
            amount = 1000.DOLLARS `issued by` defaultIssuer,
            owner = AnonymousParty(alice.publicKey)
    )
    // Input state held by the issuer
    private val issuerInState = inState.copy(owner = defaultIssuer.party)
    private val outState = issuerInState.copy(owner = AnonymousParty(bob.publicKey))

    private fun Cash.State.editDepositRef(ref: Byte) = copy(
            amount = Amount(amount.quantity, token = amount.token.copy(amount.token.issuer.copy(reference = OpaqueBytes.of(ref))))
    )

    private lateinit var ourServices: MockServices
    private lateinit var miniCorpServices: MockServices
    private lateinit var megaCorpServices: MockServices
    val vault: VaultService get() = miniCorpServices.vaultService
    lateinit var database: CordaPersistence
    private lateinit var vaultStatesUnconsumed: List<StateAndRef<Cash.State>>

    private lateinit var ourIdentity: AbstractParty
    private lateinit var miniCorpAnonymised: AnonymousParty
    private lateinit var cashStates: List<StateAndRef<Cash.State>>

    // TODO: Optimise this so that we don't throw away and rebuild state that can be shared across tests.
    @Before
    fun setUp() {
        LogHelper.setLevel(NodeVaultService::class)
<<<<<<< HEAD
        megaCorpServices = MockServices(listOf("net.corda.finance.contracts.asset", "net.corda.finance.schemas"), rigorousMock(), MEGA_CORP.name, MEGA_CORP_KEY)
        miniCorpServices = MockServices(listOf("net.corda.finance.contracts.asset", "net.corda.finance.schemas"), rigorousMock<IdentityServiceInternal>().also {
            doNothing().whenever(it).justVerifyAndRegisterIdentity(argThat { name == MINI_CORP.name })
        }, MINI_CORP.name, MINI_CORP_KEY)
        val notaryServices = MockServices(listOf("net.corda.finance.contracts.asset"), rigorousMock(), DUMMY_NOTARY.name, DUMMY_NOTARY_KEY)
        val databaseAndServices = makeTestDatabaseAndMockServices(
                listOf("net.corda.finance.contracts.asset", "net.corda.finance.schemas"),
                makeTestIdentityService(MEGA_CORP_IDENTITY, MINI_CORP_IDENTITY, DUMMY_CASH_ISSUER_IDENTITY, DUMMY_NOTARY_IDENTITY),
                TestIdentity(CordaX500Name("Me", "London", "GB")))
=======
        megaCorpServices = MockServices(megaCorp)
        miniCorpServices = MockServices(miniCorp)
        val databaseAndServices = makeTestDatabaseAndMockServices(
                listOf("net.corda.finance.contracts.asset"),
                makeTestIdentityService(megaCorp.identity, miniCorp.identity, dummyCashIssuer.identity, dummyNotary.identity),
                TestIdentity(CordaX500Name("Me", "London", "GB"))
        )
>>>>>>> b8f25fe6
        database = databaseAndServices.first
        ourServices = databaseAndServices.second

        // Set up and register identities
        ourIdentity = ourServices.myInfo.singleIdentity()
        miniCorpAnonymised = miniCorpServices.myInfo.singleIdentityAndCert().party.anonymise()

        // Create some cash. Any attempt to spend >$500 will require multiple issuers to be involved.
        database.transaction {
            val vaultFiller = VaultFiller(ourServices, dummyNotary)
            vaultFiller.fillWithSomeTestCash(100.DOLLARS, megaCorpServices, 1, megaCorp.ref(1), ourIdentity)
            vaultFiller.fillWithSomeTestCash(400.DOLLARS, megaCorpServices, 1, megaCorp.ref(1), ourIdentity)
            vaultFiller.fillWithSomeTestCash(80.DOLLARS, miniCorpServices, 1, miniCorp.ref(1), ourIdentity)
            vaultFiller.fillWithSomeTestCash(80.SWISS_FRANCS, miniCorpServices, 1, miniCorp.ref(1), ourIdentity)
        }
        database.transaction {
            vaultStatesUnconsumed = ourServices.vaultService.queryBy<Cash.State>().states
        }
        cashStates = listOf(
            makeCash(100.DOLLARS, megaCorp.party),
            makeCash(400.DOLLARS, megaCorp.party),
            makeCash(80.DOLLARS, miniCorp.party),
            makeCash(80.SWISS_FRANCS, miniCorp.party, 2)
        )
    }

    @After
    fun tearDown() {
        database.close()
    }

    private fun transaction(script: TransactionDSL<TransactionDSLInterpreter>.() -> EnforceVerifyOrFail) {
        MockServices(megaCorp).transaction(dummyNotary.party, script)
    }

    @Test
    fun trivial() {
        transaction {
            attachment(Cash.PROGRAM_ID)
            input(Cash.PROGRAM_ID, inState)
            tweak {
                output(Cash.PROGRAM_ID, outState.copy(amount = 2000.DOLLARS `issued by` defaultIssuer))
                command(alice.publicKey, Cash.Commands.Move())
                this `fails with` "the amounts balance"
            }
            tweak {
                output(Cash.PROGRAM_ID, outState)
                command(alice.publicKey, DummyCommandData)
                // Invalid command
                this `fails with` "required net.corda.finance.contracts.asset.Cash.Commands.Move command"
            }
            tweak {
                output(Cash.PROGRAM_ID, outState)
                command(bob.publicKey, Cash.Commands.Move())
                this `fails with` "the owning keys are a subset of the signing keys"
            }
            tweak {
                output(Cash.PROGRAM_ID, outState)
                output(Cash.PROGRAM_ID, outState issuedBy miniCorp.party)
                command(alice.publicKey, Cash.Commands.Move())
                this `fails with` "at least one cash input"
            }
            // Simple reallocation works.
            tweak {
                output(Cash.PROGRAM_ID, outState)
                command(alice.publicKey, Cash.Commands.Move())
                this.verifies()
            }
        }
    }

    @Test
    fun `issue by move`() {
        // Check we can't "move" money into existence.
        transaction {
            attachment(Cash.PROGRAM_ID)
            input(Cash.PROGRAM_ID, DummyState())
            output(Cash.PROGRAM_ID, outState)
            command(miniCorp.publicKey, Cash.Commands.Move())
            this `fails with` "there is at least one cash input for this group"
        }
    }

    @Test
    fun issue() {
        // Check we can issue money only as long as the issuer institution is a command signer, i.e. any recognised
        // institution is allowed to issue as much cash as they want.
        transaction {
            attachment(Cash.PROGRAM_ID)
            output(Cash.PROGRAM_ID, outState)
            command(alice.publicKey, Cash.Commands.Issue())
            this `fails with` "output states are issued by a command signer"
        }
        transaction {
            attachment(Cash.PROGRAM_ID)
            output(Cash.PROGRAM_ID,
                Cash.State(
                        amount = 1000.DOLLARS `issued by` miniCorp.ref(12, 34),
                        owner = AnonymousParty(alice.publicKey)))
            command(miniCorp.publicKey, Cash.Commands.Issue())
            this.verifies()
        }
    }

    @Test
    fun generateIssueRaw() {
        // Test generation works.
        val tx: WireTransaction = TransactionBuilder(notary = null).apply {
            Cash().generateIssue(this, 100.DOLLARS `issued by` miniCorp.ref(12, 34), owner = AnonymousParty(alice.publicKey), notary = dummyNotary.party)
        }.toWireTransaction(miniCorpServices)
        assertTrue(tx.inputs.isEmpty())
        val s = tx.outputsOfType<Cash.State>().single()
        assertEquals(100.DOLLARS `issued by` miniCorp.ref(12, 34), s.amount)
        assertEquals(miniCorp.party as AbstractParty, s.amount.token.issuer.party)
        assertEquals(AnonymousParty(alice.publicKey), s.owner)
        assertTrue(tx.commands[0].value is Cash.Commands.Issue)
        assertEquals(miniCorp.publicKey, tx.commands[0].signers[0])
    }

    @Test
    fun generateIssueFromAmount() {
        // Test issuance from an issued amount
        val amount = 100.DOLLARS `issued by` miniCorp.ref(12, 34)
        val tx: WireTransaction = TransactionBuilder(notary = null).apply {
            Cash().generateIssue(this, amount, owner = AnonymousParty(alice.publicKey), notary = dummyNotary.party)
        }.toWireTransaction(miniCorpServices)
        assertTrue(tx.inputs.isEmpty())
        assertEquals(tx.outputs[0], tx.outputs[0])
    }

    @Test
    fun `extended issue examples`() {
        // We can consume $1000 in a transaction and output $2000 as long as it's signed by an issuer.
        transaction {
            attachment(Cash.PROGRAM_ID)
            input(Cash.PROGRAM_ID, issuerInState)
            output(Cash.PROGRAM_ID, inState.copy(amount = inState.amount * 2))
            // Move fails: not allowed to summon money.
            tweak {
                command(alice.publicKey, Cash.Commands.Move())
                this `fails with` "the amounts balance"
            }

            // Issue works.
            tweak {
                command(megaCorp.publicKey, Cash.Commands.Issue())
                this.verifies()
            }
        }

        // Can't use an issue command to lower the amount.
        transaction {
            attachment(Cash.PROGRAM_ID)
            input(Cash.PROGRAM_ID, inState)
            output(Cash.PROGRAM_ID, inState.copy(amount = inState.amount.splitEvenly(2).first()))
            command(megaCorp.publicKey, Cash.Commands.Issue())
            this `fails with` "output values sum to more than the inputs"
        }

        // Can't have an issue command that doesn't actually issue money.
        transaction {
            attachment(Cash.PROGRAM_ID)
            input(Cash.PROGRAM_ID, inState)
            output(Cash.PROGRAM_ID, inState)
            command(megaCorp.publicKey, Cash.Commands.Issue())
            this `fails with` "output values sum to more than the inputs"
        }

        // Can't have any other commands if we have an issue command (because the issue command overrules them)
        transaction {
            attachment(Cash.PROGRAM_ID)
            input(Cash.PROGRAM_ID, inState)
            output(Cash.PROGRAM_ID, inState.copy(amount = inState.amount * 2))
            command(megaCorp.publicKey, Cash.Commands.Issue())
            tweak {
                command(megaCorp.publicKey, Cash.Commands.Issue())
                this `fails with` "there is only a single issue command"
            }
            this.verifies()
        }
    }

    /**
     * Test that the issuance builder rejects building into a transaction with existing
     * cash inputs.
     */
    @Test(expected = IllegalStateException::class)
    fun `reject issuance with inputs`() {
        // Issue some cash
        var ptx = TransactionBuilder(dummyNotary.party)

        Cash().generateIssue(ptx, 100.DOLLARS `issued by` miniCorp.ref(12, 34), owner = miniCorp.party, notary = dummyNotary.party)
        val tx = miniCorpServices.signInitialTransaction(ptx)

        // Include the previously issued cash in a new issuance command
        ptx = TransactionBuilder(dummyNotary.party)
        ptx.addInputState(tx.tx.outRef<Cash.State>(0))
        Cash().generateIssue(ptx, 100.DOLLARS `issued by` miniCorp.ref(12, 34), owner = miniCorp.party, notary = dummyNotary.party)
    }

    @Test
    fun testMergeSplit() {
        // Splitting value works.
        transaction {
            attachment(Cash.PROGRAM_ID)
            command(alice.publicKey, Cash.Commands.Move())
            tweak {
                input(Cash.PROGRAM_ID, inState)
                val splits4 = inState.amount.splitEvenly(4)
                for (i in 0..3) output(Cash.PROGRAM_ID, inState.copy(amount = splits4[i]))
                this.verifies()
            }
            // Merging 4 inputs into 2 outputs works.
            tweak {
                val splits2 = inState.amount.splitEvenly(2)
                val splits4 = inState.amount.splitEvenly(4)
                for (i in 0..3) input(Cash.PROGRAM_ID, inState.copy(amount = splits4[i]))
                for (i in 0..1) output(Cash.PROGRAM_ID, inState.copy(amount = splits2[i]))
                this.verifies()
            }
            // Merging 2 inputs into 1 works.
            tweak {
                val splits2 = inState.amount.splitEvenly(2)
                for (i in 0..1) input(Cash.PROGRAM_ID, inState.copy(amount = splits2[i]))
                output(Cash.PROGRAM_ID, inState)
                this.verifies()
            }
        }
    }

    @Test
    fun zeroSizedValues() {
        transaction {
            attachment(Cash.PROGRAM_ID)
            input(Cash.PROGRAM_ID, inState)
            input(Cash.PROGRAM_ID, inState.copy(amount = 0.DOLLARS `issued by` defaultIssuer))
            command(alice.publicKey, Cash.Commands.Move())
            this `fails with` "zero sized inputs"
        }
        transaction {
            attachment(Cash.PROGRAM_ID)
            input(Cash.PROGRAM_ID, inState)
            output(Cash.PROGRAM_ID, inState)
            output(Cash.PROGRAM_ID, inState.copy(amount = 0.DOLLARS `issued by` defaultIssuer))
            command(alice.publicKey, Cash.Commands.Move())
            this `fails with` "zero sized outputs"
        }
    }

    @Test
    fun trivialMismatches() {
        // Can't change issuer.
        transaction {
            attachment(Cash.PROGRAM_ID)
            input(Cash.PROGRAM_ID, inState)
            output(Cash.PROGRAM_ID, outState issuedBy miniCorp.party)
            command(alice.publicKey, Cash.Commands.Move())
            this `fails with` "the amounts balance"
        }
        // Can't change deposit reference when splitting.
        transaction {
            attachment(Cash.PROGRAM_ID)
            val splits2 = inState.amount.splitEvenly(2)
            input(Cash.PROGRAM_ID, inState)
            for (i in 0..1) output(Cash.PROGRAM_ID, outState.copy(amount = splits2[i]).editDepositRef(i.toByte()))
            command(alice.publicKey, Cash.Commands.Move())
            this `fails with` "the amounts balance"
        }
        // Can't mix currencies.
        transaction {
            attachment(Cash.PROGRAM_ID)
            input(Cash.PROGRAM_ID, inState)
            output(Cash.PROGRAM_ID, outState.copy(amount = 800.DOLLARS `issued by` defaultIssuer))
            output(Cash.PROGRAM_ID, outState.copy(amount = 200.POUNDS `issued by` defaultIssuer))
            command(alice.publicKey, Cash.Commands.Move())
            this `fails with` "the amounts balance"
        }
        transaction {
            attachment(Cash.PROGRAM_ID)
            input(Cash.PROGRAM_ID, inState)
            input(Cash.PROGRAM_ID,
                inState.copy(
                        amount = 150.POUNDS `issued by` defaultIssuer,
                        owner = AnonymousParty(bob.publicKey)))
            output(Cash.PROGRAM_ID, outState.copy(amount = 1150.DOLLARS `issued by` defaultIssuer))
            command(alice.publicKey, Cash.Commands.Move())
            this `fails with` "the amounts balance"
        }
        // Can't have superfluous input states from different issuers.
        transaction {
            attachment(Cash.PROGRAM_ID)
            input(Cash.PROGRAM_ID, inState)
            input(Cash.PROGRAM_ID, inState issuedBy miniCorp.party)
            output(Cash.PROGRAM_ID, outState)
            command(alice.publicKey, Cash.Commands.Move())
            this `fails with` "the amounts balance"
        }
        // Can't combine two different deposits at the same issuer.
        transaction {
            attachment(Cash.PROGRAM_ID)
            input(Cash.PROGRAM_ID, inState)
            input(Cash.PROGRAM_ID, inState.editDepositRef(3))
            output(Cash.PROGRAM_ID, outState.copy(amount = inState.amount * 2).editDepositRef(3))
            command(alice.publicKey, Cash.Commands.Move())
            this `fails with` "for reference [01]"
        }
    }

    @Test
    fun exitLedger() {
        // Single input/output straightforward case.
        transaction {
            attachment(Cash.PROGRAM_ID)
            input(Cash.PROGRAM_ID, issuerInState)
            output(Cash.PROGRAM_ID, issuerInState.copy(amount = issuerInState.amount - (200.DOLLARS `issued by` defaultIssuer)))
            tweak {
                command(megaCorp.publicKey, Cash.Commands.Exit(100.DOLLARS `issued by` defaultIssuer))
                command(megaCorp.publicKey, Cash.Commands.Move())
                this `fails with` "the amounts balance"
            }

            tweak {
                command(megaCorp.publicKey, Cash.Commands.Exit(200.DOLLARS `issued by` defaultIssuer))
                this `fails with` "required net.corda.finance.contracts.asset.Cash.Commands.Move command"

                tweak {
                    command(megaCorp.publicKey, Cash.Commands.Move())
                    this.verifies()
                }
            }
        }
    }

    @Test
    fun `exit ledger with multiple issuers`() {
        // Multi-issuer case.
        transaction {
            attachment(Cash.PROGRAM_ID)
            input(Cash.PROGRAM_ID, issuerInState)
            input(Cash.PROGRAM_ID, issuerInState.copy(owner = miniCorp.party) issuedBy miniCorp.party)
            output(Cash.PROGRAM_ID, issuerInState.copy(amount = issuerInState.amount - (200.DOLLARS `issued by` defaultIssuer)) issuedBy miniCorp.party)
            output(Cash.PROGRAM_ID, issuerInState.copy(owner = miniCorp.party, amount = issuerInState.amount - (200.DOLLARS `issued by` defaultIssuer)))
            command(listOf(megaCorp.publicKey, miniCorp.publicKey), Cash.Commands.Move())
            this `fails with` "the amounts balance"
            command(megaCorp.publicKey, Cash.Commands.Exit(200.DOLLARS `issued by` defaultIssuer))
            this `fails with` "the amounts balance"
            command(miniCorp.publicKey, Cash.Commands.Exit(200.DOLLARS `issued by` miniCorp.ref(1)))
            this.verifies()
        }
    }

    @Test
    fun `exit cash not held by its issuer`() {
        // Single input/output straightforward case.
        transaction {
            attachment(Cash.PROGRAM_ID)
            input(Cash.PROGRAM_ID, inState)
            output(Cash.PROGRAM_ID, outState.copy(amount = inState.amount - (200.DOLLARS `issued by` defaultIssuer)))
            command(megaCorp.publicKey, Cash.Commands.Exit(200.DOLLARS `issued by` defaultIssuer))
            command(alice.publicKey, Cash.Commands.Move())
            this `fails with` "the amounts balance"
        }
    }

    @Test
    fun multiIssuer() {
        transaction {
            attachment(Cash.PROGRAM_ID)
            // Gather 2000 dollars from two different issuers.
            input(Cash.PROGRAM_ID, inState)
            input(Cash.PROGRAM_ID, inState issuedBy miniCorp.party)
            command(alice.publicKey, Cash.Commands.Move())
            // Can't merge them together.
            tweak {
                output(Cash.PROGRAM_ID, inState.copy(owner = AnonymousParty(bob.publicKey), amount = 2000.DOLLARS `issued by` defaultIssuer))
                this `fails with` "the amounts balance"
            }
            // Missing MiniCorp deposit
            tweak {
                output(Cash.PROGRAM_ID, inState.copy(owner = AnonymousParty(bob.publicKey)))
                output(Cash.PROGRAM_ID, inState.copy(owner = AnonymousParty(bob.publicKey)))
                this `fails with` "the amounts balance"
            }

            // This works.
            output(Cash.PROGRAM_ID, inState.copy(owner = AnonymousParty(bob.publicKey)))
            output(Cash.PROGRAM_ID, inState.copy(owner = AnonymousParty(bob.publicKey)) issuedBy miniCorp.party)
            this.verifies()
        }
    }

    @Test
    fun multiCurrency() {
        // Check we can do an atomic currency trade tx.
        transaction {
            attachment(Cash.PROGRAM_ID)
            val pounds = Cash.State(658.POUNDS `issued by` miniCorp.ref(3, 4, 5), AnonymousParty(bob.publicKey))
            input(Cash.PROGRAM_ID, inState ownedBy AnonymousParty(alice.publicKey))
            input(Cash.PROGRAM_ID, pounds)
            output(Cash.PROGRAM_ID, inState ownedBy AnonymousParty(bob.publicKey))
            output(Cash.PROGRAM_ID, pounds ownedBy AnonymousParty(alice.publicKey))
            command(listOf(alice.publicKey, bob.publicKey), Cash.Commands.Move())
            this.verifies()
        }
    }

    ///////////////////////////////////////////////////////////////////////////////////////////////////////////////////
    //
    // Spend tx generation

    private fun makeCash(amount: Amount<Currency>, issuer: AbstractParty, depositRef: Byte = 1) =
            StateAndRef(
                    TransactionState(Cash.State(amount `issued by` issuer.ref(depositRef), ourIdentity), Cash.PROGRAM_ID, dummyNotary.party),
                    StateRef(SecureHash.randomSHA256(), Random().nextInt(32))
            )

    /**
     * Generate an exit transaction, removing some amount of cash from the ledger.
     */
    private fun makeExit(serviceHub: ServiceHub, amount: Amount<Currency>, issuer: Party, depositRef: Byte = 1): WireTransaction {
        val tx = TransactionBuilder(dummyNotary.party)
        val payChangeTo = serviceHub.keyManagementService.freshKeyAndCert(miniCorp.identity, false).party
        Cash().generateExit(tx, Amount(amount.quantity, Issued(issuer.ref(depositRef), amount.token)), cashStates, payChangeTo)
        return tx.toWireTransaction(serviceHub)
    }

    private fun makeSpend(services: ServiceHub, amount: Amount<Currency>, dest: AbstractParty): WireTransaction {
        val ourIdentity = services.myInfo.singleIdentityAndCert()
        val tx = TransactionBuilder(dummyNotary.party)
        database.transaction {
            Cash.generateSpend(services, tx, amount, ourIdentity, dest)
        }
        return tx.toWireTransaction(services)
    }

    /**
     * Try exiting an amount which matches a single state.
     */
    @Test
    fun generateSimpleExit() {
        val wtx = makeExit(miniCorpServices, 100.DOLLARS, megaCorp.party, 1)
        assertEquals(cashStates[0].ref, wtx.inputs[0])
        assertEquals(0, wtx.outputs.size)

        val expectedMove = Cash.Commands.Move()
        val expectedExit = Cash.Commands.Exit(Amount(10000, Issued(megaCorp.ref(1), USD)))

        assertEquals(listOf(expectedMove, expectedExit), wtx.commands.map { it.value })
    }

    /**
     * Try exiting an amount smaller than the smallest available input state, and confirm change is generated correctly.
     */
    @Test
    fun generatePartialExit() {
        val wtx = makeExit(miniCorpServices, 50.DOLLARS, megaCorp.party, 1)
        val actualInput = wtx.inputs.single()
        // Filter the available inputs and confirm exactly one has been used
        val expectedInputs = cashStates.filter { it.ref == actualInput }
        assertEquals(1, expectedInputs.size)
        val inputState = expectedInputs.single()
        val actualChange = wtx.outputs.single().data as Cash.State
        val expectedChangeAmount = inputState.state.data.amount.quantity - 50.DOLLARS.quantity
        val expectedChange = cashStates[0].state.data.copy(amount = cashStates[0].state.data.amount.copy(quantity = expectedChangeAmount), owner = actualChange.owner)
        assertEquals(expectedChange, wtx.getOutput(0))
    }

    /**
     * Try exiting a currency we don't have.
     */
    @Test
    fun generateAbsentExit() {
        assertFailsWith<InsufficientBalanceException> { makeExit(miniCorpServices, 100.POUNDS, megaCorp.party, 1) }
    }

    /**
     * Try exiting with a reference mis-match.
     */
    @Test
    fun generateInvalidReferenceExit() {
        assertFailsWith<InsufficientBalanceException> { makeExit(miniCorpServices, 100.POUNDS, megaCorp.party, 2) }
    }

    /**
     * Try exiting an amount greater than the maximum available.
     */
    @Test
    fun generateInsufficientExit() {
        assertFailsWith<InsufficientBalanceException> { makeExit(miniCorpServices, 1000.DOLLARS, megaCorp.party, 1) }
    }

    /**
     * Try exiting for an owner with no states
     */
    @Test
    fun generateOwnerWithNoStatesExit() {
        assertFailsWith<InsufficientBalanceException> { makeExit(miniCorpServices, 100.POUNDS, charlie.party, 1) }
    }

    /**
     * Try exiting when vault is empty
     */
    @Test
    fun generateExitWithEmptyVault() {
        assertFailsWith<IllegalArgumentException> {
            val tx = TransactionBuilder(dummyNotary.party)
            Cash().generateExit(tx, Amount(100, Issued(charlie.ref(1), GBP)), emptyList(), ourIdentity)
        }
    }

    @Test
    fun generateSimpleDirectSpend() {
        val wtx =
                database.transaction {
                    makeSpend(ourServices, 100.DOLLARS, miniCorpAnonymised)
                }
        database.transaction {
            val vaultState = vaultStatesUnconsumed.elementAt(0)
            assertEquals(vaultState.ref, wtx.inputs[0])
            assertEquals(vaultState.state.data.copy(owner = miniCorpAnonymised), wtx.getOutput(0))
            assertEquals(ourIdentity.owningKey, wtx.commands.single { it.value is Cash.Commands.Move }.signers[0])
        }
    }

    @Test
    fun generateSimpleSpendWithParties() {
        database.transaction {
            val tx = TransactionBuilder(dummyNotary.party)
            Cash.generateSpend(ourServices, tx, 80.DOLLARS, ourServices.myInfo.singleIdentityAndCert(), alice.party, setOf(miniCorp.party))

            assertEquals(vaultStatesUnconsumed.elementAt(2).ref, tx.inputStates()[0])
        }
    }

    @Test
    fun generateSimpleSpendWithChange() {
        val wtx =
                database.transaction {
                    makeSpend(ourServices, 10.DOLLARS, miniCorpAnonymised)
                }
        database.transaction {
            val vaultState = vaultStatesUnconsumed.elementAt(0)
            val changeAmount = 90.DOLLARS `issued by` defaultIssuer
            val likelyChangeState = wtx.outputs.map(TransactionState<*>::data).single { state ->
                if (state is Cash.State) {
                    state.amount == changeAmount
                } else {
                    false
                }
            }
            val changeOwner = (likelyChangeState as Cash.State).owner
            assertEquals(1, ourServices.keyManagementService.filterMyKeys(setOf(changeOwner.owningKey)).toList().size)
            assertEquals(vaultState.ref, wtx.inputs[0])
            assertEquals(vaultState.state.data.copy(owner = miniCorpAnonymised, amount = 10.DOLLARS `issued by` defaultIssuer), wtx.outputs[0].data)
            assertEquals(vaultState.state.data.copy(amount = changeAmount, owner = changeOwner), wtx.outputs[1].data)
            assertEquals(ourIdentity.owningKey, wtx.commands.single { it.value is Cash.Commands.Move }.signers[0])
        }
    }

    @Test
    fun generateSpendWithTwoInputs() {
        val wtx =
                database.transaction {
                    makeSpend(ourServices, 500.DOLLARS, miniCorpAnonymised)
                }
        database.transaction {
            val vaultState0 = vaultStatesUnconsumed.elementAt(0)
            val vaultState1 = vaultStatesUnconsumed.elementAt(1)
            assertEquals(vaultState0.ref, wtx.inputs[0])
            assertEquals(vaultState1.ref, wtx.inputs[1])
            assertEquals(vaultState0.state.data.copy(owner = miniCorpAnonymised, amount = 500.DOLLARS `issued by` defaultIssuer), wtx.getOutput(0))
            assertEquals(ourIdentity.owningKey, wtx.commands.single { it.value is Cash.Commands.Move }.signers[0])
        }
    }

    @Test
    fun generateSpendMixedDeposits() {
        val wtx =
                database.transaction {
                    val wtx = makeSpend(ourServices, 580.DOLLARS, miniCorpAnonymised)
                    assertEquals(3, wtx.inputs.size)
                    wtx
                }
        database.transaction {
            val vaultState0: StateAndRef<Cash.State> = vaultStatesUnconsumed.elementAt(0)
            val vaultState1: StateAndRef<Cash.State> = vaultStatesUnconsumed.elementAt(1)
            val vaultState2: StateAndRef<Cash.State> = vaultStatesUnconsumed.elementAt(2)
            assertEquals(vaultState0.ref, wtx.inputs[0])
            assertEquals(vaultState1.ref, wtx.inputs[1])
            assertEquals(vaultState2.ref, wtx.inputs[2])
            assertEquals(vaultState0.state.data.copy(owner = miniCorpAnonymised, amount = 500.DOLLARS `issued by` defaultIssuer), wtx.outputs[1].data)
            assertEquals(vaultState2.state.data.copy(owner = miniCorpAnonymised), wtx.outputs[0].data)
            assertEquals(ourIdentity.owningKey, wtx.commands.single { it.value is Cash.Commands.Move }.signers[0])
        }
    }

    @Test
    fun generateSpendInsufficientBalance() {
        database.transaction {

            val e: InsufficientBalanceException = assertFailsWith("balance") {
                makeSpend(ourServices, 1000.DOLLARS, miniCorpAnonymised)
            }
            assertEquals((1000 - 580).DOLLARS, e.amountMissing)

            assertFailsWith(InsufficientBalanceException::class) {
                makeSpend(ourServices, 81.SWISS_FRANCS, miniCorpAnonymised)
            }
        }
    }

    /**
     * Confirm that aggregation of states is correctly modelled.
     */
    @Test
    fun aggregation() {
        val fiveThousandDollarsFromMega = Cash.State(5000.DOLLARS `issued by` megaCorp.ref(2), megaCorp.party)
        val twoThousandDollarsFromMega = Cash.State(2000.DOLLARS `issued by` megaCorp.ref(2), miniCorp.party)
        val oneThousandDollarsFromMini = Cash.State(1000.DOLLARS `issued by` miniCorp.ref(3), megaCorp.party)

        // Obviously it must be possible to aggregate states with themselves
        assertEquals(fiveThousandDollarsFromMega.amount.token, fiveThousandDollarsFromMega.amount.token)

        // Owner is not considered when calculating whether it is possible to aggregate states
        assertEquals(fiveThousandDollarsFromMega.amount.token, twoThousandDollarsFromMega.amount.token)

        // States cannot be aggregated if the deposit differs
        assertNotEquals(fiveThousandDollarsFromMega.amount.token, oneThousandDollarsFromMini.amount.token)
        assertNotEquals(twoThousandDollarsFromMega.amount.token, oneThousandDollarsFromMini.amount.token)

        // States cannot be aggregated if the currency differs
        assertNotEquals(oneThousandDollarsFromMini.amount.token,
                Cash.State(1000.POUNDS `issued by` miniCorp.ref(3), megaCorp.party).amount.token)

        // States cannot be aggregated if the reference differs
        assertNotEquals(fiveThousandDollarsFromMega.amount.token, (fiveThousandDollarsFromMega withDeposit defaultIssuer).amount.token)
        assertNotEquals((fiveThousandDollarsFromMega withDeposit defaultIssuer).amount.token, fiveThousandDollarsFromMega.amount.token)
    }

    @Test
    fun `summing by owner`() {
        val states = listOf(
                Cash.State(1000.DOLLARS `issued by` defaultIssuer, miniCorp.party),
                Cash.State(2000.DOLLARS `issued by` defaultIssuer, megaCorp.party),
                Cash.State(4000.DOLLARS `issued by` defaultIssuer, megaCorp.party)
        )
        assertEquals(6000.DOLLARS `issued by` defaultIssuer, states.sumCashBy(megaCorp.party))
    }

    @Test(expected = UnsupportedOperationException::class)
    fun `summing by owner throws`() {
        val states = listOf(
                Cash.State(2000.DOLLARS `issued by` defaultIssuer, megaCorp.party),
                Cash.State(4000.DOLLARS `issued by` defaultIssuer, megaCorp.party)
        )
        states.sumCashBy(miniCorp.party)
    }

    @Test
    fun `summing no currencies`() {
        val states = emptyList<Cash.State>()
        assertEquals(0.POUNDS `issued by` defaultIssuer, states.sumCashOrZero(GBP `issued by` defaultIssuer))
        assertNull(states.sumCashOrNull())
    }

    @Test(expected = UnsupportedOperationException::class)
    fun `summing no currencies throws`() {
        val states = emptyList<Cash.State>()
        states.sumCash()
    }

    @Test
    fun `summing a single currency`() {
        val states = listOf(
                Cash.State(1000.DOLLARS `issued by` defaultIssuer, megaCorp.party),
                Cash.State(2000.DOLLARS `issued by` defaultIssuer, megaCorp.party),
                Cash.State(4000.DOLLARS `issued by` defaultIssuer, megaCorp.party)
        )
        // Test that summing everything produces the total number of dollars
        val expected = 7000.DOLLARS `issued by` defaultIssuer
        val actual = states.sumCash()
        assertEquals(expected, actual)
    }

    @Test(expected = IllegalArgumentException::class)
    fun `summing multiple currencies`() {
        val states = listOf(
                Cash.State(1000.DOLLARS `issued by` defaultIssuer, megaCorp.party),
                Cash.State(4000.POUNDS `issued by` defaultIssuer, megaCorp.party)
        )
        // Test that summing everything fails because we're mixing units
        states.sumCash()
    }

    // Double spend.
    @Test
    fun chainCashDoubleSpendFailsWith() {
        MockServices(megaCorp).ledger(dummyNotary.party) {
            unverifiedTransaction {
                attachment(Cash.PROGRAM_ID)
                output(Cash.PROGRAM_ID, "MEGA_CORP cash",
                    Cash.State(
                            amount = 1000.DOLLARS `issued by` megaCorp.ref(1, 1),
                            owner = megaCorp.party))
            }

            transaction {
                attachment(Cash.PROGRAM_ID)
                input("MEGA_CORP cash")
                output(Cash.PROGRAM_ID, "MEGA_CORP cash 2", "MEGA_CORP cash".output<Cash.State>().copy(owner = AnonymousParty(alice.publicKey)))
                command(megaCorp.publicKey, Cash.Commands.Move())
                this.verifies()
            }

            tweak {
                transaction {
                    attachment(Cash.PROGRAM_ID)
                    input("MEGA_CORP cash")
                    // We send it to another pubkey so that the transaction is not identical to the previous one
                    output(Cash.PROGRAM_ID, "MEGA_CORP cash 3", "MEGA_CORP cash".output<Cash.State>().copy(owner = alice.party))
                    command(megaCorp.publicKey, Cash.Commands.Move())
                    this.verifies()
                }
                this.fails()
            }

            this.verifies()
        }
    }

    @Test
    fun multiSpend() {
        val tx = TransactionBuilder(dummyNotary.party)
        database.transaction {
            val payments = listOf(
                    PartyAndAmount(miniCorpAnonymised, 400.DOLLARS),
                    PartyAndAmount(charlie.party.anonymise(), 150.DOLLARS)
            )
            Cash.generateSpend(ourServices, tx, payments, ourServices.myInfo.singleIdentityAndCert())
        }
        val wtx = tx.toWireTransaction(ourServices)
        fun out(i: Int) = wtx.getOutput(i) as Cash.State
        assertEquals(4, wtx.outputs.size)
        assertEquals(80.DOLLARS, out(0).amount.withoutIssuer())
        assertEquals(320.DOLLARS, out(1).amount.withoutIssuer())
        assertEquals(150.DOLLARS, out(2).amount.withoutIssuer())
        assertEquals(30.DOLLARS, out(3).amount.withoutIssuer())
        assertEquals(miniCorp.party, out(0).amount.token.issuer.party)
        assertEquals(megaCorp.party, out(1).amount.token.issuer.party)
        assertEquals(megaCorp.party, out(2).amount.token.issuer.party)
        assertEquals(megaCorp.party, out(3).amount.token.issuer.party)
    }
}<|MERGE_RESOLUTION|>--- conflicted
+++ resolved
@@ -1,12 +1,9 @@
 package net.corda.finance.contracts.asset
 
-<<<<<<< HEAD
 import com.nhaarman.mockito_kotlin.argThat
 import com.nhaarman.mockito_kotlin.doNothing
 import com.nhaarman.mockito_kotlin.doReturn
 import com.nhaarman.mockito_kotlin.whenever
-=======
->>>>>>> b8f25fe6
 import net.corda.core.contracts.*
 import net.corda.core.crypto.SecureHash
 import net.corda.core.identity.AbstractParty
@@ -27,18 +24,12 @@
 import net.corda.node.services.vault.NodeVaultService
 import net.corda.nodeapi.internal.persistence.CordaPersistence
 import net.corda.testing.contracts.DummyState
-<<<<<<< HEAD
-=======
 import net.corda.testing.core.*
->>>>>>> b8f25fe6
 import net.corda.testing.dsl.EnforceVerifyOrFail
 import net.corda.testing.dsl.TransactionDSL
 import net.corda.testing.dsl.TransactionDSLInterpreter
 import net.corda.testing.internal.LogHelper
-<<<<<<< HEAD
-import net.corda.testing.internal.rigorousMock
-=======
->>>>>>> b8f25fe6
+import net.corda.testing.internal.LogHelper
 import net.corda.testing.internal.vault.VaultFiller
 import net.corda.testing.node.MockServices
 import net.corda.testing.node.MockServices.Companion.makeTestDatabaseAndMockServices
@@ -94,25 +85,13 @@
     @Before
     fun setUp() {
         LogHelper.setLevel(NodeVaultService::class)
-<<<<<<< HEAD
-        megaCorpServices = MockServices(listOf("net.corda.finance.contracts.asset", "net.corda.finance.schemas"), rigorousMock(), MEGA_CORP.name, MEGA_CORP_KEY)
-        miniCorpServices = MockServices(listOf("net.corda.finance.contracts.asset", "net.corda.finance.schemas"), rigorousMock<IdentityServiceInternal>().also {
-            doNothing().whenever(it).justVerifyAndRegisterIdentity(argThat { name == MINI_CORP.name })
-        }, MINI_CORP.name, MINI_CORP_KEY)
-        val notaryServices = MockServices(listOf("net.corda.finance.contracts.asset"), rigorousMock(), DUMMY_NOTARY.name, DUMMY_NOTARY_KEY)
-        val databaseAndServices = makeTestDatabaseAndMockServices(
-                listOf("net.corda.finance.contracts.asset", "net.corda.finance.schemas"),
-                makeTestIdentityService(MEGA_CORP_IDENTITY, MINI_CORP_IDENTITY, DUMMY_CASH_ISSUER_IDENTITY, DUMMY_NOTARY_IDENTITY),
-                TestIdentity(CordaX500Name("Me", "London", "GB")))
-=======
         megaCorpServices = MockServices(megaCorp)
         miniCorpServices = MockServices(miniCorp)
         val databaseAndServices = makeTestDatabaseAndMockServices(
-                listOf("net.corda.finance.contracts.asset"),
+                listOf("net.corda.finance.contracts.asset", "net.corda.finance.schemas"),
                 makeTestIdentityService(megaCorp.identity, miniCorp.identity, dummyCashIssuer.identity, dummyNotary.identity),
                 TestIdentity(CordaX500Name("Me", "London", "GB"))
         )
->>>>>>> b8f25fe6
         database = databaseAndServices.first
         ourServices = databaseAndServices.second
 

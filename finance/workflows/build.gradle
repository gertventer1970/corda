--- conflicted
+++ resolved
@@ -28,17 +28,9 @@
     // cordapp project(':finance:workflows')
     // cordapp project(':finance:contracts')
     cordaCompile project(':core')
-<<<<<<< HEAD
-    cordaCompile project(':confidential-identities')
 
-    cordapp ("net.corda:corda-finance-contracts:$os_corda_release_version"){
-        transitive = false
-    }
-=======
-    
     cordapp project(':confidential-identities')
     cordapp project(':finance:contracts')
->>>>>>> 5b34020e
     
     testCompile project(':test-utils')
     testCompile project(path: ':core', configuration: 'testArtifacts')

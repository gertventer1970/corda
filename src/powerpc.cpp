/* Copyright (c) 2009, Avian Contributors

   Permission to use, copy, modify, and/or distribute this software
   for any purpose with or without fee is hereby granted, provided
   that the above copyright notice and this permission notice appear
   in all copies.

   There is NO WARRANTY for this software.  See license.txt for
   details. */

#include "assembler.h"
#include "vector.h"

#define CAST1(x) reinterpret_cast<UnaryOperationType>(x)
#define CAST2(x) reinterpret_cast<BinaryOperationType>(x)
#define CAST3(x) reinterpret_cast<TernaryOperationType>(x)

using namespace vm;

namespace {

namespace field {
// BITFIELD MASKS
const int64_t MASK_LO32 = 0x0ffffffff;
const int     MASK_LO16 = 0x0ffff;
const int     MASK_LO8  = 0x0ff;
// BITFIELD EXTRACTORS
inline int lo32(int64_t i) { return (int)(i & MASK_LO32); }
inline int hi32(int64_t i) { return lo32(i >> 32); }
inline int lo16(int64_t i) { return (int)(i & MASK_LO16); }
inline int hi16(int64_t i) { return lo16(i >> 16); }
inline int lo8(int64_t i) { return (int)(i & MASK_LO8); }
inline int hi8(int64_t i) { return lo8(i >> 8); }
}

namespace isa {
// INSTRUCTION FORMATS
inline int D(int op, int rt, int ra, int d) { return op<<26|rt<<21|ra<<16|(d & 0xFFFF); }
inline int DS(int op, int rt, int ra, int ds, int xo) { return op<<26|rt<<21|ra<<16|ds<<2|xo; }
inline int I(int op, int li, int aa, int lk) { return op<<26|(li & 0x3FFFFFC)|aa<<1|lk; }
inline int B(int op, int bo, int bi, int bd, int aa, int lk) { return op<<26|bo<<21|bi<<16|(bd & 0xFFFC)|aa<<1|lk; }
inline int SC(int op, int lev) { return op<<26|lev<<5|2; }
inline int X(int op, int rt, int ra, int rb, int xo, int rc) { return op<<26|rt<<21|ra<<16|rb<<11|xo<<1|rc; }
inline int XL(int op, int bt, int ba, int bb, int xo, int lk) { return op<<26|bt<<21|ba<<16|bb<<11|xo<<1|lk; }
inline int XFX(int op, int rt, int spr, int xo) { return op<<26|rt<<21|((spr >> 5) | ((spr << 5) & 0x3E0))<<11|xo<<1; }
inline int XFL(int op, int flm, int frb, int xo, int rc) { return op<<26|flm<<17|frb<<11|xo<<1|rc; }
inline int XS(int op, int rs, int ra, int sh, int xo, int sh2, int rc) { return op<<26|rs<<21|ra<<16|sh<<11|xo<<2|sh2<<1|rc; }
inline int XO(int op, int rt, int ra, int rb, int oe, int xo, int rc) { return op<<26|rt<<21|ra<<16|rb<<11|oe<<10|xo<<1|rc; }
inline int A(int op, int frt, int fra, int frb, int frc, int xo, int rc) { return op<<26|frt<<21|fra<<16|frb<<11|frc<<6|xo<<1|rc; }
inline int M(int op, int rs, int ra, int rb, int mb, int me, int rc) { return op<<26|rs<<21|ra<<16|rb<<11|mb<<6|me<<1|rc; }
inline int MD(int op, int rs, int ra, int sh, int mb, int xo, int sh2, int rc) { return op<<26|rs<<21|ra<<16|sh<<11|mb<<5|xo<<2|sh2<<1|rc; }
inline int MDS(int op, int rs, int ra, int rb, int mb, int xo, int rc) { return op<<26|rs<<21|ra<<16|rb<<11|mb<<5|xo<<1|rc; }
// INSTRUCTIONS
inline int lbz(int rt, int ra, int i) { return D(34, rt, ra, i); }
inline int lbzx(int rt, int ra, int rb) { return X(31, rt, ra, rb, 87, 0); }
inline int lha(int rt, int ra, int i) { return D(42, rt, ra, i); }
inline int lhax(int rt, int ra, int rb) { return X(31, rt, ra, rb, 343, 0); }
inline int lhz(int rt, int ra, int i) { return D(40, rt, ra, i); }
inline int lhzx(int rt, int ra, int rb) { return X(31, rt, ra, rb, 279, 0); }
inline int lwz(int rt, int ra, int i) { return D(32, rt, ra, i); }
inline int lwzx(int rt, int ra, int rb) { return X(31, rt, ra, rb, 23, 0); }
inline int stb(int rs, int ra, int i) { return D(38, rs, ra, i); }
inline int stbx(int rs, int ra, int rb) { return X(31, rs, ra, rb, 215, 0); }
inline int sth(int rs, int ra, int i) { return D(44, rs, ra, i); }
inline int sthx(int rs, int ra, int rb) { return X(31, rs, ra, rb, 407, 0); }
inline int stw(int rs, int ra, int i) { return D(36, rs, ra, i); }
inline int stwu(int rs, int ra, int i) { return D(37, rs, ra, i); }
inline int stwux(int rs, int ra, int rb) { return X(31, rs, ra, rb, 183, 0); }
inline int stwx(int rs, int ra, int rb) { return X(31, rs, ra, rb, 151, 0); }
inline int add(int rt, int ra, int rb) { return XO(31, rt, ra, rb, 0, 266, 0); }
inline int addc(int rt, int ra, int rb) { return XO(31, rt, ra, rb, 0, 10, 0); }
inline int adde(int rt, int ra, int rb) { return XO(31, rt, ra, rb, 0, 138, 0); }
inline int addi(int rt, int ra, int i) { return D(14, rt, ra, i); }
inline int addic(int rt, int ra, int i) { return D(12, rt, ra, i); }
inline int addis(int rt, int ra, int i) { return D(15, rt, ra, i); }
inline int subf(int rt, int ra, int rb) { return XO(31, rt, ra, rb, 0, 40, 0); }
inline int subfc(int rt, int ra, int rb) { return XO(31, rt, ra, rb, 0, 8, 0); }
inline int subfe(int rt, int ra, int rb) { return XO(31, rt, ra, rb, 0, 136, 0); }
inline int subfic(int rt, int ra, int i) { return D(8, rt, ra, i); }
inline int subfze(int rt, int ra) { return XO(31, rt, ra, 0, 0, 200, 0); }
inline int mullw(int rt, int ra, int rb) { return XO(31, rt, ra, rb, 0, 235, 0); }
inline int mulhw(int rt, int ra, int rb) { return XO(31, rt, ra, rb, 0, 75, 0); }
inline int mulhwu(int rt, int ra, int rb) { return XO(31, rt, ra, rb, 0, 11, 0); }
inline int mulli(int rt, int ra, int i) { return D(7, rt, ra, i); }
inline int divw(int rt, int ra, int rb) { return XO(31, rt, ra, rb, 0, 491, 0); }
inline int divwu(int rt, int ra, int rb) { return XO(31, rt, ra, rb, 0, 459, 0); }
inline int divd(int rt, int ra, int rb) { return XO(31, rt, ra, rb, 0, 489, 0); }
inline int divdu(int rt, int ra, int rb) { return XO(31, rt, ra, rb, 0, 457, 0); }
inline int neg(int rt, int ra) { return XO(31, rt, ra, 0, 0, 104, 0); }
inline int and_(int rt, int ra, int rb) { return X(31, ra, rt, rb, 28, 0); }
inline int andi(int rt, int ra, int i) { return D(28, ra, rt, i); }
inline int andis(int rt, int ra, int i) { return D(29, ra, rt, i); }
inline int or_(int rt, int ra, int rb) { return X(31, ra, rt, rb, 444, 0); }
inline int ori(int rt, int ra, int i) { return D(24, rt, ra, i); }
inline int xor_(int rt, int ra, int rb) { return X(31, ra, rt, rb, 316, 0); }
inline int oris(int rt, int ra, int i) { return D(25, rt, ra, i); }
inline int xori(int rt, int ra, int i) { return D(26, rt, ra, i); }
inline int xoris(int rt, int ra, int i) { return D(27, rt, ra, i); }
inline int rlwinm(int rt, int ra, int i, int mb, int me) { return M(21, ra, rt, i, mb, me, 0); }
inline int rlwimi(int rt, int ra, int i, int mb, int me) { return M(20, ra, rt, i, mb, me, 0); }
inline int slw(int rt, int ra, int sh) { return X(31, ra, rt, sh, 24, 0); }
inline int sld(int rt, int ra, int rb) { return X(31, ra, rt, rb, 27, 0); }
inline int srw(int rt, int ra, int sh) { return X(31, ra, rt, sh, 536, 0); }
inline int sraw(int rt, int ra, int sh) { return X(31, ra, rt, sh, 792, 0); }
inline int srawi(int rt, int ra, int sh) { return X(31, ra, rt, sh, 824, 0); }
inline int extsb(int rt, int rs) { return X(31, rs, rt, 0, 954, 0); }
inline int extsh(int rt, int rs) { return X(31, rs, rt, 0, 922, 0); }
inline int mfspr(int rt, int spr) { return XFX(31, rt, spr, 339); }
inline int mtspr(int spr, int rs) { return XFX(31, rs, spr, 467); }
inline int b(int i) { return I(18, i, 0, 0); }
inline int bl(int i) { return I(18, i, 0, 1); }
inline int bcctr(int bo, int bi, int lk) { return XL(19, bo, bi, 0, 528, lk); }
inline int bclr(int bo, int bi, int lk) { return XL(19, bo, bi, 0, 16, lk); }
inline int bc(int bo, int bi, int bd, int lk) { return B(16, bo, bi, bd, 0, lk); }
inline int cmp(int bf, int ra, int rb) { return X(31, bf << 2, ra, rb, 0, 0); }
inline int cmpl(int bf, int ra, int rb) { return X(31, bf << 2, ra, rb, 32, 0); }
inline int cmpi(int bf, int ra, int i) { return D(11, bf << 2, ra, i); }
inline int cmpli(int bf, int ra, int i) { return D(10, bf << 2, ra, i); }
inline int sync(int L) { return X(31, L, 0, 0, 598, 0); }
// PSEUDO-INSTRUCTIONS
inline int li(int rt, int i) { return addi(rt, 0, i); }
inline int lis(int rt, int i) { return addis(rt, 0, i); }
inline int slwi(int rt, int ra, int i) { return rlwinm(rt, ra, i, 0, 31-i); }
inline int srwi(int rt, int ra, int i) { return rlwinm(rt, ra, 32-i, i, 31); }
inline int sub(int rt, int ra, int rb) { return subf(rt, rb, ra); }
inline int subc(int rt, int ra, int rb) { return subfc(rt, rb, ra); }
inline int subi(int rt, int ra, int i) { return addi(rt, ra, -i); }
inline int subis(int rt, int ra, int i) { return addis(rt, ra, -i); }
inline int mr(int rt, int ra) { return or_(rt, ra, ra); }
inline int mflr(int rx) { return mfspr(rx, 8); }
inline int mtlr(int rx) { return mtspr(8, rx); }
inline int mtctr(int rd) { return mtspr(9, rd); }
inline int bctr() { return bcctr(20, 0, 0); }
inline int bctrl() { return bcctr(20, 0, 1); }
inline int blr() { return bclr(20, 0, 0); }
inline int blt(int i) { return bc(12, 0, i, 0); }
inline int bgt(int i) { return bc(12, 1, i, 0); }
inline int bge(int i) { return bc(4, 0, i, 0); }
inline int ble(int i) { return bc(4, 1, i, 0); }
inline int beq(int i) { return bc(12, 2, i, 0); }
inline int bne(int i) { return bc(4, 2, i, 0); }
inline int cmpw(int ra, int rb) { return cmp(0, ra, rb); }
inline int cmplw(int ra, int rb) { return cmpl(0, ra, rb); }
inline int cmpwi(int ra, int i) { return cmpi(0, ra, i); }
inline int cmplwi(int ra, int i) { return cmpli(0, ra, i); }
}

inline bool
isInt16(intptr_t v)
{
  return v == static_cast<int16_t>(v);
}

inline int
carry16(intptr_t v)
{
  return static_cast<int16_t>(v) < 0 ? 1 : 0;
}

const unsigned FrameFooterSize = 6;

const unsigned StackAlignmentInBytes = 16;
const unsigned StackAlignmentInWords = StackAlignmentInBytes / BytesPerWord;

const int StackRegister = 1;
const int ThreadRegister = 13;

class MyBlock: public Assembler::Block {
 public:
  MyBlock(unsigned offset):
    next(0), offset(offset), start(~0), size(0)
  { }

  virtual unsigned resolve(unsigned start, Assembler::Block* next) {
    this->start = start;
    this->next = static_cast<MyBlock*>(next);

    return start + size;
  }

  MyBlock* next;
  unsigned offset;
  unsigned start;
  unsigned size;
};

class Task;

class Context {
 public:
  Context(System* s, Allocator* a, Zone* zone):
    s(s), zone(zone), client(0), code(s, a, 1024), tasks(0), result(0),
    firstBlock(new (zone->allocate(sizeof(MyBlock))) MyBlock(0)),
    lastBlock(firstBlock)
  { }

  System* s;
  Zone* zone;
  Assembler::Client* client;
  Vector code;
  Task* tasks;
  uint8_t* result;
  MyBlock* firstBlock;
  MyBlock* lastBlock;
};

class Task {
 public:
  Task(Task* next): next(next) { }

  virtual void run(Context* c) = 0;

  Task* next;
};

typedef void (*OperationType)(Context*);

typedef void (*UnaryOperationType)(Context*, unsigned, Assembler::Operand*);

typedef void (*BinaryOperationType)
(Context*, unsigned, Assembler::Operand*, unsigned, Assembler::Operand*);

typedef void (*TernaryOperationType)
(Context*, unsigned, Assembler::Operand*, Assembler::Operand*,
 Assembler::Operand*);

class ArchitectureContext {
 public:
  ArchitectureContext(System* s): s(s) { }

  System* s;
  OperationType operations[OperationCount];
  UnaryOperationType unaryOperations[UnaryOperationCount
                                     * OperandTypeCount];
  BinaryOperationType binaryOperations
  [BinaryOperationCount * OperandTypeCount * OperandTypeCount];
  TernaryOperationType ternaryOperations
  [TernaryOperationCount * OperandTypeCount];
};

inline void NO_RETURN
abort(Context* c)
{
  abort(c->s);
}

inline void NO_RETURN
abort(ArchitectureContext* c)
{
  abort(c->s);
}

#ifndef NDEBUG
inline void
assert(Context* c, bool v)
{
  assert(c->s, v);
}

inline void
assert(ArchitectureContext* c, bool v)
{
  assert(c->s, v);
}
#endif // not NDEBUG

inline void
expect(Context* c, bool v)
{
  expect(c->s, v);
}

class Offset: public Promise {
 public:
  Offset(Context* c, MyBlock* block, unsigned offset):
    c(c), block(block), offset(offset)
  { }

  virtual bool resolved() {
    return block->start != static_cast<unsigned>(~0);
  }
  
  virtual int64_t value() {
    assert(c, resolved());

    return block->start + (offset - block->offset);
  }

  Context* c;
  MyBlock* block;
  unsigned offset;
};

Promise*
offset(Context* c)
{
  return new (c->zone->allocate(sizeof(Offset)))
    Offset(c, c->lastBlock, c->code.length());
}

bool
bounded(int right, int left, int32_t v)
{
  return ((v << left) >> left) == v and ((v >> right) << right) == v;
}

void*
updateOffset(System* s, uint8_t* instruction, bool conditional, int64_t value)
{
  int32_t v = reinterpret_cast<uint8_t*>(value) - instruction;
   
  int32_t mask;
  if (conditional) {
    expect(s, bounded(2, 16, v));
    mask = 0xFFFC;
  } else {
    expect(s, bounded(2, 6, v));
    mask = 0x3FFFFFC;
  }

  int32_t* p = reinterpret_cast<int32_t*>(instruction);
  *p = (v & mask) | ((~mask) & *p);

  return instruction + 4;
}

class OffsetListener: public Promise::Listener {
 public:
  OffsetListener(System* s, uint8_t* instruction, bool conditional):
    s(s),
    instruction(instruction),
    conditional(conditional)
  { }

  virtual bool resolve(int64_t value, void** location) {
    void* p = updateOffset(s, instruction, conditional, value);
    if (location) *location = p;
    return false;
  }

  System* s;
  uint8_t* instruction;
  bool conditional;
};

class OffsetTask: public Task {
 public:
  OffsetTask(Task* next, Promise* promise, Promise* instructionOffset,
             bool conditional):
    Task(next),
    promise(promise),
    instructionOffset(instructionOffset),
    conditional(conditional)
  { }

  virtual void run(Context* c) {
    if (promise->resolved()) {
      updateOffset
        (c->s, c->result + instructionOffset->value(), conditional,
         promise->value());
    } else {
      new (promise->listen(sizeof(OffsetListener)))
        OffsetListener(c->s, c->result + instructionOffset->value(),
                       conditional);
    }
  }

  Promise* promise;
  Promise* instructionOffset;
  bool conditional;
};

void
appendOffsetTask(Context* c, Promise* promise, Promise* instructionOffset,
                 bool conditional)
{
  c->tasks = new (c->zone->allocate(sizeof(OffsetTask))) OffsetTask
    (c->tasks, promise, instructionOffset, conditional);
}

inline unsigned
index(UnaryOperation operation, OperandType operand)
{
  return operation + (UnaryOperationCount * operand);
}

inline unsigned
index(BinaryOperation operation,
      OperandType operand1,
      OperandType operand2)
{
  return operation
    + (BinaryOperationCount * operand1)
    + (BinaryOperationCount * OperandTypeCount * operand2);
}

inline unsigned
index(TernaryOperation operation,
      OperandType operand1)
{
  return operation + (TernaryOperationCount * operand1);
}


// BEGIN OPERATION COMPILERS

using namespace field;
using namespace isa;

typedef Assembler::Register Reg;
typedef Assembler::Constant Const;

inline void issue(Context* con, int code) { con->code.append4(code); }
inline int getTemp(Context* con) { return con->client->acquireTemporary(); }
inline void freeTemp(Context* con, int r) { con->client->releaseTemporary(r); }
inline int64_t getVal(Const* c) { return c->value->value(); }
inline int R(Reg* r) { return r->low; }
inline int H(Reg* r) { return r->high; }


void shiftLeftR(Context* con, unsigned size, Reg* a, Reg* b, Reg* t)
{
  if(size == 8) {
    Reg Tmp(getTemp(con), getTemp(con)); Reg* tmp = &Tmp;
    issue(con, subfic(H(tmp), R(a), 32));
    issue(con, slw(H(t), H(b), R(a)));
    issue(con, srw(R(tmp), R(b), H(tmp)));
    issue(con, or_(H(t), H(t), R(tmp)));
    issue(con, addi(H(tmp), R(a), -32));
    issue(con, slw(R(tmp), R(b), H(tmp)));
    issue(con, or_(H(t), H(t), R(tmp)));
    freeTemp(con, H(tmp)); freeTemp(con, R(tmp));
  }
  issue(con, slw(R(t), R(b), R(a)));
}

void shiftLeftC(Context* con, unsigned size, Const* a, Reg* b, Reg* t)
{
  int sh = getVal(a);
  if (size == 8) {
    if (sh < 32) {
      issue(con, rlwinm(H(t),H(b),sh,0,31-sh));
      issue(con, rlwimi(H(t),R(b),sh,32-sh,31));
    } else {
      issue(con, rlwinm(H(t),R(b),sh-32,0,63-sh));
      issue(con, li(R(t),0));
    }
  }
  issue(con, slwi(R(t), R(b), sh));
}

void shiftRightR(Context* con, unsigned size, Reg* a, Reg* b, Reg* t)
{
  if(size == 8) {
    Reg Tmp(getTemp(con), getTemp(con)); Reg* tmp = &Tmp;
    issue(con, subfic(H(tmp), R(a), 32));
    issue(con, srw(R(t), R(b), R(a)));
    issue(con, slw(R(tmp), H(b), H(tmp)));
    issue(con, or_(R(t), R(t), R(tmp)));
    issue(con, addic(H(tmp), R(a), -32));
    issue(con, sraw(R(tmp), H(b), H(tmp)));
    issue(con, ble(8));
    issue(con, ori(R(t), R(tmp), 0));
    issue(con, sraw(H(t), H(b), R(a)));
    freeTemp(con, H(tmp)); freeTemp(con, R(tmp));
  } else {
    issue(con, sraw(R(t), R(b), R(a)));
  }
}

void shiftRightC(Context* con, unsigned size, Const* a, Reg* b, Reg* t)
{
  int sh = getVal(a);
  if(size == 8) {
    if (sh < 32) {
      issue(con, rlwinm(R(t),R(b),32-sh,sh,31));
      issue(con, rlwimi(R(t),H(b),32-sh,0,sh-1));
      issue(con, srawi(H(t),H(b),sh));
    } else {
      issue(con, srawi(H(t),H(b),31));
      issue(con, srawi(R(t),H(b),sh-32));
    }
  } else {
    issue(con, srawi(R(t), R(b), sh));
  }
}

void unsignedShiftRightR(Context* con, unsigned size, Reg* a, Reg* b, Reg* t)
{
  issue(con, srw(R(t), R(b), R(a)));
  if(size == 8) {
    Reg Tmp(getTemp(con), getTemp(con)); Reg* tmp = &Tmp;
    issue(con, subfic(H(tmp), R(a), 32));
    issue(con, slw(R(tmp), H(b), H(tmp)));
    issue(con, or_(R(t), R(t), R(tmp)));
    issue(con, addi(H(tmp), R(a), -32));
    issue(con, srw(R(tmp), H(b), H(tmp)));
    issue(con, or_(R(t), R(t), R(tmp)));
    issue(con, srw(H(t), H(b), R(a)));
    freeTemp(con, H(tmp)); freeTemp(con, R(tmp));
  }
}

void unsignedShiftRightC(Context* con, unsigned size, Const* a, Reg* b, Reg* t)
{
  int sh = getVal(a);
  if (size == 8) {
    if (sh < 32) {
      issue(con, srwi(R(t), R(b), sh));
      issue(con, rlwimi(R(t),H(b),32-sh,0,sh-1));
      issue(con, rlwinm(H(t),H(b),32-sh,sh,31));
    } else {
      issue(con, rlwinm(R(t),H(b),64-sh,sh-32,31));
      issue(con, li(H(t),0));
    }
  } else {
    issue(con, srwi(R(t), R(b), sh));
  }
}

void
updateImmediate(System* s, void* dst, int64_t src, unsigned size)
{
  switch (size) {
  case 4: {
    int32_t* p = static_cast<int32_t*>(dst);
    int r = (p[1] >> 21) & 31;

    p[0] = lis(r, src >> 16);
    p[1] = ori(r, r, src);
  } break;

  default: abort(s);
  }
}

class ImmediateListener: public Promise::Listener {
 public:
  ImmediateListener(System* s, void* dst, unsigned size, unsigned offset):
    s(s), dst(dst), size(size), offset(offset)
  { }

  virtual bool resolve(int64_t value, void** location) {
    updateImmediate(s, dst, value, size);
    if (location) *location = static_cast<uint8_t*>(dst) + offset;
    return false;
  }

  System* s;
  void* dst;
  unsigned size;
  unsigned offset;
};

class ImmediateTask: public Task {
 public:
  ImmediateTask(Task* next, Promise* promise, Promise* offset, unsigned size,
                unsigned promiseOffset):
    Task(next),
    promise(promise),
    offset(offset),
    size(size),
    promiseOffset(promiseOffset)
  { }

  virtual void run(Context* c) {
    if (promise->resolved()) {
      updateImmediate
        (c->s, c->result + offset->value(), promise->value(), size);
    } else {
      new (promise->listen(sizeof(ImmediateListener))) ImmediateListener
        (c->s, c->result + offset->value(), size, promiseOffset);
    }
  }

  Promise* promise;
  Promise* offset;
  unsigned size;
  unsigned promiseOffset;
};

void
appendImmediateTask(Context* c, Promise* promise, Promise* offset,
                    unsigned size, unsigned promiseOffset = 0)
{
  c->tasks = new (c->zone->allocate(sizeof(ImmediateTask))) ImmediateTask
    (c->tasks, promise, offset, size, promiseOffset);
}

void
jumpR(Context* c, unsigned size UNUSED, Assembler::Register* target)
{
  assert(c, size == BytesPerWord);

  issue(c, mtctr(target->low));
  issue(c, bctr());
}

void
moveRR(Context* c, unsigned srcSize, Assembler::Register* src,
       unsigned dstSize, Assembler::Register* dst);

void
swapRR(Context* c, unsigned aSize, Assembler::Register* a,
       unsigned bSize, Assembler::Register* b)
{
  assert(c, aSize == BytesPerWord);
  assert(c, bSize == BytesPerWord);

  Assembler::Register tmp(c->client->acquireTemporary());
  moveRR(c, aSize, a, bSize, &tmp);
  moveRR(c, bSize, b, aSize, a);
  moveRR(c, bSize, &tmp, bSize, b);
  c->client->releaseTemporary(tmp.low);
}

void
moveRR(Context* c, unsigned srcSize, Assembler::Register* src,
       unsigned dstSize, Assembler::Register* dst)
{
  switch (srcSize) {
  case 1:
    issue(c, extsb(dst->low, src->low));
    break;
    
  case 2:
    issue(c, extsh(dst->low, src->low));
    break;
    
  case 4:
  case 8:
    if (srcSize == 4 and dstSize == 8) {
      moveRR(c, 4, src, 4, dst);
      issue(c, srawi(dst->high, src->low, 31));
    } else if (srcSize == 8 and dstSize == 8) {
      Assembler::Register srcHigh(src->high);
      Assembler::Register dstHigh(dst->high);

      if (src->high == dst->low) {
        if (src->low == dst->high) {
          swapRR(c, 4, src, 4, dst);
        } else {
          moveRR(c, 4, &srcHigh, 4, &dstHigh);
          moveRR(c, 4, src, 4, dst);
        }
      } else {
        moveRR(c, 4, src, 4, dst);
        moveRR(c, 4, &srcHigh, 4, &dstHigh);
      }
    } else if (src->low != dst->low) {
      issue(c, mr(dst->low, src->low));
    }
    break;

  default: abort(c);
  }
}

void
moveZRR(Context* c, unsigned srcSize, Assembler::Register* src,
        unsigned, Assembler::Register* dst)
{
  switch (srcSize) {
  case 2:
    issue(c, andi(dst->low, src->low, 0xFFFF));
    break;

  default: abort(c);
  }
}

void
moveCR2(Context* c, unsigned, Assembler::Constant* src,
       unsigned dstSize, Assembler::Register* dst, unsigned promiseOffset)
{
  if (dstSize <= 4) {
    if (src->value->resolved()) {
      int32_t v = src->value->value();
      if (isInt16(v)) {
        issue(c, li(dst->low, v));
      } else {
        issue(c, lis(dst->low, v >> 16));
        issue(c, ori(dst->low, dst->low, v));
      }
    } else {
      appendImmediateTask
        (c, src->value, offset(c), BytesPerWord, promiseOffset);
      issue(c, lis(dst->low, 0));
      issue(c, ori(dst->low, dst->low, 0));
    }
  } else {
    abort(c); // todo
  }
}

void
moveCR(Context* c, unsigned srcSize, Assembler::Constant* src,
       unsigned dstSize, Assembler::Register* dst)
{
  moveCR2(c, srcSize, src, dstSize, dst, 0);
}

void addR(Context* con, unsigned size, Reg* a, Reg* b, Reg* t) {
  if(size == 8) {
    issue(con, addc(R(t), R(a), R(b)));
    issue(con, adde(H(t), H(a), H(b)));
  } else {
    issue(con, add(R(t), R(a), R(b)));
  }
}

void addC(Context* con, unsigned size, Const* a, Reg* b, Reg* t) {
  assert(con, size == BytesPerWord);

  int32_t i = getVal(a);
  if(i) {
    issue(con, addi(R(t), R(b), lo16(i)));
    if(not isInt16(i))
      issue(con, addis(R(t), R(t), hi16(i) + carry16(i)));
  } else {
    moveRR(con, size, b, size, t);
  }
}

void subR(Context* con, unsigned size, Reg* a, Reg* b, Reg* t) {
  if(size == 8) {
    issue(con, subfc(R(t), R(a), R(b)));
    issue(con, subfe(H(t), H(a), H(b)));
  } else {
    issue(con, subf(R(t), R(a), R(b)));
  }
}

void subC(Context* c, unsigned size, Const* a, Reg* b, Reg* t) {
  assert(c, size == BytesPerWord);

  ResolvedPromise promise(- a->value->value());
  Assembler::Constant constant(&promise);
  addC(c, size, &constant, b, t);
}

void multiplyR(Context* con, unsigned size, Reg* a, Reg* b, Reg* t) {
  if(size == 8) {
    bool useTemporaries = b->low == t->low;
    int tmpLow;
    int tmpHigh;
    if (useTemporaries) {
      tmpLow = con->client->acquireTemporary();
      tmpHigh = con->client->acquireTemporary();
    } else {
      tmpLow = t->low;
      tmpHigh = t->high;
    }

    issue(con, mullw(tmpHigh, H(a), R(b)));
    issue(con, mullw(tmpLow, R(a), H(b)));
    issue(con, add(H(t), tmpHigh, tmpLow));
    issue(con, mulhwu(tmpLow, R(a), R(b)));
    issue(con, add(H(t), H(t), tmpLow));
    issue(con, mullw(R(t), R(a), R(b)));

    if (useTemporaries) {
      con->client->releaseTemporary(tmpLow);
      con->client->releaseTemporary(tmpHigh);
    }
  } else {
    issue(con, mullw(R(t), R(a), R(b)));
  }
}

void divideR(Context* con, unsigned size UNUSED, Reg* a, Reg* b, Reg* t) {
  assert(con, size == 4);
  issue(con, divw(R(t), R(b), R(a)));
}

void remainderR(Context* con, unsigned size, Reg* a, Reg* b, Reg* t) {
  bool useTemporary = b->low == t->low;
  Assembler::Register tmp(t->low);
  if (useTemporary) {
    tmp.low = con->client->acquireTemporary();
  }

  divideR(con, size, a, b, &tmp);
  multiplyR(con, size, a, &tmp, &tmp);
  subR(con, size, &tmp, b, t);

  if (useTemporary) {
    con->client->releaseTemporary(tmp.low);
  }
}

int
normalize(Context* c, int offset, int index, unsigned scale, 
          bool* preserveIndex, bool* release)
{
  if (offset != 0 or scale != 1) {
    Assembler::Register normalizedIndex
      (*preserveIndex ? c->client->acquireTemporary() : index);
    
    if (*preserveIndex) {
      *release = true;
      *preserveIndex = false;
    } else {
      *release = false;
    }

    int scaled;

    if (scale != 1) {
      Assembler::Register unscaledIndex(index);

      ResolvedPromise scalePromise(log(scale));
      Assembler::Constant scaleConstant(&scalePromise);
      
      shiftLeftC(c, BytesPerWord, &scaleConstant,
                 &unscaledIndex, &normalizedIndex);

      scaled = normalizedIndex.low;
    } else {
      scaled = index;
    }

    if (offset != 0) {
      Assembler::Register untranslatedIndex(scaled);

      ResolvedPromise offsetPromise(offset);
      Assembler::Constant offsetConstant(&offsetPromise);

      addC(c, BytesPerWord, &offsetConstant,
           &untranslatedIndex, &normalizedIndex);
    }

    return normalizedIndex.low;
  } else {
    *release = false;
    return index;
  }
}

void
store(Context* c, unsigned size, Assembler::Register* src,
      int base, int offset, int index, unsigned scale, bool preserveIndex)
{
  if (index != NoRegister) {
    bool release;
    int normalized = normalize
      (c, offset, index, scale, &preserveIndex, &release);

    switch (size) {
    case 1:
      issue(c, stbx(src->low, base, normalized));
      break;

    case 2:
      issue(c, sthx(src->low, base, normalized));
      break;

    case 4:
      issue(c, stwx(src->low, base, normalized));
      break;

    case 8: {
      Assembler::Register srcHigh(src->high);
      store(c, 4, &srcHigh, base, 0, normalized, 1, preserveIndex);
      store(c, 4, src, base, 4, normalized, 1, preserveIndex);
    } break;

    default: abort(c);
    }

    if (release) c->client->releaseTemporary(normalized);
  } else {
    switch (size) {
    case 1:
      issue(c, stb(src->low, base, offset));
      break;

    case 2:
      issue(c, sth(src->low, base, offset));
      break;

    case 4:
      issue(c, stw(src->low, base, offset));
      break;

    case 8: {
      Assembler::Register srcHigh(src->high);
      store(c, 4, &srcHigh, base, offset, NoRegister, 1, false);
      store(c, 4, src, base, offset + 4, NoRegister, 1, false);
    } break;

    default: abort(c);
    }
  }
}

void
moveRM(Context* c, unsigned srcSize, Assembler::Register* src,
       unsigned dstSize UNUSED, Assembler::Memory* dst)
{
  assert(c, srcSize == dstSize);

  store(c, srcSize, src, dst->base, dst->offset, dst->index, dst->scale, true);
}

void
moveAndUpdateRM(Context* c, unsigned srcSize UNUSED, Assembler::Register* src,
                unsigned dstSize UNUSED, Assembler::Memory* dst)
{
  assert(c, srcSize == BytesPerWord);
  assert(c, dstSize == BytesPerWord);

  if (dst->index == NoRegister) {
    issue(c, stwu(src->low, dst->base, dst->offset));
  } else {
    assert(c, dst->offset == 0);
    assert(c, dst->scale == 1);
    
    issue(c, stwux(src->low, dst->base, dst->index));
  }
}

void
load(Context* c, unsigned srcSize, int base, int offset, int index,
     unsigned scale, unsigned dstSize, Assembler::Register* dst,
     bool preserveIndex, bool signExtend)
{
  if (index != NoRegister) {
    bool release;
    int normalized = normalize
      (c, offset, index, scale, &preserveIndex, &release);

    switch (srcSize) {
    case 1:
      issue(c, lbzx(dst->low, base, normalized));
      if (signExtend) {
        issue(c, extsb(dst->low, dst->low));
      }
      break;

    case 2:
      if (signExtend) {
        issue(c, lhax(dst->low, base, normalized));
      } else {
        issue(c, lhzx(dst->low, base, normalized));
      }
      break;

    case 4:
    case 8: {
      if (srcSize == 4 and dstSize == 8) {
        load(c, 4, base, 0, normalized, 1, 4, dst, preserveIndex, false);
        moveRR(c, 4, dst, 8, dst);
      } else if (srcSize == 8 and dstSize == 8) {
        Assembler::Register dstHigh(dst->high);
        load(c, 4, base, 0, normalized, 1, 4, &dstHigh, preserveIndex, false);
        load(c, 4, base, 4, normalized, 1, 4, dst, preserveIndex, false);
      } else {
        issue(c, lwzx(dst->low, base, normalized));
      }
    } break;

    default: abort(c);
    }

    if (release) c->client->releaseTemporary(normalized);
  } else {
    switch (srcSize) {
    case 1:
      issue(c, lbz(dst->low, base, offset));
      if (signExtend) {
        issue(c, extsb(dst->low, dst->low));
      }
      break;

    case 2:
      if (signExtend) {
        issue(c, lha(dst->low, base, offset));
      } else {
        issue(c, lha(dst->low, base, offset));
      }
      break;

    case 4:
      issue(c, lwz(dst->low, base, offset));
      break;

    case 8: {
      if (srcSize == 4 and dstSize == 8) {
        load(c, 4, base, offset, NoRegister, 1, 4, dst, false, false);
        moveRR(c, 4, dst, 8, dst);
      } else if (srcSize == 8 and dstSize == 8) {
        Assembler::Register dstHigh(dst->high);
        load(c, 4, base, offset, NoRegister, 1, 4, &dstHigh, false, false);
        load(c, 4, base, offset + 4, NoRegister, 1, 4, dst, false, false);
      } else {
        issue(c, lwzx(dst->low, base, offset));
      }
    } break;

    default: abort(c);
    }
  }
}

void
moveMR(Context* c, unsigned srcSize, Assembler::Memory* src,
       unsigned dstSize, Assembler::Register* dst)
{
  load(c, srcSize, src->base, src->offset, src->index, src->scale,
       dstSize, dst, true, true);
}

void
moveZMR(Context* c, unsigned srcSize, Assembler::Memory* src,
        unsigned dstSize, Assembler::Register* dst)
{
  load(c, srcSize, src->base, src->offset, src->index, src->scale,
       dstSize, dst, true, false);
}

// void moveCR3(Context* con, unsigned aSize, Const* a, unsigned tSize, Reg* t) {
//   int64_t i = getVal(a);
//   if(tSize == 8) {
//     int64_t j;
//     if(aSize == 8) j = i; // 64-bit const -> load high bits into high register
//     else           j = 0; // 32-bit const -> clear high register
//     issue(con, lis(H(t), hi16(hi32(j))));
//     issue(con, ori(H(t), H(t), lo16(hi32(j))));
//   }
//   issue(con, lis(R(t), hi16(i)));
//   issue(con, ori(R(t), R(t), lo16(i)));
// }

void
andR(Context* c, unsigned size, Assembler::Register* a,
     Assembler::Register* b, Assembler::Register* dst)
{
  if (size == 8) {
    Assembler::Register ah(a->high);
    Assembler::Register bh(b->high);
    Assembler::Register dh(dst->high);
    
    andR(c, 4, a, b, dst);
    andR(c, 4, &ah, &bh, &dh);
  } else {
    issue(c, and_(dst->low, a->low, b->low));
  }
}

void
andC(Context* c, unsigned size, Assembler::Constant* a,
     Assembler::Register* b, Assembler::Register* dst)
{
  int64_t v = a->value->value();

  if (size == 8) {
    ResolvedPromise high((v >> 32) & 0xFFFFFFFF);
    Assembler::Constant ah(&high);

    ResolvedPromise low(v & 0xFFFFFFFF);
    Assembler::Constant al(&low);

    Assembler::Register bh(b->high);
    Assembler::Register dh(dst->high);

    andC(c, 4, &al, b, dst);
    andC(c, 4, &ah, &bh, &dh);
  } else {
    // bitmasks of the form regex 0*1*0* can be handled in a single
    // rlwinm instruction, hence the following:

    uint32_t v32 = static_cast<uint32_t>(v);
    unsigned state = 0;
    unsigned start = 0;
    unsigned end = 31;
    for (unsigned i = 0; i < 32; ++i) {
      unsigned bit = (v32 >> i) & 1;
      switch (state) {
      case 0:
        if (bit) {
          start = i;
          state = 1;
        }
        break;

      case 1:
        if (bit == 0) {
          end = i - 1;
          state = 2;
        }
        break;

      case 2:
        if (bit) {
          // not in 0*1*0* form.  We can only use andi(s) if either
          // the topmost or bottommost 16 bits are zero.

          if ((v32 >> 16) == 0) {
            issue(c, andi(dst->low, b->low, v32));
          } else if ((v32 & 0xFFFF) == 0) {
            issue(c, andis(dst->low, b->low, v32 >> 16));
          } else {
            bool useTemporary = b->low == dst->low;
            Assembler::Register tmp(dst->low);
            if (useTemporary) {
              tmp.low = c->client->acquireTemporary();
            }

            moveCR(c, 4, a, 4, &tmp);
            andR(c, 4, b, &tmp, dst);

            if (useTemporary) {
              c->client->releaseTemporary(tmp.low);
            }
          }
          return;
        }
        break;
      }
    }

    if (state) {
      if (start != 0 or end != 31) {
        issue(c, rlwinm(dst->low, b->low, 0, 31 - end, 31 - start));
      } else {
        moveRR(c, 4, b, 4, dst);
      }
    } else {
      issue(c, li(dst->low, 0));
    }
  }
}

void
orR(Context* c, unsigned size, Assembler::Register* a,
    Assembler::Register* b, Assembler::Register* dst)
{
  if (size == 8) {
    Assembler::Register ah(a->high);
    Assembler::Register bh(b->high);
    Assembler::Register dh(dst->high);
    
    orR(c, 4, a, b, dst);
    orR(c, 4, &ah, &bh, &dh);
  } else {
    issue(c, or_(dst->low, a->low, b->low));
  }
}

void
orC(Context* c, unsigned size, Assembler::Constant* a,
    Assembler::Register* b, Assembler::Register* dst)
{
  int64_t v = a->value->value();

  if (size == 8) {
    ResolvedPromise high((v >> 32) & 0xFFFFFFFF);
    Assembler::Constant ah(&high);

    ResolvedPromise low(v & 0xFFFFFFFF);
    Assembler::Constant al(&low);

    Assembler::Register bh(b->high);
    Assembler::Register dh(dst->high);

    orC(c, 4, &al, b, dst);
    orC(c, 4, &ah, &bh, &dh);
  } else {
    issue(c, ori(b->low, dst->low, v));
    if (v >> 16) {
      issue(c, oris(dst->low, dst->low, v >> 16));
    }
  }
}

void
xorR(Context* c, unsigned size, Assembler::Register* a,
     Assembler::Register* b, Assembler::Register* dst)
{
  if (size == 8) {
    Assembler::Register ah(a->high);
    Assembler::Register bh(b->high);
    Assembler::Register dh(dst->high);
    
    xorR(c, 4, a, b, dst);
    xorR(c, 4, &ah, &bh, &dh);
  } else {
    issue(c, xor_(dst->low, a->low, b->low));
  }
}

void
xorC(Context* c, unsigned size, Assembler::Constant* a,
     Assembler::Register* b, Assembler::Register* dst)
{
  uint64_t v = a->value->value();

  if (size == 8) {
    ResolvedPromise high((v >> 32) & 0xFFFFFFFF);
    Assembler::Constant ah(&high);

    ResolvedPromise low(v & 0xFFFFFFFF);
    Assembler::Constant al(&low);

    Assembler::Register bh(b->high);
    Assembler::Register dh(dst->high);

    xorC(c, 4, &al, b, dst);
    xorC(c, 4, &ah, &bh, &dh);
  } else {
    if (v >> 16) {
      issue(c, xoris(b->low, dst->low, v >> 16));
      issue(c, xori(dst->low, dst->low, v));
    } else {
      issue(c, xori(b->low, dst->low, v));
    }
  }
}

void
moveAR(Context* c, unsigned srcSize, Assembler::Address* src,
       unsigned dstSize, Assembler::Register* dst)
{
  assert(c, srcSize == 4 and dstSize == 4);

  Assembler::Constant constant(src->address);
  Assembler::Memory memory(dst->low, 0, -1, 0);

  moveCR(c, srcSize, &constant, dstSize, dst);
  moveMR(c, dstSize, &memory, dstSize, dst);
}

void
compareRR(Context* c, unsigned aSize UNUSED, Assembler::Register* a,
          unsigned bSize UNUSED, Assembler::Register* b)
{
  assert(c, aSize == 4 and bSize == 4);
  
  issue(c, cmpw(b->low, a->low));
}

void
compareCR(Context* c, unsigned aSize, Assembler::Constant* a,
          unsigned bSize, Assembler::Register* b)
{
  assert(c, aSize == 4 and bSize == 4);

  if (a->value->resolved() and isInt16(a->value->value())) {
    issue(c, cmpwi(b->low, a->value->value()));
  } else {
    Assembler::Register tmp(c->client->acquireTemporary());
    moveCR(c, aSize, a, bSize, &tmp);
    compareRR(c, bSize, &tmp, bSize, b);
    c->client->releaseTemporary(tmp.low);
  }
}

void
compareCM(Context* c, unsigned aSize, Assembler::Constant* a,
          unsigned bSize, Assembler::Memory* b)
{
  assert(c, aSize == 4 and bSize == 4);

  Assembler::Register tmp(c->client->acquireTemporary());
  moveMR(c, bSize, b, bSize, &tmp);
  compareCR(c, aSize, a, bSize, &tmp);
  c->client->releaseTemporary(tmp.low);
}

void
compareRM(Context* c, unsigned aSize, Assembler::Register* a,
          unsigned bSize, Assembler::Memory* b)
{
  assert(c, aSize == 4 and bSize == 4);

  Assembler::Register tmp(c->client->acquireTemporary());
  moveMR(c, bSize, b, bSize, &tmp);
  compareRR(c, aSize, a, bSize, &tmp);
  c->client->releaseTemporary(tmp.low);
}

void
compareUnsignedRR(Context* c, unsigned aSize UNUSED, Assembler::Register* a,
                  unsigned bSize UNUSED, Assembler::Register* b)
{
  assert(c, aSize == 4 and bSize == 4);
  
  issue(c, cmplw(b->low, a->low));
}

void
compareUnsignedCR(Context* c, unsigned aSize, Assembler::Constant* a,
                  unsigned bSize, Assembler::Register* b)
{
  assert(c, aSize == 4 and bSize == 4);

  if (a->value->resolved() and (a->value->value() >> 16) == 0) {
    issue(c, cmplwi(b->low, a->value->value()));
  } else {
    Assembler::Register tmp(c->client->acquireTemporary());
    moveCR(c, aSize, a, bSize, &tmp);
    compareUnsignedRR(c, bSize, &tmp, bSize, b);
    c->client->releaseTemporary(tmp.low);
  }
}

void
longCompare(Context* c, Assembler::Operand* al, Assembler::Operand* ah,
            Assembler::Operand* bl, Assembler::Operand* bh,
            Assembler::Register* dst, BinaryOperationType compareSigned,
            BinaryOperationType compareUnsigned)
{
  ResolvedPromise negativePromise(-1);
  Assembler::Constant negative(&negativePromise);

  ResolvedPromise zeroPromise(0);
  Assembler::Constant zero(&zeroPromise);

  ResolvedPromise positivePromise(1);
  Assembler::Constant positive(&positivePromise);

  compareSigned(c, 4, ah, 4, bh);

  unsigned less = c->code.length();
  issue(c, blt(0));

  unsigned greater = c->code.length();
  issue(c, bgt(0));

  compareUnsigned(c, 4, al, 4, bl);

  unsigned above = c->code.length();
  issue(c, bgt(0));

  unsigned below = c->code.length();
  issue(c, blt(0));

  moveCR(c, 4, &zero, 4, dst);

  unsigned nextFirst = c->code.length();
  issue(c, b(0));

  updateOffset
    (c->s, c->code.data + less, true, reinterpret_cast<intptr_t>
     (c->code.data + c->code.length()));

  updateOffset
    (c->s, c->code.data + below, true, reinterpret_cast<intptr_t>
     (c->code.data + c->code.length()));

  moveCR(c, 4, &negative, 4, dst);

  unsigned nextSecond = c->code.length();
  issue(c, b(0));

  updateOffset
    (c->s, c->code.data + greater, true, reinterpret_cast<intptr_t>
     (c->code.data + c->code.length()));

  updateOffset
    (c->s, c->code.data + above, true, reinterpret_cast<intptr_t>
     (c->code.data + c->code.length()));

  moveCR(c, 4, &positive, 4, dst);

  updateOffset
    (c->s, c->code.data + nextFirst, false, reinterpret_cast<intptr_t>
     (c->code.data + c->code.length()));

  updateOffset
    (c->s, c->code.data + nextSecond, false, reinterpret_cast<intptr_t>
     (c->code.data + c->code.length()));
}

void
longCompareR(Context* c, unsigned size UNUSED, Assembler::Register* a,
             Assembler::Register* b, Assembler::Register* dst)
{
  assert(c, size == 8);
  
  Assembler::Register ah(a->high);
  Assembler::Register bh(b->high);
  
  longCompare(c, a, &ah, b, &bh, dst, CAST2(compareRR),
              CAST2(compareUnsignedRR));
}

void
longCompareC(Context* c, unsigned size UNUSED, Assembler::Constant* a,
             Assembler::Register* b, Assembler::Register* dst)
{
  assert(c, size == 8);

  int64_t v = a->value->value();

  ResolvedPromise low(v & ~static_cast<uintptr_t>(0));
  Assembler::Constant al(&low);
  
  ResolvedPromise high((v >> 32) & ~static_cast<uintptr_t>(0));
  Assembler::Constant ah(&high);
  
  Assembler::Register bh(b->high);
  
  longCompare(c, &al, &ah, b, &bh, dst, CAST2(compareCR),
              CAST2(compareUnsignedCR));
}

ShiftMaskPromise*
shiftMaskPromise(Context* c, Promise* base, unsigned shift, int64_t mask)
{
  return new (c->zone->allocate(sizeof(ShiftMaskPromise)))
    ShiftMaskPromise(base, shift, mask);
}

void
moveCM(Context* c, unsigned srcSize, Assembler::Constant* src,
       unsigned dstSize, Assembler::Memory* dst)
{
  switch (dstSize) {
  case 8: {
    Assembler::Constant srcHigh
      (shiftMaskPromise(c, src->value, 32, 0xFFFFFFFF));
    Assembler::Constant srcLow
      (shiftMaskPromise(c, src->value, 0, 0xFFFFFFFF));
    
    Assembler::Memory dstLow
      (dst->base, dst->offset + 4, dst->index, dst->scale);
    
    moveCM(c, 4, &srcLow, 4, &dstLow);
    moveCM(c, 4, &srcHigh, 4, dst);
  } break;

  default:
    Assembler::Register tmp(c->client->acquireTemporary());
    moveCR(c, srcSize, src, dstSize, &tmp);
    moveRM(c, dstSize, &tmp, dstSize, dst);
    c->client->releaseTemporary(tmp.low);
  }
}

void
negateRR(Context* c, unsigned srcSize, Assembler::Register* src,
         unsigned dstSize UNUSED, Assembler::Register* dst)
{
  assert(c, srcSize == dstSize);

  if (srcSize == 8) {
    Assembler::Register dstHigh(dst->high);

    issue(c, subfic(dst->low, src->low, 0));
    issue(c, subfze(dst->high, src->high));
  } else {
    issue(c, neg(dst->low, src->low));
  }
}

void
callR(Context* c, unsigned size UNUSED, Assembler::Register* target)
{
  assert(c, size == BytesPerWord);

  issue(c, mtctr(target->low));
  issue(c, bctrl());
}

void
callC(Context* c, unsigned size UNUSED, Assembler::Constant* target)
{
  assert(c, size == BytesPerWord);

  appendOffsetTask(c, target->value, offset(c), false);
  issue(c, bl(0));
}

void
longCallC(Context* c, unsigned size UNUSED, Assembler::Constant* target)
{
  assert(c, size == BytesPerWord);

  Assembler::Register tmp(0);
  moveCR2(c, BytesPerWord, target, BytesPerWord, &tmp, 12);
  callR(c, BytesPerWord, &tmp);
}

void
longJumpC(Context* c, unsigned size UNUSED, Assembler::Constant* target)
{
  assert(c, size == BytesPerWord);

  Assembler::Register tmp(0);
  moveCR2(c, BytesPerWord, target, BytesPerWord, &tmp, 12);
  jumpR(c, BytesPerWord, &tmp);
}

void
jumpC(Context* c, unsigned size UNUSED, Assembler::Constant* target)
{
  assert(c, size == BytesPerWord);

  appendOffsetTask(c, target->value, offset(c), false);
  issue(c, b(0));
}

void
jumpIfEqualC(Context* c, unsigned size UNUSED, Assembler::Constant* target)
{
  assert(c, size == BytesPerWord);

  appendOffsetTask(c, target->value, offset(c), true);
  issue(c, beq(0));
}

void
jumpIfNotEqualC(Context* c, unsigned size UNUSED, Assembler::Constant* target)
{
  assert(c, size == BytesPerWord);

  appendOffsetTask(c, target->value, offset(c), true);
  issue(c, bne(0));
}

void
jumpIfGreaterC(Context* c, unsigned size UNUSED, Assembler::Constant* target)
{
  assert(c, size == BytesPerWord);

  appendOffsetTask(c, target->value, offset(c), true);
  issue(c, bgt(0));
}

void
jumpIfGreaterOrEqualC(Context* c, unsigned size UNUSED,
                      Assembler::Constant* target)
{
  assert(c, size == BytesPerWord);

  appendOffsetTask(c, target->value, offset(c), true);
  issue(c, bge(0));
}

void
jumpIfLessC(Context* c, unsigned size UNUSED, Assembler::Constant* target)
{
  assert(c, size == BytesPerWord);

  appendOffsetTask(c, target->value, offset(c), true);
  issue(c, blt(0));
}

void
jumpIfLessOrEqualC(Context* c, unsigned size UNUSED,
                   Assembler::Constant* target)
{
  assert(c, size == BytesPerWord);

  appendOffsetTask(c, target->value, offset(c), true);
  issue(c, ble(0));
}

void
return_(Context* c)
{
  issue(c, blr());
}

void
memoryBarrier(Context* c)
{
  issue(c, sync(0));
}

// END OPERATION COMPILERS


void
populateTables(ArchitectureContext* c)
{
  const OperandType C = ConstantOperand;
  const OperandType A = AddressOperand;
  const OperandType R = RegisterOperand;
  const OperandType M = MemoryOperand;

  OperationType* zo = c->operations;
  UnaryOperationType* uo = c->unaryOperations;
  BinaryOperationType* bo = c->binaryOperations;
  TernaryOperationType* to = c->ternaryOperations;

  zo[Return] = return_;
  zo[LoadBarrier] = memoryBarrier;
  zo[StoreStoreBarrier] = memoryBarrier;
  zo[StoreLoadBarrier] = memoryBarrier;

  uo[index(LongCall, C)] = CAST1(longCallC);

  uo[index(LongJump, C)] = CAST1(longJumpC);

  uo[index(Jump, R)] = CAST1(jumpR);
  uo[index(Jump, C)] = CAST1(jumpC);

  uo[index(AlignedJump, R)] = CAST1(jumpR);
  uo[index(AlignedJump, C)] = CAST1(jumpC);

  uo[index(JumpIfEqual, C)] = CAST1(jumpIfEqualC);
  uo[index(JumpIfNotEqual, C)] = CAST1(jumpIfNotEqualC);
  uo[index(JumpIfGreater, C)] = CAST1(jumpIfGreaterC);
  uo[index(JumpIfGreaterOrEqual, C)] = CAST1(jumpIfGreaterOrEqualC);
  uo[index(JumpIfLess, C)] = CAST1(jumpIfLessC);
  uo[index(JumpIfLessOrEqual, C)] = CAST1(jumpIfLessOrEqualC);

  uo[index(Call, C)] = CAST1(callC);
  uo[index(Call, R)] = CAST1(callR);

  uo[index(AlignedCall, C)] = CAST1(callC);
  uo[index(AlignedCall, R)] = CAST1(callR);

  bo[index(Move, R, R)] = CAST2(moveRR);
  bo[index(Move, C, R)] = CAST2(moveCR);
  bo[index(Move, C, M)] = CAST2(moveCM);
  bo[index(Move, M, R)] = CAST2(moveMR);
  bo[index(Move, R, M)] = CAST2(moveRM);
  bo[index(Move, A, R)] = CAST2(moveAR);

  bo[index(MoveZ, R, R)] = CAST2(moveZRR);
  bo[index(MoveZ, M, R)] = CAST2(moveZMR);
  bo[index(MoveZ, C, R)] = CAST2(moveCR);

  bo[index(Compare, R, R)] = CAST2(compareRR);
  bo[index(Compare, C, R)] = CAST2(compareCR);
  bo[index(Compare, R, M)] = CAST2(compareRM);
  bo[index(Compare, C, M)] = CAST2(compareCM);

  bo[index(Negate, R, R)] = CAST2(negateRR);

  to[index(Add, R)] = CAST3(addR);
  to[index(Add, C)] = CAST3(addC);

  to[index(Subtract, R)] = CAST3(subR);
  to[index(Subtract, C)] = CAST3(subC);

  to[index(Multiply, R)] = CAST3(multiplyR);

  to[index(Divide, R)] = CAST3(divideR);

  to[index(Remainder, R)] = CAST3(remainderR);

  to[index(ShiftLeft, R)] = CAST3(shiftLeftR);
  to[index(ShiftLeft, C)] = CAST3(shiftLeftC);

  to[index(ShiftRight, R)] = CAST3(shiftRightR);
  to[index(ShiftRight, C)] = CAST3(shiftRightC);

  to[index(UnsignedShiftRight, R)] = CAST3(unsignedShiftRightR);
  to[index(UnsignedShiftRight, C)] = CAST3(unsignedShiftRightC);

  to[index(And, C)] = CAST3(andC);
  to[index(And, R)] = CAST3(andR);

  to[index(Or, C)] = CAST3(orC);
  to[index(Or, R)] = CAST3(orR);

  to[index(Xor, C)] = CAST3(xorC);
  to[index(Xor, R)] = CAST3(xorR);

  to[index(LongCompare, R)] = CAST3(longCompareR);
  to[index(LongCompare, C)] = CAST3(longCompareC);
}

class MyArchitecture: public Assembler::Architecture {
 public:
  MyArchitecture(System* system): c(system), referenceCount(0) {
    populateTables(&c);
  }

  virtual unsigned registerCount() {
    return 32;
  }

  virtual int stack() {
    return StackRegister;
  }

  virtual int thread() {
    return ThreadRegister;
  }

  virtual int returnLow() {
    return 4;
  }

  virtual int returnHigh() {
    return (BytesPerWord == 4 ? 3 : NoRegister);
  }

<<<<<<< HEAD
=======
  virtual int virtualCallTarget() {
    return 4;
  }

  virtual int virtualCallIndex() {
    return 3;
  }

  virtual bool condensedAddressing() {
    return false;
  }

>>>>>>> 0c36b7b3
  virtual bool bigEndian() {
    return true;
  }

  virtual bool reserved(int register_) {
    switch (register_) {
    case 0: // r0 has special meaning in addi and other instructions
    case StackRegister:
    case ThreadRegister:
      return true;

    default:
      return false;
    }
  }

  virtual unsigned frameFootprint(unsigned footprint) {
    return max(footprint, StackAlignmentInWords);
  }

  virtual unsigned argumentFootprint(unsigned footprint) {
    return max(pad(footprint, StackAlignmentInWords), StackAlignmentInWords);
  }

  virtual unsigned argumentRegisterCount() {
    return 8;
  }

  virtual int argumentRegister(unsigned index) {
    assert(&c, index < argumentRegisterCount());

    return index + 3;
  }

  virtual unsigned stackAlignmentInWords() {
    return StackAlignmentInWords;
  }

  virtual bool matchCall(void* returnAddress, void* target) {
    uint32_t* instruction = static_cast<uint32_t*>(returnAddress) - 1;

    return *instruction == static_cast<uint32_t>
      (bl(static_cast<uint8_t*>(target)
          - reinterpret_cast<uint8_t*>(instruction)));
  }

  virtual void updateCall(UnaryOperation op UNUSED,
                          bool assertAlignment UNUSED, void* returnAddress,
                          void* newTarget)
  {
    switch (op) {
    case Call:
    case Jump: {
      updateOffset(c.s, static_cast<uint8_t*>(returnAddress) - 4, false,
                   reinterpret_cast<intptr_t>(newTarget));
    } break;

    case LongCall:
    case LongJump: {
      updateImmediate(c.s, static_cast<uint8_t*>(returnAddress) - 12,
                      reinterpret_cast<intptr_t>(newTarget), BytesPerWord);
    } break;

    default: abort(&c);
    }
  }

  virtual unsigned constantCallSize() {
    return 4;
  }

  virtual uintptr_t getConstant(const void* src) {
    const int32_t* p = static_cast<const int32_t*>(src);
    return (p[0] << 16) | (p[1] & 0xFFFF);    
  }

  virtual void setConstant(void* dst, uintptr_t constant) {
    updateImmediate(c.s, dst, constant, BytesPerWord);
  }

  virtual unsigned alignFrameSize(unsigned sizeInWords) {
    const unsigned alignment = StackAlignmentInBytes / BytesPerWord;
    return (ceiling(sizeInWords + FrameFooterSize, alignment) * alignment);
  }

  virtual void* frameIp(void* stack) {
    return stack ? static_cast<void**>(stack)[2] : 0;
  }

  virtual unsigned frameHeaderSize() {
    return 0;
  }

  virtual unsigned frameReturnAddressSize() {
    return 0;
  }

  virtual unsigned frameFooterSize() {
    return FrameFooterSize;
  }

  virtual int returnAddressOffset() {
    return 8 / BytesPerWord;
  }

  virtual int framePointerOffset() {
    return 0;
  }

  virtual void nextFrame(void** stack, void**) {
    assert(&c, *static_cast<void**>(*stack) != *stack);

    *stack = *static_cast<void**>(*stack);
  }

  virtual BinaryOperation hasBinaryIntrinsic(Thread* t, object method) {
  	return NoBinaryOperation;
  }
  
  virtual TernaryOperation hasTernaryIntrinsic(Thread* t UNUSED, object method UNUSED) {
  	return NoTernaryOperation;
  }
  
  virtual bool supportsFloatCompare(unsigned size) {
    return false;
  }
  
  virtual void plan
  (UnaryOperation,
   unsigned, uint8_t* aTypeMask, uint64_t* aRegisterMask,
   bool* thunk)
  {
    *aTypeMask = (1 << RegisterOperand) | (1 << ConstantOperand);
    *aRegisterMask = ~static_cast<uint64_t>(0);
    *thunk = false;
  }

  virtual void planSource
  (BinaryOperation op,
   unsigned, uint8_t* aTypeMask, uint64_t* aRegisterMask,
   unsigned, bool* thunk)
  {
    *aTypeMask = ~0;
    *aRegisterMask = ~static_cast<uint64_t>(0);

    *thunk = false;

    switch (op) {
    case Compare:
      *aTypeMask = (1 << RegisterOperand) | (1 << ConstantOperand);
      break;

    case Negate:
      *aTypeMask = (1 << RegisterOperand);
      break;
    case FloatCompare:
    case FloatNegate:
    case Float2Float:
    case Float2Int:
    case Int2Float:
      *thunk = true;
      break;
    default:
      break;
    }
  }
  
  virtual void planDestination
  (BinaryOperation op,
   unsigned, const uint8_t* aTypeMask, const uint64_t* aRegisterMask,
   unsigned, uint8_t* bTypeMask, uint64_t* bRegisterMask)
  {
    *bTypeMask = (1 << RegisterOperand) | (1 << MemoryOperand);
    *bRegisterMask = ~static_cast<uint64_t>(0);

    switch (op) {
    case Compare:
      *bTypeMask = (1 << RegisterOperand);
      break;

    case Negate:
      *bTypeMask = (1 << RegisterOperand);
      break;
    default:
      break;
    }
  }

  virtual void planSource
  (TernaryOperation op,
   unsigned aSize, uint8_t* aTypeMask, uint64_t* aRegisterMask,
   unsigned, uint8_t* bTypeMask, uint64_t* bRegisterMask,
   unsigned, bool* thunk)
  {
    *aTypeMask = (1 << RegisterOperand) | (1 << ConstantOperand);
    *aRegisterMask = ~static_cast<uint64_t>(0);

    *bTypeMask = (1 << RegisterOperand);
    *bRegisterMask = ~static_cast<uint64_t>(0);

    *thunk = false;

    switch (op) {
    case Add:
    case Subtract:
      if (aSize == 8) {
        *aTypeMask = *bTypeMask = (1 << RegisterOperand);
      }
      break;

    case Multiply:
      *aTypeMask = *bTypeMask = (1 << RegisterOperand);
      break;

    case LongCompare:
      *bTypeMask = (1 << RegisterOperand);
      break;

    case Divide:
    case Remainder:
      if (BytesPerWord == 4 and aSize == 8) {
        *bTypeMask = ~0;
        *thunk = true;        
      } else {
        *aTypeMask = (1 << RegisterOperand);
      }
      break;

    case FloatAdd:
    case FloatSubtract:
    case FloatMultiply:
    case FloatDivide:
    case FloatRemainder:
      *bTypeMask = ~0;
      *thunk = true;
      break;
    default:
      break;
    }
  }

  virtual void planDestination
  (TernaryOperation op,
   unsigned, const uint8_t*, const uint64_t*,
   unsigned, const uint8_t* bTypeMask, const uint64_t* bRegisterMask,
   unsigned, uint8_t* cTypeMask, uint64_t* cRegisterMask)
  {
    *cTypeMask = *bTypeMask;
    *cRegisterMask = *bRegisterMask;
  }

  virtual void acquire() {
    ++ referenceCount;
  }

  virtual void release() {
    if (-- referenceCount == 0) {
      c.s->free(this);
    }
  }

  ArchitectureContext c;
  unsigned referenceCount;
};

class MyAssembler: public Assembler {
 public:
  MyAssembler(System* s, Allocator* a, Zone* zone, MyArchitecture* arch):
    c(s, a, zone), arch_(arch)
  { }

  virtual void setClient(Client* client) {
    assert(&c, c.client == 0);
    c.client = client;
  }

  virtual Architecture* arch() {
    return arch_;
  }

  virtual void saveFrame(unsigned stackOffset, unsigned) {
    Register stack(StackRegister);
    Memory stackDst(ThreadRegister, stackOffset);
    moveRM(&c, BytesPerWord, &stack, BytesPerWord, &stackDst);
  }

  virtual void pushFrame(unsigned argumentCount, ...) {
    struct {
      unsigned size;
      OperandType type;
      Operand* operand;
    } arguments[argumentCount];

    va_list a; va_start(a, argumentCount);
    unsigned footprint = 0;
    for (unsigned i = 0; i < argumentCount; ++i) {
      arguments[i].size = va_arg(a, unsigned);
      arguments[i].type = static_cast<OperandType>(va_arg(a, int));
      arguments[i].operand = va_arg(a, Operand*);
      footprint += ceiling(arguments[i].size, BytesPerWord);
    }
    va_end(a);

    allocateFrame(arch_->alignFrameSize(footprint));
    
    unsigned offset = 0;
    for (unsigned i = 0; i < argumentCount; ++i) {
      if (i < arch_->argumentRegisterCount()) {
        Register dst(arch_->argumentRegister(i));

        apply(Move,
              arguments[i].size, arguments[i].type, arguments[i].operand,
              pad(arguments[i].size), RegisterOperand, &dst);

        offset += ceiling(arguments[i].size, BytesPerWord);
      } else {
        Memory dst(ThreadRegister, (offset + FrameFooterSize) * BytesPerWord);

        apply(Move,
              arguments[i].size, arguments[i].type, arguments[i].operand,
              pad(arguments[i].size), MemoryOperand, &dst);

        offset += ceiling(arguments[i].size, BytesPerWord);
      }
    }
  }

  virtual void allocateFrame(unsigned footprint) {
    Register returnAddress(0);
    issue(&c, mflr(returnAddress.low));

    Memory returnAddressDst(StackRegister, 8);
    moveRM(&c, BytesPerWord, &returnAddress, BytesPerWord, &returnAddressDst);

    Register stack(StackRegister);
    Memory stackDst(StackRegister, -footprint * BytesPerWord);
    moveAndUpdateRM(&c, BytesPerWord, &stack, BytesPerWord, &stackDst);
  }

  virtual void adjustFrame(unsigned footprint) {
    Register nextStack(0);
    Memory stackSrc(StackRegister, 0);
    moveMR(&c, BytesPerWord, &stackSrc, BytesPerWord, &nextStack);

    Memory stackDst(StackRegister, -footprint * BytesPerWord);
    moveAndUpdateRM(&c, BytesPerWord, &nextStack, BytesPerWord, &stackDst);
  }

  virtual void popFrame() {
    Register stack(StackRegister);
    Memory stackSrc(StackRegister, 0);
    moveMR(&c, BytesPerWord, &stackSrc, BytesPerWord, &stack);

    Register returnAddress(0);
    Memory returnAddressSrc(StackRegister, 8);
    moveMR(&c, BytesPerWord, &returnAddressSrc, BytesPerWord, &returnAddress);
    
    issue(&c, mtlr(returnAddress.low));
  }

  virtual void popFrameForTailCall(unsigned footprint,
                                   int offset,
                                   int returnAddressSurrogate,
                                   int framePointerSurrogate)
  {
    if (TailCalls) {
      if (offset) {
        Register tmp(0);
        Memory returnAddressSrc(StackRegister, 8 + (footprint * BytesPerWord));
        moveMR(&c, BytesPerWord, &returnAddressSrc, BytesPerWord, &tmp);
    
        issue(&c, mtlr(tmp.low));

        Memory stackSrc(StackRegister, footprint * BytesPerWord);
        moveMR(&c, BytesPerWord, &stackSrc, BytesPerWord, &tmp);

        Memory stackDst(StackRegister, (footprint - offset) * BytesPerWord);
        moveAndUpdateRM(&c, BytesPerWord, &tmp, BytesPerWord, &stackDst);

        if (returnAddressSurrogate != NoRegister) {
          assert(&c, offset > 0);

          Register ras(returnAddressSurrogate);
          Memory dst(StackRegister, 8 + (offset * BytesPerWord));
          moveRM(&c, BytesPerWord, &ras, BytesPerWord, &dst);
        }

        if (framePointerSurrogate != NoRegister) {
          assert(&c, offset > 0);

          Register fps(framePointerSurrogate);
          Memory dst(StackRegister, offset * BytesPerWord);
          moveRM(&c, BytesPerWord, &fps, BytesPerWord, &dst);
        }
      } else {
        popFrame();
      }
    } else {
      abort(&c);
    }
  }

  virtual void popFrameAndPopArgumentsAndReturn(unsigned argumentFootprint) {
    popFrame();

    assert(&c, argumentFootprint >= StackAlignmentInWords);
    assert(&c, (argumentFootprint % StackAlignmentInWords) == 0);

    if (TailCalls and argumentFootprint > StackAlignmentInWords) {
      Register tmp(0);
      Memory stackSrc(StackRegister, 0);
      moveMR(&c, BytesPerWord, &stackSrc, BytesPerWord, &tmp);

      Memory stackDst(StackRegister,
                      (argumentFootprint - StackAlignmentInWords)
                      * BytesPerWord);
      moveAndUpdateRM(&c, BytesPerWord, &tmp, BytesPerWord, &stackDst);
    }

    return_(&c);
  }

  virtual void popFrameAndUpdateStackAndReturn(unsigned stackOffsetFromThread)
  {
    popFrame();

    Register tmp1(0);
    Memory stackSrc(StackRegister, 0);
    moveMR(&c, BytesPerWord, &stackSrc, BytesPerWord, &tmp1);

    Register tmp2(5);
    Memory newStackSrc(ThreadRegister, stackOffsetFromThread);
    moveMR(&c, BytesPerWord, &newStackSrc, BytesPerWord, &tmp2);

    Register stack(StackRegister);
    subR(&c, BytesPerWord, &stack, &tmp2, &tmp2);

    Memory stackDst(StackRegister, 0, tmp2.low);
    moveAndUpdateRM(&c, BytesPerWord, &tmp1, BytesPerWord, &stackDst);

    return_(&c);
  }

  virtual void apply(Operation op) {
    arch_->c.operations[op](&c);
  }

  virtual void apply(UnaryOperation op,
                     unsigned aSize, OperandType aType, Operand* aOperand)
  {
    arch_->c.unaryOperations[index(op, aType)](&c, aSize, aOperand);
  }

  virtual void apply(BinaryOperation op,
                     unsigned aSize, OperandType aType, Operand* aOperand,
                     unsigned bSize, OperandType bType, Operand* bOperand)
  {
    arch_->c.binaryOperations[index(op, aType, bType)]
      (&c, aSize, aOperand, bSize, bOperand);
  }

  virtual void apply(TernaryOperation op,
                     unsigned, OperandType aType, Operand* aOperand,
                     unsigned bSize, OperandType bType UNUSED,
                     Operand* bOperand,
                     unsigned cSize UNUSED, OperandType cType UNUSED,
                     Operand* cOperand)
  {
    assert(&c, bSize == cSize);
    assert(&c, bType == RegisterOperand);
    assert(&c, cType == RegisterOperand);

    arch_->c.ternaryOperations[index(op, aType)]
      (&c, bSize, aOperand, bOperand, cOperand);
  }

  virtual void writeTo(uint8_t* dst) {
    c.result = dst;
    
    for (MyBlock* b = c.firstBlock; b; b = b->next) {
      memcpy(dst + b->start, c.code.data + b->offset, b->size);
    }
    
    for (Task* t = c.tasks; t; t = t->next) {
      t->run(&c);
    }
  }

  virtual Promise* offset() {
    return ::offset(&c);
  }

  virtual Block* endBlock(bool startNew) {
    MyBlock* b = c.lastBlock;
    b->size = c.code.length() - b->offset;
    if (startNew) {
      c.lastBlock = new (c.zone->allocate(sizeof(MyBlock)))
        MyBlock(c.code.length());
    } else {
      c.lastBlock = 0;
    }
    return b;
  }

  virtual unsigned length() {
    return c.code.length();
  }

  virtual void dispose() {
    c.code.dispose();
  }

  Context c;
  MyArchitecture* arch_;
};

} // namespace

namespace vm {

Assembler::Architecture*
makeArchitecture(System* system)
{
  return new (allocate(system, sizeof(MyArchitecture))) MyArchitecture(system);
}

Assembler*
makeAssembler(System* system, Allocator* allocator, Zone* zone,
              Assembler::Architecture* architecture)
{
  return new (zone->allocate(sizeof(MyAssembler)))
    MyAssembler(system, allocator, zone,
                static_cast<MyArchitecture*>(architecture));
}

} // namespace vm<|MERGE_RESOLUTION|>--- conflicted
+++ resolved
@@ -1692,8 +1692,6 @@
     return (BytesPerWord == 4 ? 3 : NoRegister);
   }
 
-<<<<<<< HEAD
-=======
   virtual int virtualCallTarget() {
     return 4;
   }
@@ -1702,11 +1700,6 @@
     return 3;
   }
 
-  virtual bool condensedAddressing() {
-    return false;
-  }
-
->>>>>>> 0c36b7b3
   virtual bool bigEndian() {
     return true;
   }
@@ -1739,6 +1732,18 @@
     assert(&c, index < argumentRegisterCount());
 
     return index + 3;
+  }
+  
+  virtual uint64_t generalRegisters() {
+  	return (static_cast<uint64_t>(1) << 32) - 1;
+  }
+  
+  virtual uint64_t floatRegisters() {
+  	return 0;
+  }
+  
+  virtual uint64_t allRegisters() {
+  	return generalRegisters() | floatRegisters();
   }
 
   virtual unsigned stackAlignmentInWords() {
@@ -1834,6 +1839,14 @@
     return false;
   }
   
+  virtual bool alwaysCondensed(BinaryOperation op) {
+    return false;
+  }
+  
+  virtual bool alwaysCondensed(TernaryOperation op) {
+    return false;
+  }
+  
   virtual void plan
   (UnaryOperation,
    unsigned, uint8_t* aTypeMask, uint64_t* aRegisterMask,
@@ -1954,8 +1967,8 @@
    unsigned, const uint8_t* bTypeMask, const uint64_t* bRegisterMask,
    unsigned, uint8_t* cTypeMask, uint64_t* cRegisterMask)
   {
-    *cTypeMask = *bTypeMask;
-    *cRegisterMask = *bRegisterMask;
+    *cTypeMask = (1 << RegisterOperand);
+    *cRegisterMask = ~static_cast<uint64_t>(0);
   }
 
   virtual void acquire() {

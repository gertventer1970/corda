/* Copyright (c) 2008, Avian Contributors

   Permission to use, copy, modify, and/or distribute this software
   for any purpose with or without fee is hereby granted, provided
   that the above copyright notice and this permission notice appear
   in all copies.

   There is NO WARRANTY for this software.  See license.txt for
   details. */

#include "machine.h"
#include "util.h"
#include "vector.h"
#include "process.h"
#include "assembler.h"
#include "compiler.h"
#include "x86.h"

using namespace vm;

extern "C" uint64_t
vmInvoke(void* thread, void* function, void* stack, unsigned stackSize,
         unsigned returnType);

extern "C" void
vmCall();

namespace {

const bool Verbose = true;
const bool DebugNatives = false;
const bool DebugCallTable = false;
const bool DebugMethodTree = false;
const bool DebugFrameMaps = false;

const bool CheckArrayBounds = true;

class MyThread: public Thread {
 public:
  class CallTrace {
   public:
    CallTrace(MyThread* t):
      t(t),
      base(t->base),
      stack(t->stack),
      nativeMethod(0),
      next(t->trace)
    {
      t->trace = this;
      t->base = 0;
      t->stack = 0;
    }

    ~CallTrace() {
      t->stack = stack;
      t->base = base;
      t->trace = next;
    }

    MyThread* t;
    void* ip;
    void* base;
    void* stack;
    object nativeMethod;
    CallTrace* next;
  };

  MyThread(Machine* m, object javaThread, Thread* parent):
    Thread(m, javaThread, parent),
    ip(0),
    base(0),
    stack(0),
    trace(0),
    reference(0)
  { }

  void* ip;
  void* base;
  void* stack;
  CallTrace* trace;
  Reference* reference;
};

object
resolveThisPointer(MyThread* t, void* stack, object method)
{
  return reinterpret_cast<object*>(stack)[methodParameterFootprint(t, method)];
}

object
resolveTarget(MyThread* t, void* stack, object method)
{
  object class_ = objectClass(t, resolveThisPointer(t, stack, method));

  if (classVmFlags(t, class_) & BootstrapFlag) {
    PROTECT(t, method);
    PROTECT(t, class_);

    resolveClass(t, className(t, class_));
    if (UNLIKELY(t->exception)) return 0;
  }

  if (classFlags(t, methodClass(t, method)) & ACC_INTERFACE) {
    return findInterfaceMethod(t, method, class_);
  } else {
    return findMethod(t, method, class_);
  }
}

object&
methodTree(MyThread* t);

object
methodTreeSentinal(MyThread* t);

intptr_t
compareIpToMethodBounds(Thread* t, intptr_t ip, object method)
{
  intptr_t start = reinterpret_cast<intptr_t>
    (&singletonValue(t, methodCompiled(t, method), 0));

  if (DebugMethodTree) {
    fprintf(stderr, "find 0x%"LX" in (0x%"LX",0x%"LX")\n", ip, start,
            start + (singletonCount(t, methodCompiled(t, method))
                     * BytesPerWord));
  }

  if (ip < start) {
    return -1;
  } else if (ip < start + static_cast<intptr_t>
             (singletonCount(t, methodCompiled(t, method))
              * BytesPerWord))
  {
    return 0;
  } else {
    return 1;
  }
}

object
methodForIp(MyThread* t, void* ip)
{
  if (DebugMethodTree) {
    fprintf(stderr, "query for method containing %p\n", ip);
  }

  return treeQuery(t, methodTree(t), reinterpret_cast<intptr_t>(ip),
                   methodTreeSentinal(t), compareIpToMethodBounds);
}

class MyStackWalker: public Processor::StackWalker {
 public:
  enum State {
    Start,
    Next,
    Method,
    NativeMethod,
    Finish
  };

  class MyProtector: public Thread::Protector {
   public:
    MyProtector(MyStackWalker* walker):
      Protector(walker->t), walker(walker)
    { }

    virtual void visit(Heap::Visitor* v) {
      v->visit(&(walker->method_));
    }

    MyStackWalker* walker;
  };

  MyStackWalker(MyThread* t):
    t(t),
    state(Start),
    ip_(t->ip),
    base(t->base),
    stack(t->stack),
    trace(t->trace),
    method_(0),
    protector(this)
  { }

  MyStackWalker(MyStackWalker* w):
    t(w->t),
    state(w->state),
    ip_(w->ip_),
    base(w->base),
    stack(w->stack),
    trace(w->trace),
    method_(w->method_),
    protector(this)
  { }

  virtual void walk(Processor::StackVisitor* v) {
    for (MyStackWalker it(this); it.valid();) {
      MyStackWalker walker(it);
      if (not v->visit(&walker)) {
        break;
      }
      it.next();
    }
  }
    
  bool valid() {
    while (true) {
//       fprintf(stderr, "state: %d\n", state);
      switch (state) {
      case Start:
        if (ip_ == 0 and stack) {
          ip_ = *static_cast<void**>(stack);
        }

        if (trace and trace->nativeMethod) {
          method_ = trace->nativeMethod;
          state = NativeMethod;
        } else if (ip_) {
          state = Next;
        } else {
          state = Finish;
        }
        break;

      case Next:
        if (stack) {
          method_ = methodForIp(t, ip_);
          if (method_) {
            state = Method;
          } else if (trace) {
            base = trace->base;
            stack = static_cast<void**>(trace->stack);
            ip_ = (stack ? *static_cast<void**>(stack) : 0);

            if (trace->nativeMethod) {
              method_ = trace->nativeMethod;
              state = NativeMethod;
            } else {
              trace = trace->next;
              state = Next;
            }
          } else {
            state = Finish;
          }
        } else {
          state = Finish;
        }
        break;

      case Method:
      case NativeMethod:
        return true;

      case Finish:
        return false;
   
      default:
        abort(t);
      }
    }
  }
    
  void next() {
    switch (state) {
    case Method:
      stack = static_cast<void**>(base) + 1;
      ip_ = (stack ? *static_cast<void**>(stack) : 0);
      base = *static_cast<void**>(base);
      state = Next;
      break;

    case NativeMethod:
      trace = trace->next;
      state = Next;
      break;
   
    default:
      abort(t);
    }
  }

  virtual object method() {
    switch (state) {
    case Method:
      return method_;
        
    case NativeMethod:
      return trace->nativeMethod;

    default:
      abort(t);
    }
  }

  virtual int ip() {
    switch (state) {
    case Method:
      return reinterpret_cast<intptr_t>(ip_) - reinterpret_cast<intptr_t>
        (&singletonValue(t, methodCompiled(t, method_), 0));
        
    case NativeMethod:
      return 0;

    default:
      abort(t);
    }
  }

  virtual unsigned count() {
    unsigned count = 0;

    for (MyStackWalker walker(this); walker.valid();) {
      walker.next();
      ++ count;
    }
    
    return count;
  }

  MyThread* t;
  State state;
  void* ip_;
  void* base;
  void* stack;
  MyThread::CallTrace* trace;
  object method_;
  MyProtector protector;
};

int
localOffset(MyThread* t, int v, object method)
{
  int parameterFootprint = methodParameterFootprint(t, method) * BytesPerWord;

  v *= BytesPerWord;
  if (v < parameterFootprint) {
    return (parameterFootprint - v - BytesPerWord) + (BytesPerWord * 2);
  } else {
    return -(v + BytesPerWord - parameterFootprint);
  }
}

inline object*
localObject(MyThread* t, void* base, object method, unsigned index)
{
  return reinterpret_cast<object*>
    (static_cast<uint8_t*>(base) + localOffset(t, index, method));
}

class PoolElement {
 public:
  PoolElement(object value, Promise* address, PoolElement* next):
    value(value), address(address), next(next)
  { }

  object value;
  Promise* address;
  PoolElement* next;
};

class Context;

class TraceElement: public TraceHandler {
 public:
  TraceElement(Context* context, object target,
               bool virtualCall, TraceElement* next):
    context(context),
    address(0),
    target(target),
    virtualCall(virtualCall),
    next(next)
  { }

  virtual void handleTrace(Promise* address) {
    if (this->address == 0) {
      this->address = address;
    }
  }

  Context* context;
  Promise* address;
  object target;
  bool virtualCall;
  TraceElement* next;
  uintptr_t map[0];
};

enum Event {
  PushEvent,
  PopEvent,
  IpEvent,
  MarkEvent,
  ClearEvent,
  TraceEvent
};

unsigned
localSize(MyThread* t, object method)
{
  unsigned size = codeMaxLocals(t, methodCode(t, method));
  if ((methodFlags(t, method) & (ACC_SYNCHRONIZED | ACC_STATIC))
      == ACC_SYNCHRONIZED)
  {
    ++ size;
  }
  return size;
}

unsigned
frameSize(MyThread* t, object method)
{
  return localSize(t, method) + codeMaxStack(t, methodCode(t, method));
}

unsigned
frameMapSizeInWords(MyThread* t, object method)
{
  return ceiling(frameSize(t, method), BitsPerWord) * BytesPerWord;
}

uint16_t*
makeVisitTable(MyThread* t, Zone* zone, object method)
{
  unsigned size = codeLength(t, methodCode(t, method)) * 2;
  uint16_t* table = static_cast<uint16_t*>(zone->allocate(size));
  memset(table, 0, size);
  return table;
}

uintptr_t*
makeRootTable(MyThread* t, Zone* zone, object method)
{
  unsigned size = frameMapSizeInWords(t, method)
    * codeLength(t, methodCode(t, method))
    * BytesPerWord;
  uintptr_t* table = static_cast<uintptr_t*>(zone->allocate(size));
  memset(table, 0xFF, size);
  return table;
}

class Context {
 public:
  class MyProtector: public Thread::Protector {
   public:
    MyProtector(Context* c): Protector(c->thread), c(c) { }

    virtual void visit(Heap::Visitor* v) {
      v->visit(&(c->method));

      for (PoolElement* p = c->objectPool; p; p = p->next) {
        v->visit(&(p->value));
      }

      for (TraceElement* p = c->traceLog; p; p = p->next) {
        v->visit(&(p->target));
      }
    }

    Context* c;
  };

  Context(MyThread* t, object method, void* indirection):
    thread(t),
    zone(t->m->system, t->m->heap, 16 * 1024),
    assembler(makeAssembler(t->m->system, t->m->heap, &zone)),
    compiler(makeCompiler(t->m->system, assembler, &zone)),
    method(method),
    indirection(indirection),
    objectPool(0),
    traceLog(0),
    traceLogCount(0),
    visitTable(makeVisitTable(t, &zone, method)),
    rootTable(makeRootTable(t, &zone, method)),
    eventLog(t->m->system, t->m->heap, 1024),
    protector(this)
  { }

  Context(MyThread* t):
    thread(t),
    zone(t->m->system, t->m->heap, LikelyPageSizeInBytes),
    assembler(makeAssembler(t->m->system, t->m->heap, &zone)),
    compiler(0),
    method(0),
    indirection(0),
    objectPool(0),
    traceLog(0),
    traceLogCount(0),
    visitTable(0),
    rootTable(0),
    eventLog(t->m->system, t->m->heap, 0),
    protector(this)
  { }

  ~Context() {
    if (compiler) compiler->dispose();
    assembler->dispose();
  }

  MyThread* thread;
  Zone zone;
  Assembler* assembler;
  Compiler* compiler;
  object method;
  void* indirection;
  PoolElement* objectPool;
  TraceElement* traceLog;
  unsigned traceLogCount;
  uint16_t* visitTable;
  uintptr_t* rootTable;
  bool dirtyRoots;
  Vector eventLog;
  MyProtector protector;
};

class Frame {
 public:
  enum StackType {
    Integer,
    Long,
    Object
  };

  Frame(Context* context, uint8_t* stackMap):
    context(context),
    t(context->thread),
    c(context->compiler),
    stackMap(stackMap),
    ip(0),
    sp(localSize()),
    level(0)
  {
    memset(stackMap, 0, codeMaxStack(t, methodCode(t, context->method)));
  }

  Frame(Frame* f, uint8_t* stackMap):
    context(f->context),
    t(context->thread),
    c(context->compiler),
    stackMap(stackMap),
    ip(f->ip),
    sp(f->sp),
    level(f->level + 1)
  {
    c->pushState();

    memcpy(stackMap, f->stackMap, codeMaxStack
           (t, methodCode(t, context->method)));

    if (level > 1) {
      context->eventLog.append(PushEvent);
    }
  }

  ~Frame() {
    if (level > 1 and t->exception == 0) {
      c->popState();

      context->eventLog.append(PopEvent);      
    }
  }

  Compiler::Operand* append(object o) {
    Promise* p = c->poolAppend(0);
    context->objectPool = new
      (context->zone.allocate(sizeof(PoolElement)))
      PoolElement(o, p, context->objectPool);
    return c->address(p);
  }

  unsigned localSize() {
    return ::localSize(t, context->method);
  }

  unsigned stackSize() {
    return codeMaxStack(t, methodCode(t, context->method));
  }

  unsigned frameSize() {
    return localSize() + stackSize();
  }

  void set(unsigned index, uint8_t type) {
    assert(t, index < frameSize());

    if (type == Object) {
      context->eventLog.append(MarkEvent);
      context->eventLog.append2(index);
    } else {
      context->eventLog.append(ClearEvent);
      context->eventLog.append2(index);
    }

    int si = index - localSize();
    if (si >= 0) {
      stackMap[si] = type;
    }
  }

  uint8_t get(unsigned index) {
    assert(t, index < frameSize());
    int si = index - localSize();
    assert(t, si >= 0);
    return stackMap[si];
  }

  void pushedInt() {
    assert(t, sp + 1 <= frameSize());
    set(sp++, Integer);
  }

  void pushedLong() {
    assert(t, sp + 2 <= frameSize());
    set(sp++, Long);
    set(sp++, Long);
  }

  void pushedObject() {
    assert(t, sp + 1 <= frameSize());
    set(sp++, Object);
  }

  void popped(unsigned count) {
    assert(t, sp >= count);
    assert(t, sp - count >= localSize());
    while (count) {
      set(--sp, Integer);
      -- count;
    }
  }
  
  void poppedInt() {
    assert(t, sp >= 1);
    assert(t, sp - 1 >= localSize());
    assert(t, get(sp - 1) == Integer);
    -- sp;
  }
  
  void poppedLong() {
    assert(t, sp >= 1);
    assert(t, sp - 2 >= localSize());
    assert(t, get(sp - 1) == Long);
    assert(t, get(sp - 2) == Long);
    sp -= 2;
  }
  
  void poppedObject() {
    assert(t, sp >= 1);
    assert(t, sp - 1 >= localSize());
    assert(t, get(sp - 1) == Object);
    set(--sp, Integer);
  }

  void storedInt(unsigned index) {
    assert(t, index < localSize());
    set(index, Integer);
  }

  void storedLong(unsigned index) {
    assert(t, index + 1 < localSize());
    set(index, Long);
    set(index + 1, Long);
  }

  void storedObject(unsigned index) {
    assert(t, index < localSize());
    set(index, Object);
  }

  void dupped() {
    assert(t, sp + 1 <= frameSize());
    assert(t, sp - 1 >= localSize());
    set(sp++, get(sp - 1));
  }

  void duppedX1() {
    assert(t, sp + 1 <= frameSize());
    assert(t, sp - 2 >= localSize());

    uint8_t b2 = get(sp - 2);
    uint8_t b1 = get(sp - 1);

    set(sp - 1, b2);
    set(sp - 2, b1);
    set(sp    , b1);

    ++ sp;
  }

  void duppedX2() {
    assert(t, sp + 1 <= frameSize());
    assert(t, sp - 3 >= localSize());

    uint8_t b3 = get(sp - 3);
    uint8_t b2 = get(sp - 2);
    uint8_t b1 = get(sp - 1);

    set(sp - 2, b3);
    set(sp - 1, b2);
    set(sp - 3, b1);
    set(sp    , b1);

    ++ sp;
  }

  void dupped2() {
    assert(t, sp + 2 <= frameSize());
    assert(t, sp - 2 >= localSize());

    uint8_t b2 = get(sp - 2);
    uint8_t b1 = get(sp - 1);

    set(sp, b2);
    set(sp + 1, b1);

    sp += 2;
  }

  void dupped2X1() {
    assert(t, sp + 2 <= frameSize());
    assert(t, sp - 3 >= localSize());

    uint8_t b3 = get(sp - 3);
    uint8_t b2 = get(sp - 2);
    uint8_t b1 = get(sp - 1);

    set(sp - 1, b3);
    set(sp - 3, b2);
    set(sp    , b2);
    set(sp - 2, b1);
    set(sp + 1, b1);

    sp += 2;
  }

  void dupped2X2() {
    assert(t, sp + 2 <= frameSize());
    assert(t, sp - 4 >= localSize());

    uint8_t b4 = get(sp - 4);
    uint8_t b3 = get(sp - 3);
    uint8_t b2 = get(sp - 2);
    uint8_t b1 = get(sp - 1);

    set(sp - 2, b4);
    set(sp - 1, b3);
    set(sp - 4, b2);
    set(sp    , b2);
    set(sp - 3, b1);
    set(sp + 1, b1);

    sp += 2;
  }

  void swapped() {
    assert(t, sp - 2 >= localSize());

    uint8_t saved = get(sp - 1);

    set(sp - 1, get(sp - 2));
    set(sp - 2, saved);
  }

  Compiler::Operand* machineIp(unsigned logicalIp) {
    return c->promiseConstant(c->machineIp(logicalIp));
  }

  void visitLogicalIp(unsigned ip) {
    c->visitLogicalIp(ip);

    context->eventLog.append(IpEvent);
    context->eventLog.append2(ip);
  }

  void startLogicalIp(unsigned ip) {
    c->startLogicalIp(ip);

    context->eventLog.append(IpEvent);
    context->eventLog.append2(ip);

    this->ip = ip;
  }

  void pushInt(Compiler::Operand* o) {
    c->push(4, o);
    pushedInt();
  }

  void pushAddress(Compiler::Operand* o) {
    c->push(BytesPerWord, o);
    pushedInt();
  }

  void pushObject(Compiler::Operand* o) {
    c->push(BytesPerWord, o);
    pushedObject();
  }

  void pushObject() {
    c->pushed(1);
    pushedObject();
  }

  void pushLongQuiet(Compiler::Operand* o) {
    if (BytesPerWord == 8) {
      c->push(8);
    }
    c->push(8, o);
  }

  void pushLong(Compiler::Operand* o) {
    pushLongQuiet(o);
    pushedLong();
  }

  void pop(unsigned count) {
    popped(count);
    c->popped(count);
  }

  Compiler::Operand* popInt() {
    poppedInt();
    return c->pop(4);
  }

  Compiler::Operand* popLongQuiet() {
    Compiler::Operand* r = c->pop(8);
    if (BytesPerWord == 8) {
      c->pop(8);
    }
    return r;
  }

  Compiler::Operand* peekLong(unsigned index) {
    return c->peek(8, index);
  }

  Compiler::Operand* popLong() {
    poppedLong();
    return popLongQuiet();
  }

  Compiler::Operand* popObject() {
    poppedObject();
    return c->pop(BytesPerWord);
  }

  void loadInt(unsigned index) {
    assert(t, index < localSize());
    pushInt
      (c->load
       (4, c->memory(c->base(), localOffset(t, index, context->method))));
  }

  void loadLong(unsigned index) {
    assert(t, index < static_cast<unsigned>(localSize() - 1));
    pushLong
      (c->load
       (8, c->memory(c->base(), localOffset(t, index + 1, context->method))));
  }

  void loadObject(unsigned index) {
    assert(t, index < localSize());
    pushObject
      (c->load
       (BytesPerWord,
        c->memory(c->base(), localOffset(t, index, context->method))));
  }

  void storeInt(unsigned index) {
    c->store
      (4, popInt(), c->memory
       (c->base(), localOffset(t, index, context->method)));
    storedInt(index);
  }

  void storeLong(unsigned index) {
    c->store
      (8, popLong(), c->memory
       (c->base(), localOffset(t, index + 1, context->method)));
    storedLong(index);
  }

  void storeObject(unsigned index) {
    c->store
      (BytesPerWord, popObject(), c->memory
       (c->base(), localOffset(t, index, context->method)));
    storedObject(index);
  }

  void storeObjectOrAddress(unsigned index) {
    c->store
      (BytesPerWord, c->pop(BytesPerWord), c->memory
       (c->base(), localOffset(t, index, context->method)));

    assert(t, sp >= 1);
    assert(t, sp - 1 >= localSize());
    if (get(sp - 1) == Object) {
      storedObject(index);
    } else {
      storedInt(index);
    }

    popped(1);
  }

  void dup() {
    c->push(BytesPerWord, c->peek(BytesPerWord, 0));

    dupped();
  }

  void dupX1() {
    Compiler::Operand* s0 = c->pop(BytesPerWord);
    Compiler::Operand* s1 = c->pop(BytesPerWord);

    c->push(BytesPerWord, s0);
    c->push(BytesPerWord, s1);
    c->push(BytesPerWord, s0);

    duppedX1();
  }

  void dupX2() {
    Compiler::Operand* s0 = c->pop(BytesPerWord);

    if (get(sp - 2) == Long) {
      Compiler::Operand* s1 = popLongQuiet();

      c->push(BytesPerWord, s0);
      pushLongQuiet(s1);
      c->push(BytesPerWord, s0);
    } else {
      Compiler::Operand* s1 = c->pop(BytesPerWord);
      Compiler::Operand* s2 = c->pop(BytesPerWord);

      c->push(BytesPerWord, s0);
      c->push(BytesPerWord, s2);
      c->push(BytesPerWord, s1);
      c->push(BytesPerWord, s0);
    }

    duppedX2();
  }

  void dup2() {
    if (get(sp - 1) == Long) {
      pushLongQuiet(peekLong(0));
    } else {
      Compiler::Operand* s0 = c->pop(BytesPerWord);
      Compiler::Operand* s1 = c->pop(BytesPerWord);

      c->push(BytesPerWord, s1);
      c->push(BytesPerWord, s0);
      c->push(BytesPerWord, s1);
      c->push(BytesPerWord, s0);
    }

    dupped2();
  }

  void dup2X1() {
    if (get(sp - 1) == Long) {
      Compiler::Operand* s0 = popLongQuiet();
      Compiler::Operand* s1 = c->pop(BytesPerWord);

      pushLongQuiet(s0);
      c->push(BytesPerWord, s1);
      pushLongQuiet(s0);
    } else {
      Compiler::Operand* s0 = c->pop(BytesPerWord);
      Compiler::Operand* s1 = c->pop(BytesPerWord);
      Compiler::Operand* s2 = c->pop(BytesPerWord);

      c->push(BytesPerWord, s1);
      c->push(BytesPerWord, s0);
      c->push(BytesPerWord, s2);
      c->push(BytesPerWord, s1);
      c->push(BytesPerWord, s0);
    }

    dupped2X1();
  }

  void dup2X2() {
    if (get(sp - 1) == Long) {
      Compiler::Operand* s0 = popLongQuiet();

      if (get(sp - 3) == Long) {
        Compiler::Operand* s1 = popLongQuiet();

        pushLongQuiet(s0);
        pushLongQuiet(s1);
        pushLongQuiet(s0);
      } else {
        Compiler::Operand* s1 = c->pop(BytesPerWord);
        Compiler::Operand* s2 = c->pop(BytesPerWord);

        pushLongQuiet(s0);
        c->push(BytesPerWord, s2);
        c->push(BytesPerWord, s1);
        pushLongQuiet(s0);
      }
    } else {
      Compiler::Operand* s0 = c->pop(BytesPerWord);
      Compiler::Operand* s1 = c->pop(BytesPerWord);
      Compiler::Operand* s2 = c->pop(BytesPerWord);
      Compiler::Operand* s3 = c->pop(BytesPerWord);

      c->push(BytesPerWord, s1);
      c->push(BytesPerWord, s0);
      c->push(BytesPerWord, s3);
      c->push(BytesPerWord, s2);
      c->push(BytesPerWord, s1);
      c->push(BytesPerWord, s0);
    }

    dupped2X2();
  }

  void swap() {
    Compiler::Operand* s0 = c->pop(BytesPerWord);
    Compiler::Operand* s1 = c->pop(BytesPerWord);

    c->push(BytesPerWord, s0);
    c->push(BytesPerWord, s1);

    swapped();
  }

  TraceElement* trace(object target, bool virtualCall) {
    unsigned mapSize = frameMapSizeInWords(t, context->method);

    TraceElement* e = context->traceLog = new
      (context->zone.allocate(sizeof(TraceElement) + (mapSize * BytesPerWord)))
      TraceElement(context, target, virtualCall, context->traceLog);

    ++ context->traceLogCount;

    context->eventLog.append(TraceEvent);
    context->eventLog.appendAddress(e);

    return e;
  }
  
  Context* context;
  MyThread* t;
  Compiler* c;
  uint8_t* stackMap;
  unsigned ip;
  unsigned sp;
  unsigned level;
};

unsigned
savedTargetIndex(MyThread* t, object method)
{
  return codeMaxLocals(t, methodCode(t, method));
}

object
findCallNode(MyThread* t, void* address);

void
insertCallNode(MyThread* t, object node);

void*
findExceptionHandler(Thread* t, object method, void* ip)
{
  object table = codeExceptionHandlerTable(t, methodCode(t, method));
  if (table) {
    object index = arrayBody(t, table, 0);
      
    uint8_t* compiled = reinterpret_cast<uint8_t*>
      (&singletonValue(t, methodCompiled(t, method), 0));

    for (unsigned i = 0; i < arrayLength(t, table) - 1; ++i) {
      unsigned start = intArrayBody(t, index, i * 3);
      unsigned end = intArrayBody(t, index, (i * 3) + 1);
      unsigned key = difference(ip, compiled) - 1;

      if (key >= start and key < end) {
        object catchType = arrayBody(t, table, i + 1);

        if (catchType == 0 or instanceOf(t, catchType, t->exception)) {
          return compiled + intArrayBody(t, index, (i * 3) + 2);
        }
      }
    }
  }

  return 0;
}

void
findUnwindTarget(MyThread* t, void** targetIp, void** targetBase,
                 void** targetStack)
{
  void* ip = t->ip;
  void* base = t->base;
  void** stack = static_cast<void**>(t->stack);
  if (ip == 0) {
    ip = *stack;
  }

  *targetIp = 0;
  while (*targetIp == 0) {
    object method = methodForIp(t, ip);
    if (method) {
      PROTECT(t, method);

      void* handler = findExceptionHandler(t, method, ip);

      if (handler) {
        unsigned parameterFootprint = methodParameterFootprint(t, method);
        unsigned localFootprint = localSize(t, method);

        stack = static_cast<void**>(base)
          - (localFootprint - parameterFootprint);

        *(--stack) = t->exception;
        t->exception = 0;

        *targetIp = handler;
        *targetBase = base;
        *targetStack = stack;
      } else {
        if (methodFlags(t, method) & ACC_SYNCHRONIZED) {
          object lock;
          if (methodFlags(t, method) & ACC_STATIC) {
            lock = methodClass(t, method);
          } else {
            lock = *localObject(t, base, method, savedTargetIndex(t, method));
          }
    
          release(t, lock);
        }

        stack = static_cast<void**>(base) + 1;
        ip = *stack;
        base = *static_cast<void**>(base);
      }
    } else {
      *targetIp = ip;
      *targetBase = base;
      *targetStack = stack + 1;
    }
  }
}

void NO_RETURN
unwind(MyThread* t)
{
  void* ip;
  void* base;
  void* stack;
  findUnwindTarget(t, &ip, &base, &stack);
  vmJump(ip, base, stack, t);
}

void FORCE_ALIGN
tryInitClass(MyThread* t, object class_)
{
  initClass(t, class_);
  if (UNLIKELY(t->exception)) unwind(t);
}

void* FORCE_ALIGN
findInterfaceMethodFromInstance(MyThread* t, object method, object instance)
{
  if (instance) {
    return &singletonValue
      (t, methodCompiled
       (t, findInterfaceMethod(t, method, objectClass(t, instance))), 0);
  } else {
    t->exception = makeNullPointerException(t);
    unwind(t);
  }
}

intptr_t
compareDoublesG(uint64_t bi, uint64_t ai)
{
  double a = bitsToDouble(ai);
  double b = bitsToDouble(bi);
  
  if (a < b) {
    return -1;
  } else if (a > b) {
    return 1;
  } else if (a == b) {
    return 0;
  } else {
    return 1;
  }
}

intptr_t
compareDoublesL(uint64_t bi, uint64_t ai)
{
  double a = bitsToDouble(ai);
  double b = bitsToDouble(bi);
  
  if (a < b) {
    return -1;
  } else if (a > b) {
    return 1;
  } else if (a == b) {
    return 0;
  } else {
    return -1;
  }
}

intptr_t
compareFloatsG(uint32_t bi, uint32_t ai)
{
  float a = bitsToFloat(ai);
  float b = bitsToFloat(bi);
  
  if (a < b) {
    return -1;
  } else if (a > b) {
    return 1;
  } else if (a == b) {
    return 0;
  } else {
    return 1;
  }
}

intptr_t
compareFloatsL(uint32_t bi, uint32_t ai)
{
  float a = bitsToFloat(ai);
  float b = bitsToFloat(bi);
  
  if (a < b) {
    return -1;
  } else if (a > b) {
    return 1;
  } else if (a == b) {
    return 0;
  } else {
    return -1;
  }
}

uint64_t
addDouble(uint64_t b, uint64_t a)
{
  return doubleToBits(bitsToDouble(a) + bitsToDouble(b));
}

uint64_t
subtractDouble(uint64_t b, uint64_t a)
{
  return doubleToBits(bitsToDouble(a) - bitsToDouble(b));
}

uint64_t
multiplyDouble(uint64_t b, uint64_t a)
{
  return doubleToBits(bitsToDouble(a) * bitsToDouble(b));
}

uint64_t
divideDouble(uint64_t b, uint64_t a)
{
  return doubleToBits(bitsToDouble(a) / bitsToDouble(b));
}

uint64_t
moduloDouble(uint64_t b, uint64_t a)
{
  return doubleToBits(fmod(bitsToDouble(a), bitsToDouble(b)));
}

uint64_t
negateDouble(uint64_t a)
{
  return doubleToBits(- bitsToDouble(a));
}

uint32_t
doubleToFloat(int64_t a)
{
  return floatToBits(static_cast<float>(bitsToDouble(a)));
}

int32_t
doubleToInt(int64_t a)
{
  return static_cast<int32_t>(bitsToDouble(a));
}

int64_t
doubleToLong(int64_t a)
{
  return static_cast<int64_t>(bitsToDouble(a));
}

uint32_t
addFloat(uint32_t b, uint32_t a)
{
  return floatToBits(bitsToFloat(a) + bitsToFloat(b));
}

uint32_t
subtractFloat(uint32_t b, uint32_t a)
{
  return floatToBits(bitsToFloat(a) - bitsToFloat(b));
}

uint32_t
multiplyFloat(uint32_t b, uint32_t a)
{
  return floatToBits(bitsToFloat(a) * bitsToFloat(b));
}

uint32_t
divideFloat(uint32_t b, uint32_t a)
{
  return floatToBits(bitsToFloat(a) / bitsToFloat(b));
}

uint32_t
moduloFloat(uint32_t b, uint32_t a)
{
  return floatToBits(fmod(bitsToFloat(a), bitsToFloat(b)));
}

uint32_t
negateFloat(uint32_t a)
{
  return floatToBits(- bitsToFloat(a));
}

int64_t
divideLong(int64_t b, int64_t a)
{
  return a / b;
}

int64_t
moduloLong(int64_t b, int64_t a)
{
  return a % b;
}

uint64_t
floatToDouble(int32_t a)
{
  return doubleToBits(static_cast<double>(bitsToFloat(a)));
}

int32_t
floatToInt(int32_t a)
{
  return static_cast<int32_t>(bitsToFloat(a));
}

int64_t
floatToLong(int32_t a)
{
  return static_cast<int64_t>(bitsToFloat(a));
}

uint64_t
intToDouble(int32_t a)
{
  return doubleToBits(static_cast<double>(a));
}

uint32_t
intToFloat(int32_t a)
{
  return floatToBits(static_cast<float>(a));
}

uint64_t
longToDouble(int64_t a)
{
  return doubleToBits(static_cast<double>(a));
}

uint32_t
longToFloat(int64_t a)
{
  return floatToBits(static_cast<float>(a));
}

object FORCE_ALIGN
makeBlankObjectArray(MyThread* t, object class_, int32_t length)
{
  if (length >= 0) {
    return makeObjectArray(t, class_, length, true);
  } else {
    object message = makeString(t, "%d", length);
    t->exception = makeNegativeArraySizeException(t, message);
    unwind(t);
  }
}

object FORCE_ALIGN
makeBlankArray(MyThread* t, object (*constructor)(Thread*, uintptr_t, bool),
               int32_t length)
{
  if (length >= 0) {
    return constructor(t, length, true);
  } else {
    object message = makeString(t, "%d", length);
    t->exception = makeNegativeArraySizeException(t, message);
    unwind(t);
  }
}

uintptr_t
lookUpAddress(int32_t key, uintptr_t* start, int32_t count,
              uintptr_t default_)
{
  int32_t bottom = 0;
  int32_t top = count;
  for (int32_t span = top - bottom; span; span = top - bottom) {
    int32_t middle = bottom + (span / 2);
    uintptr_t* p = start + (middle * 2);
    int32_t k = *p;

    if (key < k) {
      top = middle;
    } else if (key > k) {
      bottom = middle + 1;
    } else {
      return p[1];
    }
  }

  return default_;
}

void FORCE_ALIGN
setMaybeNull(MyThread* t, object o, unsigned offset, object value)
{
  if (LIKELY(o)) {
    set(t, o, offset, value);
  } else {
    t->exception = makeNullPointerException(t);
    unwind(t);
  }
}

void FORCE_ALIGN
acquireMonitorForObject(MyThread* t, object o)
{
  if (LIKELY(o)) {
    acquire(t, o);
  } else {
    t->exception = makeNullPointerException(t);
    unwind(t);
  }
}

void FORCE_ALIGN
releaseMonitorForObject(MyThread* t, object o)
{
  if (LIKELY(o)) {
    release(t, o);
  } else {
    t->exception = makeNullPointerException(t);
    unwind(t);
  }
}

object
makeMultidimensionalArray2(MyThread* t, object class_, uintptr_t* stack,
                           int32_t dimensions)
{
  PROTECT(t, class_);

  int32_t counts[dimensions];
  for (int i = dimensions - 1; i >= 0; --i) {
    counts[i] = stack[dimensions - i - 1];
    if (UNLIKELY(counts[i] < 0)) {
      object message = makeString(t, "%d", counts[i]);
      t->exception = makeNegativeArraySizeException(t, message);
      return 0;
    }
  }

  object array = makeArray(t, counts[0], true);
  setObjectClass(t, array, class_);
  PROTECT(t, array);

  populateMultiArray(t, array, counts, 0, dimensions);

  return array;
}

object FORCE_ALIGN
makeMultidimensionalArray(MyThread* t, object class_, uintptr_t* stack,
                          int32_t dimensions)
{
  object r = makeMultidimensionalArray2(t, class_, stack, dimensions);
  if (UNLIKELY(t->exception)) {
    unwind(t);
  } else {
    return r;
  }
}

void NO_RETURN FORCE_ALIGN
throwArrayIndexOutOfBounds(MyThread* t, object array, int32_t index)
{
  object message = makeString
    (t, "array of length %d indexed at %d", arrayLength(t, array), index);
  t->exception = makeArrayIndexOutOfBoundsException(t, message);
  unwind(t);
}

void NO_RETURN FORCE_ALIGN
throw_(MyThread* t, object o)
{
  if (LIKELY(o)) {
    t->exception = o;
  } else {
    t->exception = makeNullPointerException(t);
  }
  unwind(t);
}

void FORCE_ALIGN
checkCast(MyThread* t, object class_, object o)
{
  if (UNLIKELY(o and not isAssignableFrom(t, class_, objectClass(t, o)))) {
    object message = makeString
      (t, "%s as %s",
       &byteArrayBody(t, className(t, objectClass(t, o)), 0),
       &byteArrayBody(t, className(t, class_), 0));
    t->exception = makeClassCastException(t, message);
    unwind(t);
  }
}

void FORCE_ALIGN
gcIfNecessary(MyThread* t)
{
  if (UNLIKELY(t->backupHeap)) {
    collect(t, Heap::MinorCollection);
  }
}

unsigned
resultSize(MyThread* t, unsigned code)
{
  switch (code) {
  case ByteField:
  case BooleanField:
  case CharField:
  case ShortField:
  case FloatField:
  case IntField:
    return 4;

  case ObjectField:
    return BytesPerWord;

  case LongField:
  case DoubleField:
    return 8;

  case VoidField:
    return 0;

  default:
    abort(t);
  }
}

void
pushReturnValue(MyThread* t, Frame* frame, unsigned code,
                Compiler::Operand* result)
{
  switch (code) {
  case ByteField:
  case BooleanField:
  case CharField:
  case ShortField:
  case FloatField:
  case IntField:
    return frame->pushInt(result);

  case ObjectField:
    return frame->pushObject(result);

  case LongField:
  case DoubleField:
    return frame->pushLong(result);

  default:
    abort(t);
  }
}

bool
emptyMethod(MyThread* t, object method)
{
  return ((methodFlags(t, method) & ACC_NATIVE) == 0)
    and (codeLength(t, methodCode(t, method)) == 1)
    and (codeBody(t, methodCode(t, method), 0) == return_);
}

object
defaultCompiled(MyThread* t);

object
nativeCompiled(MyThread* t);

void
compileDirectInvoke(MyThread* t, Frame* frame, object target)
{
  Compiler* c = frame->c;

  unsigned rSize = resultSize(t, methodReturnCode(t, target));

  Compiler::Operand* result = 0;

  if (not emptyMethod(t, target)) {
    if (methodFlags(t, target) & ACC_NATIVE) {
      result = c->call
        (c->constant
         (reinterpret_cast<intptr_t>
          (&singletonBody(t, nativeCompiled(t), 0))),
         0,
         0,
         frame->trace(target, false),
         rSize,
         0);
    } else if (methodCompiled(t, target) == defaultCompiled(t)) {
      result = c->call
        (c->constant
         (reinterpret_cast<intptr_t>
          (&singletonBody(t, defaultCompiled(t), 0))),
         0,
         Compiler::Aligned,
         frame->trace(target, false),
         rSize,
         0);
    } else {
      result = c->call
        (c->constant
         (reinterpret_cast<intptr_t>
          (&singletonBody(t, methodCompiled(t, target), 0))),
         0,
         0,
         frame->trace(0, false),
         rSize,
         0);
    }
  }

  frame->pop(methodParameterFootprint(t, target));

  if (rSize) {
    pushReturnValue(t, frame, methodReturnCode(t, target), result);
  }
}

void
handleMonitorEvent(MyThread* t, Frame* frame, intptr_t function)
{
  Compiler* c = frame->c;
  object method = frame->context->method;

  if (methodFlags(t, method) & ACC_SYNCHRONIZED) {
    Compiler::Operand* lock;
    if (methodFlags(t, method) & ACC_STATIC) {
      lock = frame->append(methodClass(t, method));
    } else {
      lock = c->memory
        (c->base(), localOffset(t, savedTargetIndex(t, method), method));
    }
    
    c->call(c->constant(function),
            frame->context->indirection,
            0,
            frame->trace(0, false),
            0,
            2, c->thread(), lock);
  }
}

void
handleEntrance(MyThread* t, Frame* frame)
{
  object method = frame->context->method;

  if ((methodFlags(t, method) & (ACC_SYNCHRONIZED | ACC_STATIC))
      == ACC_SYNCHRONIZED)
  {
    Compiler* c = frame->c;

    // save 'this' pointer in case it is overwritten.
    unsigned index = savedTargetIndex(t, method);
    c->store(BytesPerWord,
             c->memory(c->base(), localOffset(t, 0, method)),
             c->memory(c->base(), localOffset(t, index, method)));
    frame->set(index, Frame::Object);
  }

  handleMonitorEvent
    (t, frame, reinterpret_cast<intptr_t>(acquireMonitorForObject));
}

void
handleExit(MyThread* t, Frame* frame)
{
  handleMonitorEvent
    (t, frame, reinterpret_cast<intptr_t>(releaseMonitorForObject));
}

void
compile(MyThread* t, Frame* initialFrame, unsigned ip,
        bool exceptionHandler = false)
{
  uint8_t stackMap
    [codeMaxStack(t, methodCode(t, initialFrame->context->method))];
  Frame myFrame(initialFrame, stackMap);
  Frame* frame = &myFrame;
  Compiler* c = frame->c;
  Context* context = frame->context;

  object code = methodCode(t, context->method);
  PROTECT(t, code);
    
  while (ip < codeLength(t, code)) {
    if (context->visitTable[ip] ++) {
      // we've already visited this part of the code
      frame->visitLogicalIp(ip);
      return;
    }

    frame->startLogicalIp(ip);

    if (ip == 0) {
      handleEntrance(t, frame);
    } else if (exceptionHandler) {
      exceptionHandler = false;

      frame->pushObject();
      
      c->call
        (c->constant(reinterpret_cast<intptr_t>(gcIfNecessary)),
         context->indirection,
         0,
         frame->trace(0, false),
         0,
         1, c->thread());
    }

//     fprintf(stderr, "ip: %d map: %ld\n", ip, *(frame->map));

    unsigned instruction = codeBody(t, code, ip++);

    switch (instruction) {
    case aaload:
    case baload:
    case caload:
    case daload:
    case faload:
    case iaload:
    case laload:
    case saload: {
      if (CheckArrayBounds) {
        Compiler::Operand* index = c->peek(4, 0);
        Compiler::Operand* array = c->peek(BytesPerWord, 1);

        Compiler::Operand* load = c->label();
        Compiler::Operand* throw_ = 0;

        if (c->isConstant(index)) {
          expect(t, c->constantValue(index) >= 0);
        } else {
          throw_ = c->label();
          c->cmp(4, c->constant(0), index);
          c->jl(throw_);

          index = c->peek(4, 0);
          array = c->peek(BytesPerWord, 1);
        }

        c->cmp(BytesPerWord, index, c->memory(array, ArrayLength, 0, 1));
        c->jge(load);

        if (not c->isConstant(index)) {
          c->mark(throw_);
        }

        index = c->peek(4, 0);
        array = c->peek(BytesPerWord, 1);

        c->call
          (c->constant(reinterpret_cast<intptr_t>(throwArrayIndexOutOfBounds)),
           context->indirection,
           Compiler::NoReturn,
           frame->trace(0, false),
           0,
           3, c->thread(), array, index);

        c->mark(load);
      }

      Compiler::Operand* index = frame->popInt();
      Compiler::Operand* array = frame->popObject();

      if (c->isConstant(index)) {
        unsigned i = c->constantValue(index);
        switch (instruction) {
        case aaload:
          frame->pushObject
            (c->load
             (BytesPerWord, c->memory(array, ArrayBody + (i * BytesPerWord))));
          break;

        case faload:
        case iaload:
          frame->pushInt(c->load(4, c->memory(array, ArrayBody + (i * 4))));
          break;

        case baload:
          frame->pushInt(c->load(1, c->memory(array, ArrayBody + i)));
          break;

        case caload:
          frame->pushInt(c->loadz(2, c->memory(array, ArrayBody + (i * 2))));
          break;

        case daload:
        case laload:
          frame->pushInt(c->load(8, c->memory(array, ArrayBody + (i * 8))));
          break;

        case saload:
          frame->pushInt(c->load(2, c->memory(array, ArrayBody + (i * 2))));
          break;
        }        
      } else {
        switch (instruction) {
        case aaload:
          frame->pushObject
            (c->load
             (BytesPerWord, c->memory(array, ArrayBody, index, BytesPerWord)));
          break;

        case faload:
        case iaload:
          frame->pushInt(c->load(4, c->memory(array, ArrayBody, index, 4)));
          break;

        case baload:
          frame->pushInt(c->load(1, c->memory(array, ArrayBody, index, 1)));
          break;

        case caload:
          frame->pushInt(c->loadz(2, c->memory(array, ArrayBody, index, 2)));
          break;

        case daload:
        case laload:
          frame->pushLong(c->load(8, c->memory(array, ArrayBody, index, 8)));
          break;

        case saload:
          frame->pushInt(c->load(2, c->memory(array, ArrayBody, index, 2)));
          break;
        }
      }
    } break;

    case aastore:
    case bastore:
    case castore:
    case dastore:
    case fastore:
    case iastore:
    case lastore:
    case sastore: {
      if (CheckArrayBounds) {
        unsigned valueSize
          = (instruction == dastore or instruction == lastore ? 2 : 1);

        Compiler::Operand* index = c->peek(4, valueSize);
        Compiler::Operand* array = c->peek(BytesPerWord, valueSize + 1);

        Compiler::Operand* store = c->label();
        Compiler::Operand* throw_ = 0;

        if (c->isConstant(index)) {
          expect(t, c->constantValue(index) >= 0);
        } else {
          throw_ = c->label();
          c->cmp(4, c->constant(0), index);
          c->jl(throw_);

          index = c->peek(4, valueSize);
          array = c->peek(BytesPerWord, valueSize + 1);
        }

        c->cmp(BytesPerWord, index, c->memory(array, ArrayLength, 0, 1));
        c->jge(store);

        if (not c->isConstant(index)) {
          c->mark(throw_);
        }

        index = c->peek(4, valueSize);
        array = c->peek(BytesPerWord, valueSize + 1);

        c->call
          (c->constant(reinterpret_cast<intptr_t>(throwArrayIndexOutOfBounds)),
           context->indirection,
           Compiler::NoReturn,
           frame->trace(0, false),
           0,
           3, c->thread(), array, index);

        c->mark(store);
      }

      Compiler::Operand* value;
      if (instruction == dastore or instruction == lastore) {
        value = frame->popLong();
      } else if (instruction == aastore) {
        value = frame->popObject();
      } else {
        value = frame->popInt();
      }

      Compiler::Operand* index = frame->popInt();
      Compiler::Operand* array = frame->popObject();

      if (c->isConstant(index)) {
        unsigned i = c->constantValue(index);
        switch (instruction) {
        case aastore: {
          c->call
            (c->constant(reinterpret_cast<intptr_t>(setMaybeNull)),
             context->indirection,
             0,
             frame->trace(0, false),
             0,
             4, c->thread(), array,
             c->constant(ArrayBody + (i * BytesPerWord)),
             value);
        } break;

        case fastore:
        case iastore:
          c->store(4, value, c->memory(array, ArrayBody + (i * 4)));
          break;

        case bastore:
          c->store(1, value, c->memory(array, ArrayBody + i));
          break;

        case castore:
        case sastore:
          c->store(2, value, c->memory(array, ArrayBody + (i * 2)));
          break;

        case dastore:
        case lastore:
          c->store(8, value, c->memory(array, ArrayBody + (i * 8)));
          break;
        }
      } else  {
        switch (instruction) {
        case aastore: {
          c->call
            (c->constant(reinterpret_cast<intptr_t>(setMaybeNull)),
             context->indirection,
             0,
             frame->trace(0, false),
             0,
             4, c->thread(), array,
             c->add(4, c->constant(ArrayBody),
                    c->shl(4, c->constant(log(BytesPerWord)), index)),
             value);
        } break;

        case fastore:
        case iastore:
          c->store(4, value, c->memory(array, ArrayBody, index, 4));
          break;

        case bastore:
          c->store(1, value, c->memory(array, ArrayBody, index, 1));
          break;

        case castore:
        case sastore:
          c->store(2, value, c->memory(array, ArrayBody, index, 2));
          break;

        case dastore:
        case lastore:
          c->store(8, value, c->memory(array, ArrayBody, index, 8));
          break;
        }
      }
    } break;

    case aconst_null:
      frame->pushObject(c->constant(0));
      break;

    case aload:
      frame->loadObject(codeBody(t, code, ip++));
      break;

    case aload_0:
      frame->loadObject(0);
      break;

    case aload_1:
      frame->loadObject(1);
      break;

    case aload_2:
      frame->loadObject(2);
      break;

    case aload_3:
      frame->loadObject(3);
      break;

    case anewarray: {
      uint16_t index = codeReadInt16(t, code, ip);
      
      object class_ = resolveClassInPool(t, codePool(t, code), index - 1);
      if (UNLIKELY(t->exception)) return;

      Compiler::Operand* length = frame->popInt();

      frame->pushObject
        (c->call
         (c->constant(reinterpret_cast<intptr_t>(makeBlankObjectArray)),
          context->indirection,
          0,
          frame->trace(0, false),
          BytesPerWord,
          3, c->thread(), frame->append(class_), length));
    } break;

    case areturn: {
      handleExit(t, frame);
      c->return_(BytesPerWord, frame->popObject());
    } return;

    case arraylength: {
      frame->pushInt
        (c->load
         (BytesPerWord, c->memory(frame->popObject(), ArrayLength, 0, 1)));
    } break;

    case astore:
      frame->storeObjectOrAddress(codeBody(t, code, ip++));
      break;

    case astore_0:
      frame->storeObjectOrAddress(0);
      break;

    case astore_1:
      frame->storeObjectOrAddress(1);
      break;

    case astore_2:
      frame->storeObjectOrAddress(2);
      break;

    case astore_3:
      frame->storeObjectOrAddress(3);
      break;

    case athrow: {
      c->call
        (c->constant(reinterpret_cast<intptr_t>(throw_)),
         context->indirection,
         Compiler::NoReturn,
         frame->trace(0, false),
         0,
         2, c->thread(), frame->popObject());
    } return;

    case bipush:
      frame->pushInt
        (c->constant(static_cast<int8_t>(codeBody(t, code, ip++))));
      break;

    case checkcast: {
      uint16_t index = codeReadInt16(t, code, ip);

      object class_ = resolveClassInPool(t, codePool(t, code), index - 1);
      if (UNLIKELY(t->exception)) return;

      Compiler::Operand* instance = c->peek(BytesPerWord, 0);

      c->call
        (c->constant(reinterpret_cast<intptr_t>(checkCast)),
         context->indirection,
         0,
         frame->trace(0, false),
         0,
         3, c->thread(), frame->append(class_), instance);
    } break;

    case d2f: {
<<<<<<< HEAD
      frame->pushInt
        (c->call
         (c->constant(reinterpret_cast<intptr_t>(doubleToFloat)),
          0, 0, 0, 4, 1, frame->popLong()));
    } break;

    case d2i: {
      frame->pushInt
        (c->call
         (c->constant(reinterpret_cast<intptr_t>(doubleToInt)),
          0, 0, 0, 4, 1, frame->popLong()));
    } break;

    case d2l: {
      frame->pushLong
        (c->call
         (c->constant(reinterpret_cast<intptr_t>(doubleToLong)),
          0, 0, 0, 8, 1, frame->popLong()));
    } break;

    case dadd: {
      Compiler::Operand* a = frame->popLong();
      Compiler::Operand* b = frame->popLong();

      frame->pushLong
        (c->call
         (c->constant(reinterpret_cast<intptr_t>(addDouble)),
          0, 0, 0, 8, 2, a, b));
    } break;

    case dcmpg: {
      Compiler::Operand* a = frame->popLong();
      Compiler::Operand* b = frame->popLong();

      frame->pushInt
        (c->call
         (c->constant(reinterpret_cast<intptr_t>(compareDoublesG)),
          0, 0, 0, 4, 2, a, b));
    } break;

    case dcmpl: {
      Compiler::Operand* a = frame->popLong();
      Compiler::Operand* b = frame->popLong();

      frame->pushInt
        (c->call
         (c->constant(reinterpret_cast<intptr_t>(compareDoublesL)),
          0, 0, 0, 4, 2, a, b));
=======
      Operand* a = frame->popLong();

      c->indirectCall
        (c->constant(reinterpret_cast<intptr_t>(doubleToFloat)), 2, 0, a);
      c->release(a);

      Operand* result = c->result4();
      frame->pushInt(result);
      c->release(result);
    } break;

    case d2i: {
      Operand* a = frame->popLong();

      c->indirectCall
        (c->constant(reinterpret_cast<intptr_t>(doubleToInt)), 2, 0, a);
      c->release(a);

      Operand* result = c->result4();
      frame->pushInt(result);
      c->release(result);
    } break;

    case d2l: {
      Operand* a = frame->popLong();
      
      c->indirectCall
        (c->constant(reinterpret_cast<intptr_t>(doubleToLong)), 2, 0, a);
      c->release(a);

      Operand* result = c->result8();
      frame->pushLong(result);
      c->release(result);
    } break;

    case dadd: {
      Operand* a = frame->popLong();
      Operand* b = frame->popLong();
      
      c->indirectCall
        (c->constant(reinterpret_cast<intptr_t>(addDouble)), 4, 0, a, 0, b);
      c->release(a);
      c->release(b);

      Operand* result = c->result8();
      frame->pushLong(result);
      c->release(result);
    } break;

    case dcmpg: {
      Operand* a = frame->popLong();
      Operand* b = frame->popLong();
      
      c->indirectCall
        (c->constant(reinterpret_cast<intptr_t>(compareDoublesG)),
         4, 0, a, 0, b);
      c->release(a);
      c->release(b);

      Operand* result = c->result4();
      frame->pushInt(result);
      c->release(result);
    } break;

    case dcmpl: {
      Operand* a = frame->popLong();
      Operand* b = frame->popLong();

      c->indirectCall
        (c->constant(reinterpret_cast<intptr_t>(compareDoublesL)),
         4, 0, a, 0, b);
      c->release(a);
      c->release(b);

      Operand* result = c->result4();
      frame->pushInt(result);
      c->release(result);
>>>>>>> 23572b58
    } break;

    case dconst_0:
      frame->pushLong(c->constant(doubleToBits(0.0)));
      break;
      
    case dconst_1:
      frame->pushLong(c->constant(doubleToBits(1.0)));
      break;

    case ddiv: {
<<<<<<< HEAD
      Compiler::Operand* a = frame->popLong();
      Compiler::Operand* b = frame->popLong();
=======
      Operand* a = frame->popLong();
      Operand* b = frame->popLong();
      
      c->indirectCall
         (c->constant(reinterpret_cast<intptr_t>(divideDouble)),
          4, 0, a, 0, b);
      c->release(a);
      c->release(b);
>>>>>>> 23572b58

      frame->pushLong
        (c->call
         (c->constant(reinterpret_cast<intptr_t>(divideDouble)),
          0, 0, 0, 8, 2, a, b));
    } break;

    case dmul: {
<<<<<<< HEAD
      Compiler::Operand* a = frame->popLong();
      Compiler::Operand* b = frame->popLong();

      frame->pushLong
        (c->call
         (c->constant(reinterpret_cast<intptr_t>(multiplyDouble)),
          0, 0, 0, 8, 2, a, b));
    } break;

    case dneg: {
      frame->pushLong
        (c->call
         (c->constant(reinterpret_cast<intptr_t>(negateDouble)),
          0, 0, 0, 8, 1, frame->popLong()));
    } break;

    case vm::drem: {
      Compiler::Operand* a = frame->popLong();
      Compiler::Operand* b = frame->popLong();

      frame->pushLong
        (c->call
         (c->constant(reinterpret_cast<intptr_t>(moduloDouble)),
          0, 0, 0, 8, 2, a, b));
    } break;

    case dsub: {
      Compiler::Operand* a = frame->popLong();
      Compiler::Operand* b = frame->popLong();

      frame->pushLong
        (c->call
         (c->constant(reinterpret_cast<intptr_t>(subtractDouble)),
          0, 0, 0, 8, 2, a, b));
=======
      Operand* a = frame->popLong();
      Operand* b = frame->popLong();
      
      c->indirectCall
        (c->constant(reinterpret_cast<intptr_t>(multiplyDouble)),
         4, 0, a, 0, b);
      c->release(a);
      c->release(b);
      
      Operand* result = c->result8();
      frame->pushLong(result);
      c->release(result);
    } break;

    case dneg: {
      Operand* a = frame->popLong();
      
      c->indirectCall
        (c->constant(reinterpret_cast<intptr_t>(negateDouble)), 2, 0, a);
      c->release(a);

      Operand* result = c->result8();
      frame->pushLong(result);
      c->release(result);
    } break;

    case vm::drem: {
      Operand* a = frame->popLong();
      Operand* b = frame->popLong();
      
      c->indirectCall
        (c->constant(reinterpret_cast<intptr_t>(moduloDouble)),
         4, 0, a, 0, b);
      c->release(a);
      c->release(b);

      Operand* result = c->result8();
      frame->pushLong(result);
      c->release(result);
    } break;

    case dsub: {
      Operand* a = frame->popLong();
      Operand* b = frame->popLong();
      
      c->indirectCall
        (c->constant(reinterpret_cast<intptr_t>(subtractDouble)),
         4, 0, a, 0, b);
      c->release(a);
      c->release(b);

      Operand* result = c->result8();
      frame->pushLong(result);
      c->release(result);
>>>>>>> 23572b58
    } break;

    case dup:
      frame->dup();
      break;

    case dup_x1:
      frame->dupX1();
      break;

    case dup_x2:
      frame->dupX2();
      break;

    case dup2:
      frame->dup2();
      break;

    case dup2_x1:
      frame->dup2X1();
      break;

    case dup2_x2:
      frame->dup2X2();
      break;

    case f2d: {
<<<<<<< HEAD
      frame->pushLong
        (c->call
         (c->constant(reinterpret_cast<intptr_t>(floatToDouble)),
          0, 0, 0, 8, 1, frame->popInt()));
    } break;

    case f2i: {
      frame->pushInt
        (c->call
         (c->constant(reinterpret_cast<intptr_t>(floatToInt)),
          0, 0, 0, 4, 1, frame->popInt()));
    } break;

    case f2l: {
      frame->pushLong
        (c->call
         (c->constant(reinterpret_cast<intptr_t>(floatToLong)),
          0, 0, 0, 8, 1, frame->popInt()));
    } break;

    case fadd: {
      Compiler::Operand* a = frame->popInt();
      Compiler::Operand* b = frame->popInt();

      frame->pushInt
        (c->call
         (c->constant(reinterpret_cast<intptr_t>(addFloat)),
          0, 0, 0, 4, 2, a, b));
    } break;

    case fcmpg: {
      Compiler::Operand* a = frame->popInt();
      Compiler::Operand* b = frame->popInt();

      frame->pushInt
        (c->call
         (c->constant(reinterpret_cast<intptr_t>(compareFloatsG)),
          0, 0, 0, 4, 2, a, b));
    } break;

    case fcmpl: {
      Compiler::Operand* a = frame->popInt();
      Compiler::Operand* b = frame->popInt();

      frame->pushInt
        (c->call
         (c->constant(reinterpret_cast<intptr_t>(compareFloatsL)),
          0, 0, 0, 4, 2, a, b));
=======
      Operand* a = frame->popInt();
      
      c->indirectCall
        (c->constant(reinterpret_cast<intptr_t>(floatToDouble)), 1, a);
      c->release(a);

      Operand* result = c->result8();
      frame->pushLong(result);
      c->release(result);
    } break;

    case f2i: {
      Operand* a = frame->popInt();
      
      c->indirectCall
        (c->constant(reinterpret_cast<intptr_t>(floatToInt)), 1, a);
      c->release(a);

      Operand* result = c->result4();
      frame->pushInt(result);
      c->release(result);
    } break;

    case f2l: {
      Operand* a = frame->popInt();
      
      c->indirectCall
        (c->constant(reinterpret_cast<intptr_t>(floatToLong)), 1, a);
      c->release(a);

      Operand* result = c->result8();
      frame->pushLong(result);
      c->release(result);
    } break;

    case fadd: {
      Operand* a = frame->popInt();
      Operand* b = frame->popInt();
      
      c->indirectCall
        (c->constant(reinterpret_cast<intptr_t>(addFloat)), 2, a, b);
      c->release(a);
      c->release(b);

      Operand* result = c->result4();
      frame->pushInt(result);
      c->release(result);
    } break;

    case fcmpg: {
      Operand* a = frame->popInt();
      Operand* b = frame->popInt();
      
      c->indirectCall
        (c->constant(reinterpret_cast<intptr_t>(compareFloatsG)), 2, a, b);
      c->release(a);
      c->release(b);

      Operand* result = c->result4();
      frame->pushInt(result);
      c->release(result);
    } break;

    case fcmpl: {
      Operand* a = frame->popInt();
      Operand* b = frame->popInt();
      
      c->indirectCall
        (c->constant(reinterpret_cast<intptr_t>(compareFloatsL)), 2, a, b);
      c->release(a);
      c->release(b);

      Operand* result = c->result4();
      frame->pushInt(result);
      c->release(result);
>>>>>>> 23572b58
    } break;

    case fconst_0:
      frame->pushInt(c->constant(floatToBits(0.0)));
      break;
      
    case fconst_1:
      frame->pushInt(c->constant(floatToBits(1.0)));
      break;
      
    case fconst_2:
      frame->pushInt(c->constant(floatToBits(2.0)));
      break;

    case fdiv: {
<<<<<<< HEAD
      Compiler::Operand* a = frame->popInt();
      Compiler::Operand* b = frame->popInt();

      frame->pushInt
        (c->call
         (c->constant(reinterpret_cast<intptr_t>(divideFloat)),
          0, 0, 0, 4, 2, a, b));
    } break;

    case fmul: {
      Compiler::Operand* a = frame->popInt();
      Compiler::Operand* b = frame->popInt();

      frame->pushInt
        (c->call
         (c->constant(reinterpret_cast<intptr_t>(multiplyFloat)),
          0, 0, 0, 4, 2, a, b));
    } break;

    case fneg: {
      frame->pushInt
        (c->call
         (c->constant(reinterpret_cast<intptr_t>(negateFloat)),
          0, 0, 0, 4, 1, frame->popInt()));
    } break;

    case vm::frem: {
      Compiler::Operand* a = frame->popInt();
      Compiler::Operand* b = frame->popInt();

      frame->pushInt
        (c->call
         (c->constant(reinterpret_cast<intptr_t>(moduloFloat)),
          0, 0, 0, 4, 2, a, b));
    } break;

    case fsub: {
      Compiler::Operand* a = frame->popInt();
      Compiler::Operand* b = frame->popInt();

      frame->pushInt
        (c->call
         (c->constant(reinterpret_cast<intptr_t>(subtractFloat)),
          0, 0, 0, 4, 2, a, b));
=======
      Operand* a = frame->popInt();
      Operand* b = frame->popInt();
      
      c->indirectCall
        (c->constant(reinterpret_cast<intptr_t>(divideFloat)), 2, a, b);
      c->release(a);
      c->release(b);

      Operand* result = c->result4();
      frame->pushInt(result);
      c->release(result);
    } break;

    case fmul: {
      Operand* a = frame->popInt();
      Operand* b = frame->popInt();
      
      c->indirectCall
        (c->constant(reinterpret_cast<intptr_t>(multiplyFloat)), 2, a, b);
      c->release(a);
      c->release(b);

      Operand* result = c->result4();
      frame->pushInt(result);
      c->release(result);
    } break;

    case fneg: {
      Operand* a = frame->popInt();
      
      c->indirectCall
        (c->constant(reinterpret_cast<intptr_t>(negateFloat)), 1, a);
      c->release(a);

      Operand* result = c->result4();
      frame->pushInt(result);
      c->release(result);
    } break;

    case vm::frem: {
      Operand* a = frame->popInt();
      Operand* b = frame->popInt();
      
      c->indirectCall
        (c->constant(reinterpret_cast<intptr_t>(moduloFloat)), 2, a, b);
      c->release(a);
      c->release(b);

      Operand* result = c->result4();
      frame->pushInt(result);
      c->release(result);
    } break;

    case fsub: {
      Operand* a = frame->popInt();
      Operand* b = frame->popInt();
      
      c->indirectCall
        (c->constant(reinterpret_cast<intptr_t>(subtractFloat)), 2, a, b);
      c->release(a);
      c->release(b);

      Operand* result = c->result4();
      frame->pushInt(result);
      c->release(result);
>>>>>>> 23572b58
    } break;

    case getfield:
    case getstatic: {
      uint16_t index = codeReadInt16(t, code, ip);
        
      object field = resolveField(t, codePool(t, code), index - 1);
      if (UNLIKELY(t->exception)) return;

      Compiler::Operand* table;

      if (instruction == getstatic) {
        if ((classVmFlags(t, fieldClass(t, field)) & NeedInitFlag)
            and (classVmFlags(t, fieldClass(t, field)) & InitFlag) == 0)
        {
<<<<<<< HEAD
          c->call
            (c->constant(reinterpret_cast<intptr_t>(tryInitClass)),
             context->indirection,
             0,
             frame->trace(0, false),
             0,
=======
          c->indirectCall
            (c->constant(reinterpret_cast<intptr_t>(tryInitClass)),
             frame->trace(0, false),
>>>>>>> 23572b58
             2, c->thread(), frame->append(fieldClass(t, field)));
        }

        table = frame->append(classStaticTable(t, fieldClass(t, field)));
      } else {
        table = frame->popObject();
      }

      switch (fieldCode(t, field)) {
      case ByteField:
      case BooleanField:
        frame->pushInt
          (c->load(1, c->memory(table, fieldOffset(t, field), 0, 1)));
        break;

      case CharField:
        frame->pushInt
          (c->loadz(2, c->memory(table, fieldOffset(t, field), 0, 1)));
        break;

      case ShortField:
        frame->pushInt
          (c->load(2, c->memory(table, fieldOffset(t, field), 0, 1)));
        break;

      case FloatField:
      case IntField:
        frame->pushInt
          (c->load(4, c->memory(table, fieldOffset(t, field), 0, 1)));
        break;

      case DoubleField:
      case LongField:
        frame->pushLong
          (c->load(8, c->memory(table, fieldOffset(t, field), 0, 1)));
        break;

      case ObjectField:
        frame->pushObject
          (c->load
           (BytesPerWord, c->memory(table, fieldOffset(t, field), 0, 1)));
        break;

      default:
        abort(t);
      }
    } break;

    case goto_: {
      uint32_t newIp = (ip - 3) + codeReadInt16(t, code, ip);
      assert(t, newIp < codeLength(t, code));

      c->jmp(frame->machineIp(newIp));
      ip = newIp;
    } break;

    case goto_w: {
      uint32_t newIp = (ip - 5) + codeReadInt32(t, code, ip);
      assert(t, newIp < codeLength(t, code));

      c->jmp(frame->machineIp(newIp));
      ip = newIp;
    } break;

    case i2b: {
      frame->pushInt(c->load(1, frame->popInt()));
    } break;

    case i2c: {
      frame->pushInt(c->loadz(2, frame->popInt()));
    } break;

    case i2d: {
<<<<<<< HEAD
      frame->pushLong
        (c->call
         (c->constant(reinterpret_cast<intptr_t>(intToDouble)),
          0, 0, 0, 8, 1, frame->popInt()));
    } break;

    case i2f: {
      frame->pushInt
        (c->call
         (c->constant(reinterpret_cast<intptr_t>(intToFloat)),
          0, 0, 0, 4, 1, frame->popInt()));
=======
      Operand* a = frame->popInt();
      
      c->indirectCall
        (c->constant(reinterpret_cast<intptr_t>(intToDouble)), 1, a);

      Operand* result = c->result8();
      frame->pushLong(result);
      c->release(result);
      c->release(a);
    } break;

    case i2f: {
      Operand* a = frame->popInt();
      
      c->indirectCall
        (c->constant(reinterpret_cast<intptr_t>(intToFloat)), 1, a);

      Operand* result = c->result4();
      frame->pushInt(result);
      c->release(result);
      c->release(a);
>>>>>>> 23572b58
    } break;

    case i2l:
      frame->pushLong(c->load4To8(frame->popInt()));
      break;

    case i2s: {
      frame->pushInt(c->load(2, frame->popInt()));
    } break;
      
    case iadd: {
      Compiler::Operand* a = frame->popInt();
      Compiler::Operand* b = frame->popInt();
      frame->pushInt(c->add(4, a, b));
    } break;
      
    case iand: {
      Compiler::Operand* a = frame->popInt();
      Compiler::Operand* b = frame->popInt();
      frame->pushInt(c->and_(4, a, b));
    } break;

    case iconst_m1:
      frame->pushInt(c->constant(-1));
      break;

    case iconst_0:
      frame->pushInt(c->constant(0));
      break;

    case iconst_1:
      frame->pushInt(c->constant(1));
      break;

    case iconst_2:
      frame->pushInt(c->constant(2));
      break;

    case iconst_3:
      frame->pushInt(c->constant(3));
      break;

    case iconst_4:
      frame->pushInt(c->constant(4));
      break;

    case iconst_5:
      frame->pushInt(c->constant(5));
      break;

    case idiv: {
      Compiler::Operand* a = frame->popInt();
      Compiler::Operand* b = frame->popInt();
      frame->pushInt(c->div(4, a, b));
    } break;

    case if_acmpeq:
    case if_acmpne: {
      uint32_t newIp = (ip - 3) + codeReadInt16(t, code, ip);
      assert(t, newIp < codeLength(t, code));
        
      Compiler::Operand* a = frame->popObject();
      Compiler::Operand* b = frame->popObject();
      Compiler::Operand* target = frame->machineIp(newIp);

      c->cmp(BytesPerWord, a, b);
      if (instruction == if_acmpeq) {
        c->je(target);
      } else {
        c->jne(target);
      }
      
      compile(t, frame, newIp);
      if (UNLIKELY(t->exception)) return;
    } break;

    case if_icmpeq:
    case if_icmpne:
    case if_icmpgt:
    case if_icmpge:
    case if_icmplt:
    case if_icmple: {
      uint32_t newIp = (ip - 3) + codeReadInt16(t, code, ip);
      assert(t, newIp < codeLength(t, code));
        
      Compiler::Operand* a = frame->popInt();
      Compiler::Operand* b = frame->popInt();
      Compiler::Operand* target = frame->machineIp(newIp);

      c->cmp(4, a, b);
      switch (instruction) {
      case if_icmpeq:
        c->je(target);
        break;
      case if_icmpne:
        c->jne(target);
        break;
      case if_icmpgt:
        c->jg(target);
        break;
      case if_icmpge:
        c->jge(target);
        break;
      case if_icmplt:
        c->jl(target);
        break;
      case if_icmple:
        c->jle(target);
        break;
      }
      
      compile(t, frame, newIp);
      if (UNLIKELY(t->exception)) return;
    } break;

    case ifeq:
    case ifne:
    case ifgt:
    case ifge:
    case iflt:
    case ifle: {
      uint32_t newIp = (ip - 3) + codeReadInt16(t, code, ip);
      assert(t, newIp < codeLength(t, code));

      Compiler::Operand* a = frame->popInt();
      Compiler::Operand* target = frame->machineIp(newIp);

      c->cmp(4, c->constant(0), a);
      switch (instruction) {
      case ifeq:
        c->je(target);
        break;
      case ifne:
        c->jne(target);
        break;
      case ifgt:
        c->jg(target);
        break;
      case ifge:
        c->jge(target);
        break;
      case iflt:
        c->jl(target);
        break;
      case ifle:
        c->jle(target);
        break;
      }
      
      compile(t, frame, newIp);
      if (UNLIKELY(t->exception)) return;
    } break;

    case ifnull:
    case ifnonnull: {
      uint32_t newIp = (ip - 3) + codeReadInt16(t, code, ip);
      assert(t, newIp < codeLength(t, code));

      Compiler::Operand* a = frame->popObject();
      Compiler::Operand* target = frame->machineIp(newIp);

      c->cmp(BytesPerWord, c->constant(0), a);
      if (instruction == ifnull) {
        c->je(target);
      } else {
        c->jne(target);
      }
      
      compile(t, frame, newIp);
      if (UNLIKELY(t->exception)) return;
    } break;

    case iinc: {
      uint8_t index = codeBody(t, code, ip++);
      int8_t count = codeBody(t, code, ip++);

      Compiler::Operand* a = c->memory
        (c->base(), localOffset(t, index, context->method));

      c->store(4, c->add(4, c->constant(count), a), a);
    } break;

    case iload:
    case fload:
      frame->loadInt(codeBody(t, code, ip++));
      break;

    case iload_0:
    case fload_0:
      frame->loadInt(0);
      break;

    case iload_1:
    case fload_1:
      frame->loadInt(1);
      break;

    case iload_2:
    case fload_2:
      frame->loadInt(2);
      break;

    case iload_3:
    case fload_3:
      frame->loadInt(3);
      break;

    case imul: {
      Compiler::Operand* a = frame->popInt();
      Compiler::Operand* b = frame->popInt();
      frame->pushInt(c->mul(4, a, b));
    } break;

    case ineg: {
      frame->pushInt(c->neg(4, frame->popInt()));
    } break;

    case instanceof: {
      uint16_t index = codeReadInt16(t, code, ip);

      object class_ = resolveClassInPool(t, codePool(t, code), index - 1);
      if (UNLIKELY(t->exception)) return;

<<<<<<< HEAD
      frame->pushInt
        (c->call
=======
      Operand* instance = frame->popObject();

      Operand* classOperand = frame->append(class_);

      c->indirectCall
>>>>>>> 23572b58
         (c->constant(reinterpret_cast<intptr_t>(instanceOf)),
          0, 0, 0, 4,
          3, c->thread(), frame->append(class_), frame->popObject()));
    } break;

    case invokeinterface: {
      uint16_t index = codeReadInt16(t, code, ip);
      ip += 2;

      object target = resolveMethod(t, codePool(t, code), index - 1);
      if (UNLIKELY(t->exception)) return;

      unsigned parameterFootprint = methodParameterFootprint(t, target);

      unsigned instance = parameterFootprint - 1;

      unsigned rSize = resultSize(t, methodReturnCode(t, target));

      Compiler::Operand* result = c->call
        (c->call
         (c->constant
          (reinterpret_cast<intptr_t>(findInterfaceMethodFromInstance)),
          context->indirection,
          0,
          frame->trace(0, false),
          BytesPerWord,
          3, c->thread(), frame->append(target),
          c->peek(BytesPerWord, instance)),
         0,
         0,
         frame->trace(target, true),
         rSize,
         0);

      frame->pop(parameterFootprint);

      if (rSize) {
        pushReturnValue(t, frame, methodReturnCode(t, target), result);
      }
    } break;

    case invokespecial: {
      uint16_t index = codeReadInt16(t, code, ip);

      object target = resolveMethod(t, codePool(t, code), index - 1);
      if (UNLIKELY(t->exception)) return;

      object class_ = methodClass(t, context->method);
      if (isSpecialMethod(t, target, class_)) {
        target = findMethod(t, target, classSuper(t, class_));
      }

      compileDirectInvoke(t, frame, target);
    } break;

    case invokestatic: {
      uint16_t index = codeReadInt16(t, code, ip);

      object target = resolveMethod(t, codePool(t, code), index - 1);
      if (UNLIKELY(t->exception)) return;

      compileDirectInvoke(t, frame, target);
    } break;

    case invokevirtual: {
      uint16_t index = codeReadInt16(t, code, ip);

      object target = resolveMethod(t, codePool(t, code), index - 1);
      if (UNLIKELY(t->exception)) return;

      unsigned parameterFootprint = methodParameterFootprint(t, target);

      unsigned offset = ClassVtable + (methodOffset(t, target) * BytesPerWord);

      Compiler::Operand* instance = c->peek
        (BytesPerWord, parameterFootprint - 1);

      unsigned rSize = resultSize(t, methodReturnCode(t, target));

      Compiler::Operand* result = c->call
        (c->memory
         (c->and_
          (BytesPerWord, c->constant(PointerMask),
           c->memory(instance, 0, 0, 1)), offset, 0, 1),
         0,
         0,
         frame->trace(target, true),
         rSize,
         0);

      frame->pop(parameterFootprint);

      if (rSize) {
        pushReturnValue(t, frame, methodReturnCode(t, target), result);
      }
    } break;

    case ior: {
      Compiler::Operand* a = frame->popInt();
      Compiler::Operand* b = frame->popInt();
      frame->pushInt(c->or_(4, a, b));
    } break;

    case irem: {
      Compiler::Operand* a = frame->popInt();
      Compiler::Operand* b = frame->popInt();
      frame->pushInt(c->rem(4, a, b));
    } break;

    case ireturn:
    case freturn: {
      handleExit(t, frame);
      c->return_(4, frame->popInt());
    } return;

    case ishl: {
      Compiler::Operand* a = frame->popInt();
      Compiler::Operand* b = frame->popInt();
      frame->pushInt(c->shl(4, a, b));
    } break;

    case ishr: {
      Compiler::Operand* a = frame->popInt();
      Compiler::Operand* b = frame->popInt();
      frame->pushInt(c->shr(4, a, b));
    } break;

    case istore:
    case fstore:
      frame->storeInt(codeBody(t, code, ip++));
      break;

    case istore_0:
    case fstore_0:
      frame->storeInt(0);
      break;

    case istore_1:
    case fstore_1:
      frame->storeInt(1);
      break;

    case istore_2:
    case fstore_2:
      frame->storeInt(2);
      break;

    case istore_3:
    case fstore_3:
      frame->storeInt(3);
      break;

    case isub: {
      Compiler::Operand* a = frame->popInt();
      Compiler::Operand* b = frame->popInt();
      frame->pushInt(c->sub(4, a, b));
    } break;

    case iushr: {
      Compiler::Operand* a = frame->popInt();
      Compiler::Operand* b = frame->popInt();
      frame->pushInt(c->ushr(4, a, b));
    } break;

    case ixor: {
      Compiler::Operand* a = frame->popInt();
      Compiler::Operand* b = frame->popInt();
      frame->pushInt(c->xor_(4, a, b));
    } break;

    case jsr:
    case jsr_w: {
      uint32_t newIp;

      if (instruction == jsr) {
        newIp = (ip - 3) + codeReadInt16(t, code, ip);
      } else {
        newIp = (ip - 5) + codeReadInt32(t, code, ip);
      }

      assert(t, newIp < codeLength(t, code));

      frame->pushAddress(frame->machineIp(ip));
      c->jmp(frame->machineIp(newIp));

      // NB: we assume that the stack will look the same on return
      // from the subroutine as at call time.
      compile(t, frame, newIp);
      if (UNLIKELY(t->exception)) return;

      frame->pop(1);
    } break;

    case l2d: {
<<<<<<< HEAD
      frame->pushLong
        (c->call
         (c->constant(reinterpret_cast<intptr_t>(longToDouble)),
          0, 0, 0, 8, 1, frame->popLong()));
    } break;

    case l2f: {
      frame->pushInt
        (c->call
         (c->constant(reinterpret_cast<intptr_t>(longToFloat)),
          0, 0, 0, 4, 1, frame->popLong()));
=======
      Operand* a = frame->popLong();
      
      c->indirectCall
        (c->constant(reinterpret_cast<intptr_t>(longToDouble)), 2, 0, a);

      Operand* result = c->result8();
      frame->pushLong(result);
      c->release(result);
      c->release(a);
    } break;

    case l2f: {
      Operand* a = frame->popLong();
      
      c->indirectCall
        (c->constant(reinterpret_cast<intptr_t>(longToDouble)), 2, 0, a);

      Operand* result = c->result4();
      frame->pushInt(result);
      c->release(result);
      c->release(a);
>>>>>>> 23572b58
    } break;

    case l2i:
      frame->pushInt(c->load(4, frame->popLong()));
      break;

    case ladd: {
      Compiler::Operand* a = frame->popLong();
      Compiler::Operand* b = frame->popLong();
      frame->pushLong(c->add(8, a, b));
    } break;

    case land: {
      Compiler::Operand* a = frame->popLong();
      Compiler::Operand* b = frame->popLong();
      frame->pushLong(c->and_(8, a, b));
    } break;

    case lcmp: {
      Compiler::Operand* next = c->label();
      Compiler::Operand* less = c->label();
      Compiler::Operand* greater = c->label();

      Compiler::Operand* a = frame->popLong();
      Compiler::Operand* b = frame->popLong();

      c->cmp(8, a, b);
      c->jl(less);
      c->jg(greater);

      c->push(4, c->constant(0));
      c->jmp(next);
          
      c->mark(less);
      c->push(4, c->constant(-1));
      c->jmp(next);

      c->mark(greater);
      c->push(4, c->constant(1));

      c->mark(next);

      frame->pushedInt();
    } break;

    case lconst_0:
      frame->pushLong(c->constant(0));
      break;

    case lconst_1:
      frame->pushLong(c->constant(1));
      break;

    case ldc:
    case ldc_w: {
      uint16_t index;

      if (instruction == ldc) {
        index = codeBody(t, code, ip++);
      } else {
        index = codeReadInt16(t, code, ip);
      }

      object pool = codePool(t, code);

      if (singletonIsObject(t, pool, index - 1)) {
        object v = singletonObject(t, pool, index - 1);
        if (objectClass(t, v)
            == arrayBody(t, t->m->types, Machine::ByteArrayType))
        {
          object class_ = resolveClassInPool(t, pool, index - 1); 
          if (UNLIKELY(t->exception)) return;

          frame->pushObject(frame->append(class_));
        } else {
          frame->pushObject(frame->append(v));
        }
      } else {
        frame->pushInt(c->constant(singletonValue(t, pool, index - 1)));
      }
    } break;

    case ldc2_w: {
      uint16_t index = codeReadInt16(t, code, ip);

      object pool = codePool(t, code);

      uint64_t v;
      memcpy(&v, &singletonValue(t, pool, index - 1), 8);
      frame->pushLong(c->constant(v));
    } break;

    case ldiv_: {
      Compiler::Operand* a = frame->popLong();
      Compiler::Operand* b = frame->popLong();
      frame->pushLong(c->div(8, a, b));
    } break;

    case lload:
    case dload:
      frame->loadLong(codeBody(t, code, ip++));
      break;

    case lload_0:
    case dload_0:
      frame->loadLong(0);
      break;

    case lload_1:
    case dload_1:
      frame->loadLong(1);
      break;

    case lload_2:
    case dload_2:
      frame->loadLong(2);
      break;

    case lload_3:
    case dload_3:
      frame->loadLong(3);
      break;

    case lmul: {
      Compiler::Operand* a = frame->popLong();
      Compiler::Operand* b = frame->popLong();
      frame->pushLong(c->mul(8, a, b));
    } break;

    case lneg:
      frame->pushLong(c->neg(8, frame->popLong()));
      break;

    case lookupswitch: {
      int32_t base = ip - 1;

      ip = (ip + 3) & ~3; // pad to four byte boundary

      Compiler::Operand* key = frame->popInt();
    
      uint32_t defaultIp = base + codeReadInt32(t, code, ip);
      assert(t, defaultIp < codeLength(t, code));

      Compiler::Operand* default_ = c->address
        (c->poolAppendPromise(c->machineIp(defaultIp)));

      int32_t pairCount = codeReadInt32(t, code, ip);

      Compiler::Operand* start = 0;
      uint32_t ipTable[pairCount];
      for (int32_t i = 0; i < pairCount; ++i) {
        unsigned index = ip + (i * 8);
        int32_t key = codeReadInt32(t, code, index);
        uint32_t newIp = base + codeReadInt32(t, code, index);
        assert(t, newIp < codeLength(t, code));

        ipTable[i] = newIp;

        Promise* p = c->poolAppend(key);
        if (i == 0) {
          start = c->promiseConstant(p);
        }
        c->poolAppendPromise(c->machineIp(newIp));
      }
      assert(t, start);

<<<<<<< HEAD
      c->jmp
        (c->call
         (c->constant(reinterpret_cast<intptr_t>(lookUpAddress)),
          0, 0, 0, BytesPerWord,
          4, key, start, c->constant(pairCount), default_));
=======
      c->indirectCall
        (c->constant(reinterpret_cast<intptr_t>(lookUpAddress)),
         4, key, start, c->constant(pairCount), default_);

      Operand* result = ::result(c);
      c->jmp(result);
      c->release(result);

      c->release(key);
>>>>>>> 23572b58

      for (int32_t i = 0; i < pairCount; ++i) {
        compile(t, frame, ipTable[i]);
        if (UNLIKELY(t->exception)) return;
      }

      ip = defaultIp;
    } break;

    case lor: {
      Compiler::Operand* a = frame->popLong();
      Compiler::Operand* b = frame->popLong();
      frame->pushLong(c->or_(8, a, b));
    } break;

    case lrem: {
      Compiler::Operand* a = frame->popLong();
      Compiler::Operand* b = frame->popLong();
      frame->pushLong(c->rem(8, a, b));
    } break;

    case lreturn:
    case dreturn: {
      handleExit(t, frame);
      c->return_(8, frame->popLong());
    } return;

    case lshl: {
      Compiler::Operand* a = frame->popLong();
      Compiler::Operand* b = frame->popLong();
      frame->pushLong(c->shl(8, a, b));
    } break;

    case lshr: {
      Compiler::Operand* a = frame->popLong();
      Compiler::Operand* b = frame->popLong();
      frame->pushLong(c->shr(8, a, b));
    } break;

    case lstore:
    case dstore:
      frame->storeLong(codeBody(t, code, ip++));
      break;

    case lstore_0:
    case dstore_0:
      frame->storeLong(0);
      break;

    case lstore_1:
    case dstore_1:
      frame->storeLong(1);
      break;

    case lstore_2:
    case dstore_2:
      frame->storeLong(2);
      break;

    case lstore_3:
    case dstore_3:
      frame->storeLong(3);
      break;

    case lsub: {
      Compiler::Operand* a = frame->popLong();
      Compiler::Operand* b = frame->popLong();
      frame->pushLong(c->sub(8, a, b));
    } break;

    case lushr: {
      Compiler::Operand* a = frame->popLong();
      Compiler::Operand* b = frame->popLong();
      frame->pushLong(c->ushr(8, a, b));
    } break;

    case lxor: {
      Compiler::Operand* a = frame->popLong();
      Compiler::Operand* b = frame->popLong();
      frame->pushLong(c->xor_(8, a, b));
    } break;

    case monitorenter: {
      c->call
        (c->constant(reinterpret_cast<intptr_t>(acquireMonitorForObject)),
         context->indirection,
         0, frame->trace(0, false), 0, 2, c->thread(), frame->popObject());
    } break;

    case monitorexit: {
      c->call
        (c->constant(reinterpret_cast<intptr_t>(releaseMonitorForObject)),
         context->indirection,
         0, frame->trace(0, false), 0, 2, c->thread(), frame->popObject());
    } break;

    case multianewarray: {
      uint16_t index = codeReadInt16(t, code, ip);
      uint8_t dimensions = codeBody(t, code, ip++);

      object class_ = resolveClassInPool(t, codePool(t, code), index - 1);
      if (UNLIKELY(t->exception)) return;
      PROTECT(t, class_);

      Compiler::Operand* result = c->call
        (c->constant(reinterpret_cast<intptr_t>(makeMultidimensionalArray)),
         context->indirection,
         0,
         frame->trace(0, false),
         BytesPerWord,
         4, c->thread(), frame->append(class_),
         c->load(BytesPerWord, c->stack()), c->constant(dimensions));

      frame->pop(dimensions);
      frame->pushObject(result);
    } break;

    case new_: {
      uint16_t index = codeReadInt16(t, code, ip);
        
      object class_ = resolveClassInPool(t, codePool(t, code), index - 1);
      if (UNLIKELY(t->exception)) return;

      if (classVmFlags(t, class_) & WeakReferenceFlag) {
        frame->pushObject
          (c->call
           (c->constant(reinterpret_cast<intptr_t>(makeNewWeakReference)),
            context->indirection,
            0,
            frame->trace(0, false),
            BytesPerWord,
            2, c->thread(), frame->append(class_)));
      } else {
        frame->pushObject
          (c->call
           (c->constant(reinterpret_cast<intptr_t>(makeNew)),
            context->indirection,
            0,
            frame->trace(0, false),
            BytesPerWord,
            2, c->thread(), frame->append(class_)));
      }
    } break;

    case newarray: {
      uint8_t type = codeBody(t, code, ip++);

      Compiler::Operand* length = frame->popInt();

      object (*constructor)(Thread*, uintptr_t, bool);
      switch (type) {
      case T_BOOLEAN:
        constructor = makeBooleanArray;
        break;

      case T_CHAR:
        constructor = makeCharArray;
        break;

      case T_FLOAT:
        constructor = makeFloatArray;
        break;

      case T_DOUBLE:
        constructor = makeDoubleArray;
        break;

      case T_BYTE:
        constructor = makeByteArray;
        break;

      case T_SHORT:
        constructor = makeShortArray;
        break;

      case T_INT:
        constructor = makeIntArray;
        break;

      case T_LONG:
        constructor = makeLongArray;
        break;

      default: abort(t);
      }

      frame->pushObject
        (c->call
         (c->constant(reinterpret_cast<intptr_t>(makeBlankArray)),
          context->indirection,
          0,
          frame->trace(0, false),
          BytesPerWord,
          3, c->thread(), c->constant(reinterpret_cast<intptr_t>(constructor)),
          length));
    } break;

    case nop: break;

    case pop_:
      frame->pop(1);
      break;

    case pop2:
      frame->pop(2);
      break;

    case putfield:
    case putstatic: {
      uint16_t index = codeReadInt16(t, code, ip);
    
      object field = resolveField(t, codePool(t, code), index - 1);
      if (UNLIKELY(t->exception)) return;

      object staticTable = 0;

      if (instruction == putstatic) {
        if ((classVmFlags(t, fieldClass(t, field)) & NeedInitFlag)
            and (classVmFlags(t, fieldClass(t, field)) & InitFlag) == 0)
        {
<<<<<<< HEAD
          c->call
            (c->constant(reinterpret_cast<intptr_t>(tryInitClass)),
             context->indirection,
             0,
             frame->trace(0, false),
             0,
=======
          c->indirectCall
            (c->constant(reinterpret_cast<intptr_t>(tryInitClass)),
             frame->trace(0, false),
>>>>>>> 23572b58
             2, c->thread(), frame->append(fieldClass(t, field)));
        }

        staticTable = classStaticTable(t, fieldClass(t, field));      
      }

      Compiler::Operand* value;
      switch (fieldCode(t, field)) {
      case ByteField:
      case BooleanField:
      case CharField:
      case ShortField:
      case FloatField:
      case IntField: {
        value = frame->popInt();
      } break;

      case DoubleField:
      case LongField: {
        value = frame->popLong();
      } break;

      case ObjectField: {
        value = frame->popObject();
      } break;

      default: abort(t);
      }

      Compiler::Operand* table;

      if (instruction == putstatic) {
        table = frame->append(staticTable);
      } else {
        table = frame->popObject();
      }

      switch (fieldCode(t, field)) {
      case ByteField:
      case BooleanField:
        c->store(1, value, c->memory(table, fieldOffset(t, field), 0, 1));
        break;

      case CharField:
      case ShortField:
        c->store(2, value, c->memory(table, fieldOffset(t, field), 0, 1));
        break;
            
      case FloatField:
      case IntField:
        c->store(4, value, c->memory(table, fieldOffset(t, field), 0, 1));
        break;

      case DoubleField:
      case LongField:
        c->store(8, value, c->memory(table, fieldOffset(t, field), 0, 1));
        break;

      case ObjectField:
        if (instruction == putfield) {
          c->call
            (c->constant(reinterpret_cast<intptr_t>(setMaybeNull)),
             context->indirection,
             0,
             frame->trace(0, false),
             0,
             4, c->thread(), table, c->constant(fieldOffset(t, field)), value);
        } else {
<<<<<<< HEAD
          c->call
            (c->constant(reinterpret_cast<intptr_t>(set)),
             0, 0, 0, 0,
             4, c->thread(), table, c->constant(fieldOffset(t, field)), value);
=======
          c->indirectCall
            (c->constant(reinterpret_cast<intptr_t>(set)),
             4, c->thread(), table, c->constant(fieldOffset(t, field)),
             value);
>>>>>>> 23572b58
        }
        break;

      default: abort(t);
      }
    } break;

    case ret:
      c->jmp
        (c->memory
         (c->base(), localOffset
          (t, codeBody(t, code, ip), context->method)));
      return;

    case return_:
      handleExit(t, frame);
      c->return_(0, 0);
      return;

    case sipush:
      frame->pushInt
        (c->constant(static_cast<int16_t>(codeReadInt16(t, code, ip))));
      break;

    case swap:
      frame->swap();
      break;

    case tableswitch: {
      int32_t base = ip - 1;

      ip = (ip + 3) & ~3; // pad to four byte boundary

      uint32_t defaultIp = base + codeReadInt32(t, code, ip);
      assert(t, defaultIp < codeLength(t, code));
      
      int32_t bottom = codeReadInt32(t, code, ip);
      int32_t top = codeReadInt32(t, code, ip);
        
      Compiler::Operand* start = 0;
      uint32_t ipTable[top - bottom + 1];
      for (int32_t i = 0; i < top - bottom + 1; ++i) {
        unsigned index = ip + (i * 4);
        uint32_t newIp = base + codeReadInt32(t, code, index);
        assert(t, newIp < codeLength(t, code));

        ipTable[i] = newIp;

        Promise* p = c->poolAppendPromise(c->machineIp(newIp));
        if (i == 0) {
          start = c->promiseConstant(p);
        }
      }
      assert(t, start);

      Compiler::Operand* defaultCase = c->label();

      Compiler::Operand* key = frame->popInt();
      
      c->cmp(4, c->constant(bottom), key);
      c->jl(defaultCase);

      c->cmp(4, c->constant(top), key);
      c->jg(defaultCase);

      c->jmp(c->memory(start, 0, c->sub(4, c->constant(bottom), key),
                       BytesPerWord));

      c->mark(defaultCase);
      c->jmp(frame->machineIp(defaultIp));

      for (int32_t i = 0; i < top - bottom + 1; ++i) {
        compile(t, frame, ipTable[i]);
        if (UNLIKELY(t->exception)) return;
      }

      ip = defaultIp;
    } break;

    case wide: {
      switch (codeBody(t, code, ip++)) {
      case aload: {
        frame->loadObject(codeReadInt16(t, code, ip));
      } break;

      case astore: {
        frame->storeObject(codeReadInt16(t, code, ip));
      } break;

      case iinc: {
        uint16_t index = codeReadInt16(t, code, ip);
        uint16_t count = codeReadInt16(t, code, ip);

        Compiler::Operand* a = c->memory
          (c->base(), localOffset(t, index, context->method));

        c->store(4, c->add(4, c->constant(count), a), a);
      } break;

      case iload: {
        frame->loadInt(codeReadInt16(t, code, ip));
      } break;

      case istore: {
        frame->storeInt(codeReadInt16(t, code, ip));
      } break;

      case lload: {
        frame->loadLong(codeReadInt16(t, code, ip));
      } break;

      case lstore: {
        frame->storeLong(codeReadInt16(t, code, ip));
      } break;

      case ret:
        c->jmp
          (c->memory
           (c->base(), localOffset
            (t, codeReadInt16(t, code, ip), context->method)));
        return;

      default: abort(t);
      }
    } break;

    default: abort(t);
    }
  }
}

void
logCompile(const void* code, unsigned size, const char* class_,
           const char* name, const char* spec)
{
  fprintf(stderr, "%s.%s%s: %p %p\n",
          class_, name, spec, code,
          static_cast<const uint8_t*>(code) + size);
}

void
translateExceptionHandlerTable(MyThread* t, Compiler* c, object code,
                               intptr_t start)
{
  object oldTable = codeExceptionHandlerTable(t, code);
  if (oldTable) {
    PROTECT(t, code);
    PROTECT(t, oldTable);

    unsigned length = exceptionHandlerTableLength(t, oldTable);

    object newIndex = makeIntArray(t, length * 3, false);
    PROTECT(t, newIndex);

    object newTable = makeArray(t, length + 1, false);
    PROTECT(t, newTable);

    set(t, newTable, ArrayBody, newIndex);

    for (unsigned i = 0; i < length; ++i) {
      ExceptionHandler* oldHandler = exceptionHandlerTableBody
        (t, oldTable, i);

      intArrayBody(t, newIndex, i * 3)
        = c->machineIp(exceptionHandlerStart(oldHandler))->value() - start;

      intArrayBody(t, newIndex, (i * 3) + 1)
        = c->machineIp(exceptionHandlerEnd(oldHandler))->value() - start;

      intArrayBody(t, newIndex, (i * 3) + 2)
        = c->machineIp(exceptionHandlerIp(oldHandler))->value() - start;

      object type;
      if (exceptionHandlerCatchType(oldHandler)) {
        type = resolveClassInPool
          (t, codePool(t, code), exceptionHandlerCatchType(oldHandler) - 1);
        if (UNLIKELY(t->exception)) return;
      } else {
        type = 0;
      }

      set(t, newTable, ArrayBody + ((i + 1) * BytesPerWord), type);
    }

    set(t, code, CodeExceptionHandlerTable, newTable);
  }
}

void
translateLineNumberTable(MyThread* t, Compiler* c, object code, intptr_t start)
{
  object oldTable = codeLineNumberTable(t, code);
  if (oldTable) {
    PROTECT(t, code);
    PROTECT(t, oldTable);

    unsigned length = lineNumberTableLength(t, oldTable);
    object newTable = makeLineNumberTable(t, length, false);
    for (unsigned i = 0; i < length; ++i) {
      LineNumber* oldLine = lineNumberTableBody(t, oldTable, i);
      LineNumber* newLine = lineNumberTableBody(t, newTable, i);

      lineNumberIp(newLine)
        = c->machineIp(lineNumberIp(oldLine))->value() - start;

      lineNumberLine(newLine) = lineNumberLine(oldLine);
    }

    set(t, code, CodeLineNumberTable, newTable);
  }
}

void
printSet(uintptr_t m)
{
  for (unsigned i = 0; i < 16; ++i) {
    if ((m >> i) & 1) {
      fprintf(stderr, "1");
    } else {
      fprintf(stderr, "_");
    }
  }
}

unsigned
calculateFrameMaps(MyThread* t, Context* context, uintptr_t* originalRoots,
                   unsigned eventIndex)
{
  // for each instruction with more than one predecessor, and for each
  // stack position, determine if there exists a path to that
  // instruction such that there is not an object pointer left at that
  // stack position (i.e. it is uninitialized or contains primitive
  // data).

  unsigned mapSize = frameMapSizeInWords(t, context->method);

  uintptr_t roots[mapSize];
  if (originalRoots) {
    memcpy(roots, originalRoots, mapSize * BytesPerWord);
  } else {
    memset(roots, 0, mapSize * BytesPerWord);
  }

  int32_t ip = -1;

  // invariant: for each stack position, roots contains a zero at that
  // position if there exists some path to the current instruction
  // such that there is definitely not an object pointer at that
  // position.  Otherwise, roots contains a one at that position,
  // meaning either all known paths result in an object pointer at
  // that position, or the contents of that position are as yet
  // unknown.

  unsigned length = context->eventLog.length();
  while (eventIndex < length) {
    Event e = static_cast<Event>(context->eventLog.get(eventIndex++));
    switch (e) {
    case PushEvent: {
      eventIndex = calculateFrameMaps(t, context, roots, eventIndex);
    } break;

    case PopEvent:
      return eventIndex;

    case IpEvent: {
      ip = context->eventLog.get2(eventIndex);
      eventIndex += 2;

      if (DebugFrameMaps) {
        fprintf(stderr, "      roots at ip %3d: ", ip);
        printSet(*roots);
        fprintf(stderr, "\n");
      }

      uintptr_t* tableRoots = context->rootTable + (ip * mapSize);  

      if (context->visitTable[ip] > 1) {
        for (unsigned wi = 0; wi < mapSize; ++wi) {
          uintptr_t newRoots = tableRoots[wi] & roots[wi];

          if ((eventIndex == length
               or context->eventLog.get(eventIndex) == PopEvent)
              and newRoots != tableRoots[wi])
          {
            if (DebugFrameMaps) {
              fprintf(stderr, "dirty roots!\n");
            }

            context->dirtyRoots = true;
          }

          tableRoots[wi] = newRoots;
          roots[wi] &= tableRoots[wi];
        }

        if (DebugFrameMaps) {
          fprintf(stderr, "table roots at ip %3d: ", ip);
          printSet(*tableRoots);
          fprintf(stderr, "\n");
        }
      } else {
        memcpy(tableRoots, roots, mapSize * BytesPerWord);
      }
    } break;

    case MarkEvent: {
      unsigned i = context->eventLog.get2(eventIndex);
      eventIndex += 2;

      markBit(roots, i);
    } break;

    case ClearEvent: {
      unsigned i = context->eventLog.get2(eventIndex);
      eventIndex += 2;

      clearBit(roots, i);
    } break;

    case TraceEvent: {
      TraceElement* te; context->eventLog.get(eventIndex, &te, BytesPerWord);
      memcpy(te->map, roots, mapSize * BytesPerWord);

      eventIndex += BytesPerWord;
    } break;

    default: abort(t);
    }
  }

  return eventIndex;
}

Allocator*
codeZone(MyThread* t);

int
compareTraceElementPointers(const void* va, const void* vb)
{
  TraceElement* a = *static_cast<TraceElement* const*>(va);
  TraceElement* b = *static_cast<TraceElement* const*>(vb);
  if (a->address->value() > b->address->value()) {
    return 1;
  } else if (a->address->value() < b->address->value()) {
    return -1;
  } else {
    return 0;
  }
}

intptr_t
compareMethodBounds(Thread* t, object a, object b)
{
  if (DebugMethodTree) {
    fprintf(stderr, "compare %p to %p\n",
            &singletonValue(t, methodCompiled(t, a), 0),
            &singletonValue(t, methodCompiled(t, b), 0));
  }

  return reinterpret_cast<intptr_t>
    (&singletonValue(t, methodCompiled(t, a), 0))
    -  reinterpret_cast<intptr_t>
    (&singletonValue(t, methodCompiled(t, b), 0));
}

unsigned
frameObjectMapSize(MyThread* t, object method, object map)
{
  int size = frameSize(t, method);
  return ceiling(intArrayLength(t, map) * size, 32 + size);
}

object
allocateCode(MyThread* t, unsigned codeSizeInBytes)
{
  unsigned count = ceiling(codeSizeInBytes, BytesPerWord);
  unsigned size = count + singletonMaskSize(count);
  object result = allocate3
    (t, codeZone(t), Machine::ImmortalAllocation,
     SingletonBody + (size * BytesPerWord), true);
  initSingleton(t, result, size, true);
  mark(t, result, 0);
  singletonMask(t, result)[0] = 1;
  return result;
}

object
finish(MyThread* t, Assembler* a, const char* name)
{
  object result = allocateCode(t, a->length());
  uint8_t* start = reinterpret_cast<uint8_t*>(&singletonValue(t, result, 0));

  a->writeTo(start);

  if (Verbose) {
    logCompile(start, a->length(), 0, name, 0);
  }

  return result;
}

object
finish(MyThread* t, Context* context)
{
  Compiler* c = context->compiler;

<<<<<<< HEAD
  unsigned codeSize = c->compile();
  object result = allocateCode(t, pad(codeSize) + c->poolSize());
  PROTECT(t, result);
=======
    translateExceptionHandlerTable(t, c, methodCode(t, context->method),
                                   reinterpret_cast<intptr_t>(start));
    if (UNLIKELY(t->exception)) return 0;
>>>>>>> 23572b58

  uint8_t* start = reinterpret_cast<uint8_t*>(&singletonValue(t, result, 0));

  c->writeTo(start);

  translateExceptionHandlerTable(t, c, methodCode(t, context->method),
                                 reinterpret_cast<intptr_t>(start));

  translateLineNumberTable(t, c, methodCode(t, context->method),
                           reinterpret_cast<intptr_t>(start));

  { object code = methodCode(t, context->method);

    code = makeCode(t, 0,
                    codeExceptionHandlerTable(t, code),
                    codeLineNumberTable(t, code),
                    codeMaxStack(t, code),
                    codeMaxLocals(t, code),
                    0, false);

    set(t, context->method, MethodCode, code);
  }

  if (context->traceLogCount) {
    TraceElement* elements[context->traceLogCount];
    unsigned index = 0;
    for (TraceElement* p = context->traceLog; p; p = p->next) {
      assert(t, index < context->traceLogCount);

      elements[index++] = p;

      if (p->target) {
        insertCallNode
          (t, makeCallNode
           (t, p->address->value(), p->target, p->virtualCall, 0));
      }
    }

    qsort(elements, context->traceLogCount, sizeof(TraceElement*),
          compareTraceElementPointers);

    unsigned size = frameSize(t, context->method);
    object map = makeIntArray
      (t, context->traceLogCount
       + ceiling(context->traceLogCount * size, 32),
       false);

    assert(t, intArrayLength(t, map) == context->traceLogCount
           + frameObjectMapSize(t, context->method, map));

    for (unsigned i = 0; i < context->traceLogCount; ++i) {
      TraceElement* p = elements[i];

      intArrayBody(t, map, i) = static_cast<intptr_t>(p->address->value())
        - reinterpret_cast<intptr_t>(start);

      for (unsigned j = 0; j < size; ++j) {
        unsigned index = ((i * size) + j);
        int32_t* v = &intArrayBody
          (t, map, context->traceLogCount + (index / 32));

        if (getBit(p->map, j)) {
          *v |= static_cast<int32_t>(1) << (index % 32);
        } else {
          *v &= ~(static_cast<int32_t>(1) << (index % 32));
        }
      }
    }

    set(t, methodCode(t, context->method), CodePool, map);
  }

  for (PoolElement* p = context->objectPool; p; p = p->next) {
    intptr_t offset = p->address->value() - reinterpret_cast<intptr_t>(start);

    singletonMarkObject(t, result, offset / BytesPerWord);

    set(t, result, SingletonBody + offset, p->value);
  }

  if (Verbose) {
    logCompile
      (start, codeSize,
       reinterpret_cast<const char*>
       (&byteArrayBody(t, className(t, methodClass(t, context->method)), 0)),
       reinterpret_cast<const char*>
       (&byteArrayBody(t, methodName(t, context->method), 0)),
       reinterpret_cast<const char*>
       (&byteArrayBody(t, methodSpec(t, context->method), 0)));
  }

  // for debugging:
  if (false and
      strcmp
      (reinterpret_cast<const char*>
       (&byteArrayBody(t, className(t, methodClass(t, context->method)), 0)),
       "java/lang/Class") == 0 and
      strcmp
      (reinterpret_cast<const char*>
       (&byteArrayBody(t, methodName(t, context->method), 0)),
       "replace") == 0)
  {
    asm("int3");
  }

  return result;
}

object
compile(MyThread* t, Context* context)
{
  Compiler* c = context->compiler;

//   fprintf(stderr, "compiling %s.%s%s\n",
//           &byteArrayBody(t, className(t, methodClass(t, context->method)), 0),
//           &byteArrayBody(t, methodName(t, context->method), 0),
//           &byteArrayBody(t, methodSpec(t, context->method), 0));

  unsigned footprint = methodParameterFootprint(t, context->method);
  unsigned locals = localSize(t, context->method);
  c->init(codeLength(t, methodCode(t, context->method)), locals - footprint);

  uint8_t stackMap[codeMaxStack(t, methodCode(t, context->method))];
  Frame frame(context, stackMap);

  unsigned index = 0;
  if ((methodFlags(t, context->method) & ACC_STATIC) == 0) {
    frame.set(index++, Frame::Object);    
  }

  for (MethodSpecIterator it
         (t, reinterpret_cast<const char*>
          (&byteArrayBody(t, methodSpec(t, context->method), 0)));
       it.hasNext();)
  {
    switch (*it.next()) {
    case 'L':
    case '[':
      frame.set(index++, Frame::Object);
      break;
      
    case 'J':
    case 'D':
      frame.set(index++, Frame::Long);
      frame.set(index++, Frame::Long);
      break;

    default:
      frame.set(index++, Frame::Integer);
      break;
    }
  }

  compile(t, &frame, 0);
  if (UNLIKELY(t->exception)) return 0;

  context->dirtyRoots = false;
  unsigned eventIndex = calculateFrameMaps(t, context, 0, 0);

  object eht = codeExceptionHandlerTable(t, methodCode(t, context->method));
  if (eht) {
    PROTECT(t, eht);

    unsigned visitCount = exceptionHandlerTableLength(t, eht);
    bool visited[visitCount];
    memset(visited, 0, visitCount);

    while (visitCount) {
      bool progress = false;

      for (unsigned i = 0; i < exceptionHandlerTableLength(t, eht); ++i) {
        ExceptionHandler* eh = exceptionHandlerTableBody(t, eht, i);
        unsigned start = exceptionHandlerStart(eh);

        if (not visited[i] and context->visitTable[start]) {
          -- visitCount;
          visited[i] = true;
          progress = true;

          uint8_t stackMap[codeMaxStack(t, methodCode(t, context->method))];
          Frame frame2(&frame, stackMap);

          uintptr_t* roots = context->rootTable
            + (start * frameMapSizeInWords(t, context->method));

          for (unsigned i = 0; i < localSize(t, context->method); ++ i) {
            if (getBit(roots, i)) {
              frame2.set(i, Frame::Object);
            } else {
              frame2.set(i, Frame::Integer);
            }
          }

          for (unsigned i = 1;
               i < codeMaxStack(t, methodCode(t, context->method));
               ++i)
          {
            frame2.set(localSize(t, context->method) + i, Frame::Integer);
          }

          compile(t, &frame2, exceptionHandlerIp(eh), true);
          if (UNLIKELY(t->exception)) return 0;

          eventIndex = calculateFrameMaps(t, context, 0, eventIndex);
        }
      }

      assert(t, progress);
    }
  }

  while (context->dirtyRoots) {
    context->dirtyRoots = false;
    calculateFrameMaps(t, context, 0, 0);
  }

  return finish(t, context);
}

void
compile(MyThread* t, object method);

void*
compileMethod2(MyThread* t)
{
  object node = findCallNode(t, *static_cast<void**>(t->stack));
  PROTECT(t, node);

  object target = callNodeTarget(t, node);
  PROTECT(t, target);

  if (callNodeVirtualCall(t, node)) {
    target = resolveTarget(t, t->stack, target);
  }

  if (LIKELY(t->exception == 0)) {
    compile(t, target);
  }

  if (UNLIKELY(t->exception)) {
    return 0;
  } else {
    if (callNodeVirtualCall(t, node)) {
      classVtable
        (t, objectClass
         (t, resolveThisPointer(t, t->stack, target)), methodOffset(t, target))
        = &singletonValue(t, methodCompiled(t, target), 0);
    } else {
      Context context(t);
      context.assembler->updateCall
        (reinterpret_cast<void*>(callNodeAddress(t, node)),
         &singletonValue(t, methodCompiled(t, target), 0));
    }
    return &singletonValue(t, methodCompiled(t, target), 0);
  }
}

void* FORCE_ALIGN
compileMethod(MyThread* t)
{
  void* r = compileMethod2(t);

  if (UNLIKELY(t->exception)) {
    unwind(t);
  } else {
    return r;
  }
}

uint64_t
invokeNative2(MyThread* t, object method)
{
  PROTECT(t, method);

  assert(t, methodFlags(t, method) & ACC_NATIVE);

  initClass(t, methodClass(t, method));
  if (UNLIKELY(t->exception)) return 0;

  if (methodCode(t, method) == 0) {
    void* function = resolveNativeMethod(t, method);
    if (UNLIKELY(function == 0)) {
      object message = makeString
        (t, "%s.%s%s",
         &byteArrayBody(t, className(t, methodClass(t, method)), 0),
         &byteArrayBody(t, methodName(t, method), 0),
         &byteArrayBody(t, methodSpec(t, method), 0));
      t->exception = makeUnsatisfiedLinkError(t, message);
      return 0;
    }

    object p = makePointer(t, function);
    set(t, method, MethodCode, p);
  }

  object class_ = methodClass(t, method);
  PROTECT(t, class_);

  unsigned footprint = methodParameterFootprint(t, method) + 1;
  if (methodFlags(t, method) & ACC_STATIC) {
    ++ footprint;
  }
  unsigned count = methodParameterCount(t, method) + 2;

  uintptr_t args[footprint];
  unsigned argOffset = 0;
  uint8_t types[count];
  unsigned typeOffset = 0;

  args[argOffset++] = reinterpret_cast<uintptr_t>(t);
  types[typeOffset++] = POINTER_TYPE;

  uintptr_t* sp = static_cast<uintptr_t*>(t->stack)
    + methodParameterFootprint(t, method);

  if (methodFlags(t, method) & ACC_STATIC) {
    args[argOffset++] = reinterpret_cast<uintptr_t>(&class_);
  } else {
    args[argOffset++] = reinterpret_cast<uintptr_t>(sp--);
  }
  types[typeOffset++] = POINTER_TYPE;

  MethodSpecIterator it
    (t, reinterpret_cast<const char*>
     (&byteArrayBody(t, methodSpec(t, method), 0)));
  
  while (it.hasNext()) {
    unsigned type = types[typeOffset++]
      = fieldType(t, fieldCode(t, *it.next()));

    switch (type) {
    case INT8_TYPE:
    case INT16_TYPE:
    case INT32_TYPE:
    case FLOAT_TYPE:
      args[argOffset++] = *(sp--);
      break;

    case INT64_TYPE:
    case DOUBLE_TYPE: {
      memcpy(args + argOffset, sp - 1, 8);
      argOffset += (8 / BytesPerWord);
      sp -= 2;
    } break;

    case POINTER_TYPE: {
      if (*sp) {
        args[argOffset++] = reinterpret_cast<uintptr_t>(sp);
      } else {
        args[argOffset++] = 0;
      }
      -- sp;
    } break;

    default: abort(t);
    }
  }

  void* function = pointerValue(t, methodCode(t, method));
  unsigned returnCode = methodReturnCode(t, method);
  unsigned returnType = fieldType(t, returnCode);
  uint64_t result;

  if (DebugNatives) {
    fprintf(stderr, "invoke native method %s.%s\n",
            &byteArrayBody(t, className(t, methodClass(t, method)), 0),
            &byteArrayBody(t, methodName(t, method), 0));
  }

  if (methodFlags(t, method) & ACC_SYNCHRONIZED) {
    if (methodFlags(t, method) & ACC_STATIC) {
      acquire(t, methodClass(t, method));
    } else {
      acquire(t, *reinterpret_cast<object*>(args[0]));
    }
  }

  Reference* reference = t->reference;

  { ENTER(t, Thread::IdleState);

    result = t->m->system->call
      (function,
       args,
       types,
       count,
       footprint * BytesPerWord,
       returnType);
  }

  if (methodFlags(t, method) & ACC_SYNCHRONIZED) {
    if (methodFlags(t, method) & ACC_STATIC) {
      release(t, methodClass(t, method));
    } else {
      release(t, *reinterpret_cast<object*>(args[0]));
    }
  }

  if (DebugNatives) {
    fprintf(stderr, "return from native method %s.%s\n",
            &byteArrayBody(t, className(t, methodClass(t, method)), 0),
            &byteArrayBody(t, methodName(t, method), 0));
  }

  if (LIKELY(t->exception == 0)) {
    switch (returnCode) {
    case ByteField:
    case BooleanField:
      result = static_cast<int8_t>(result);
      break;

    case CharField:
      result = static_cast<uint16_t>(result);
      break;

    case ShortField:
      result = static_cast<int16_t>(result);
      break;

    case FloatField:
    case IntField:
      result = static_cast<int32_t>(result);
      break;

    case LongField:
    case DoubleField:
      result = result;
      break;

    case ObjectField:
      result = static_cast<uintptr_t>(result) ? *reinterpret_cast<uintptr_t*>
        (static_cast<uintptr_t>(result)) : 0;
      break;

    case VoidField:
      result = 0;
      break;

    default: abort(t);
    }
  } else {
    result = 0;
  }

  while (t->reference != reference) {
    dispose(t, t->reference);
  }

  return result;
}

uint64_t FORCE_ALIGN
invokeNative(MyThread* t)
{
  if (t->trace->nativeMethod == 0) {
    object node = findCallNode(t, *static_cast<void**>(t->stack));
    object target = callNodeTarget(t, node);
    if (callNodeVirtualCall(t, node)) {
      target = resolveTarget(t, t->stack, target);
    }
    t->trace->nativeMethod = target;
  }

  uint64_t result = 0;

  if (LIKELY(t->exception == 0)) {
    result = invokeNative2(t, t->trace->nativeMethod);
  }

  t->trace->nativeMethod = 0;

  if (UNLIKELY(t->exception)) {
    unwind(t);
  } else {
    return result;
  }
}

unsigned
frameMapIndex(MyThread* t, object method, int32_t offset)
{
  object map = codePool(t, methodCode(t, method));
  unsigned mapSize = frameObjectMapSize(t, method, map);
  unsigned indexSize = intArrayLength(t, map) - mapSize;
    
  unsigned bottom = 0;
  unsigned top = indexSize;
  for (unsigned span = top - bottom; span; span = top - bottom) {
    unsigned middle = bottom + (span / 2);
    int32_t v = intArrayBody(t, map, middle);
      
    if (offset == v) {
      return (indexSize * 32) + (frameSize(t, method) * middle);
    } else if (offset < v) {
      top = middle;
    } else {
      bottom = middle + 1;
    }
  }

  abort(t);
}

void
visitStackAndLocals(MyThread* t, Heap::Visitor* v, void* base, object method,
                    void* ip, void* calleeBase, unsigned argumentFootprint)
{
  unsigned count;
  if (calleeBase) {
    unsigned parameterFootprint = methodParameterFootprint(t, method);
    unsigned height = static_cast<uintptr_t*>(base)
      - static_cast<uintptr_t*>(calleeBase) - 2;

    count = parameterFootprint + height - argumentFootprint;
  } else {
    count = frameSize(t, method);
  }
      
  if (count) {
    object map = codePool(t, methodCode(t, method));
    int index = frameMapIndex
      (t, method, difference
       (ip, &singletonValue(t, methodCompiled(t, method), 0)));

    for (unsigned i = 0; i < count; ++i) {
      int j = index + i;
      if ((intArrayBody(t, map, j / 32)
           & (static_cast<int32_t>(1) << (j % 32))))
      {
        v->visit(localObject(t, base, method, i));        
      }
    }
  }
}

void
visitStack(MyThread* t, Heap::Visitor* v)
{
  void* ip = t->ip;
  void* base = t->base;
  void** stack = static_cast<void**>(t->stack);
  if (ip == 0 and stack) {
    ip = *stack;
  }

  MyThread::CallTrace* trace = t->trace;
  void* calleeBase = 0;
  unsigned argumentFootprint = 0;

  while (stack) {
    object method = methodForIp(t, ip);
    if (method) {
      PROTECT(t, method);

      visitStackAndLocals
        (t, v, base, method, ip, calleeBase, argumentFootprint);

      calleeBase = base;
      argumentFootprint = methodParameterFootprint(t, method);

      stack = static_cast<void**>(base) + 1;
      if (stack) {
        ip = *stack;
      }
      base = *static_cast<void**>(base);
    } else if (trace) {
      calleeBase = 0;
      argumentFootprint = 0;
      base = trace->base;
      stack = static_cast<void**>(trace->stack);
      if (stack) {
        ip = *stack;
      }
      trace = trace->next;
    } else {
      break;
    }
  }  
}

void
saveStackAndBase(MyThread* t, Assembler* a)
{
  Assembler::Register base(a->base());
  Assembler::Memory baseDst(a->thread(), difference(&(t->base), t));
  a->apply(Move, BytesPerWord, RegisterOperand, &base,
           MemoryOperand, &baseDst);

  Assembler::Register stack(a->stack());
  Assembler::Memory stackDst(a->thread(), difference(&(t->stack), t));
  a->apply(Move, BytesPerWord, RegisterOperand, &stack,
           MemoryOperand, &stackDst);
}

void
pushThread(MyThread*, Assembler* a)
{
  Assembler::Register thread(a->thread());

  if (a->argumentRegisterCount()) {
    Assembler::Register arg(a->argumentRegister(0));
    a->apply(Move, BytesPerWord, RegisterOperand, &thread,
             RegisterOperand, &arg);
  } else {
    a->apply(Push, BytesPerWord, RegisterOperand, &thread);
  }
}

void
popThread(MyThread*, Assembler* a)
{
  if (a->argumentRegisterCount() == 0) {
    ResolvedPromise bpwPromise(BytesPerWord);
    Assembler::Constant bpw(&bpwPromise);
    Assembler::Register stack(a->stack());
    a->apply(Add, BytesPerWord, ConstantOperand, &bpw,
             RegisterOperand, &stack);
  }
}

object
compileDefault(MyThread* t, Assembler* a)
{
  saveStackAndBase(t, a);
  pushThread(t, a);
  
  ResolvedPromise procPromise(reinterpret_cast<intptr_t>(compileMethod));
  Assembler::Constant proc(&procPromise);
  a->apply(Call, BytesPerWord, ConstantOperand, &proc);

  popThread(t, a);

  Assembler::Register result(a->returnLow());
  a->apply(Jump, BytesPerWord, RegisterOperand, &result);

  return finish(t, a, "default");
}

object
compileNative(MyThread* t, Assembler* a)
{
  saveStackAndBase(t, a);
  pushThread(t, a);

  ResolvedPromise promise(reinterpret_cast<intptr_t>(invokeNative));
  Assembler::Constant proc(&promise);
  a->apply(Call, BytesPerWord, ConstantOperand, &proc);
  
  popThread(t, a);

  a->apply(Return);

  return finish(t, a, "native");
}

class ArgumentList {
 public:
  ArgumentList(Thread* t, uintptr_t* array, bool* objectMask, object this_,
               const char* spec, bool indirectObjects, va_list arguments):
    t(static_cast<MyThread*>(t)),
    array(array),
    objectMask(objectMask),
    position(0),
    protector(this)
  {
    if (this_) {
      addObject(this_);
    }

    for (MethodSpecIterator it(t, spec); it.hasNext();) {
      switch (*it.next()) {
      case 'L':
      case '[':
        if (indirectObjects) {
          object* v = va_arg(arguments, object*);
          addObject(v ? *v : 0);
        } else {
          addObject(va_arg(arguments, object));
        }
        break;
      
      case 'J':
      case 'D':
        addLong(va_arg(arguments, uint64_t));
        break;

      default:
        addInt(va_arg(arguments, uint32_t));
        break;        
      }
    }
  }

  ArgumentList(Thread* t, uintptr_t* array, bool* objectMask, object this_,
               const char* spec, object arguments):
    t(static_cast<MyThread*>(t)),
    array(array),
    objectMask(objectMask),
    position(0),
    protector(this)
  {
    if (this_) {
      addObject(this_);
    }

    unsigned index = 0;
    for (MethodSpecIterator it(t, spec); it.hasNext();) {
      switch (*it.next()) {
      case 'L':
      case '[':
        addObject(objectArrayBody(t, arguments, index++));
        break;
      
      case 'J':
      case 'D':
        addLong(cast<int64_t>(objectArrayBody(t, arguments, index++),
                              BytesPerWord));
        break;

      default:
        addInt(cast<int32_t>(objectArrayBody(t, arguments, index++),
                             BytesPerWord));
        break;        
      }
    }
  }

  void addObject(object v) {
    array[position] = reinterpret_cast<uintptr_t>(v);
    objectMask[position] = true;
    ++ position;
  }

  void addInt(uintptr_t v) {
    array[position] = v;
    objectMask[position] = false;
    ++ position;
  }

  void addLong(uint64_t v) {
    if (BytesPerWord == 8) {
      memcpy(array + position + 1, &v, 8);
    } else {
      // push words in reverse order, since they will be switched back
      // when pushed on the stack:
      array[position] = v >> 32;
      array[position + 1] = v;
    }
    objectMask[position] = false;
    objectMask[position + 1] = false;
    position += 2;
  }

  MyThread* t;
  uintptr_t* array;
  bool* objectMask;
  unsigned position;

  class MyProtector: public Thread::Protector {
   public:
    MyProtector(ArgumentList* list): Protector(list->t), list(list) { }

    virtual void visit(Heap::Visitor* v) {
      for (unsigned i = 0; i < list->position; ++i) {
        if (list->objectMask[i]) {
          v->visit(reinterpret_cast<object*>(list->array + i));
        }
      }
    }

    ArgumentList* list;
  } protector;
};

object
invoke(Thread* thread, object method, ArgumentList* arguments)
{
  MyThread* t = static_cast<MyThread*>(thread);
  
  unsigned returnCode = methodReturnCode(t, method);
  unsigned returnType = fieldType(t, returnCode);

  uint64_t result;

  { MyThread::CallTrace trace(t);

    if (methodFlags(t, method) & ACC_NATIVE) {
      trace.nativeMethod = method;
    }

    result = vmInvoke
      (t, &singletonValue(t, methodCompiled(t, method), 0), arguments->array,
       arguments->position, returnType);
  }

  if (t->exception) { 
    if (t->backupHeap) {
      collect(t, Heap::MinorCollection);
    }
    return 0;
  }

  object r;
  switch (returnCode) {
  case ByteField:
  case BooleanField:
  case CharField:
  case ShortField:
  case FloatField:
  case IntField:
    r = makeInt(t, result);
    break;

  case LongField:
  case DoubleField:
    r = makeLong(t, result);
    break;

  case ObjectField:
    r = reinterpret_cast<object>(result);
    break;

  case VoidField:
    r = 0;
    break;

  default:
    abort(t);
  };

  return r;
}

unsigned
traceSize(Thread* t)
{
  class Counter: public Processor::StackVisitor {
   public:
    Counter(): count(0) { }

    virtual bool visit(Processor::StackWalker*) {
      ++ count;
      return true;
    }

    unsigned count;
  } counter;

  t->m->processor->walkStack(t, &counter);

  return FixedSizeOfArray + (counter.count * ArrayElementSizeOfArray)
    + (counter.count * FixedSizeOfTraceElement);
}

class SegFaultHandler: public System::SignalHandler {
 public:
  SegFaultHandler(): m(0) { }

  virtual bool handleSignal(void** ip, void** base, void** stack,
                            void** thread)
  {
    MyThread* t = static_cast<MyThread*>(m->localThread->get());
    if (t->state == Thread::ActiveState) {
      object node = methodForIp(t, *ip);
      if (node) {
        void* oldIp = t->ip;
        void* oldBase = t->base;
        void* oldStack = t->stack;

        t->ip = *ip;
        t->base = *base;
        t->stack = *stack;

        ensure(t, FixedSizeOfNullPointerException + traceSize(t));

        t->tracing = true;
        t->exception = makeNullPointerException(t);
        t->tracing = false;

        findUnwindTarget(t, ip, base, stack);

        t->ip = oldIp;
        t->base = oldBase;
        t->stack = oldStack;

        *thread = t;
        return true;
      }
    }
    return false;
  }

  Machine* m;
};

class MyProcessor;

MyProcessor*
processor(MyThread* t);

class MyProcessor: public Processor {
 public:
  class CodeAllocator: public Allocator {
   public:
    CodeAllocator(System* s): s(s) { }

    virtual void* tryAllocate(unsigned size) {
      return s->tryAllocateExecutable(size);
    }

    virtual void* allocate(unsigned size) {
      void* p = tryAllocate(size);
      expect(s, p);
      return p;
    }

    virtual void free(const void* p, unsigned size) {
      s->freeExecutable(p, size);
    }

    System* s;
  };

  MyProcessor(System* s, Allocator* allocator):
    s(s),
    allocator(allocator),
    defaultCompiled(0),
    nativeCompiled(0),
    callTable(0),
    callTableSize(0),
    methodTree(0),
    methodTreeSentinal(0),
    indirectCaller(0),
    indirectCallerSize(0),
    codeAllocator(s),
    codeZone(s, &codeAllocator, 64 * 1024)
  { }

  virtual Thread*
  makeThread(Machine* m, object javaThread, Thread* parent)
  {
    MyThread* t = new (m->heap->allocate(sizeof(MyThread)))
      MyThread(m, javaThread, parent);
    t->init();
    return t;
  }

  object getDefaultCompiled(MyThread* t) {
    if (defaultCompiled == 0) {
      Context context(t);
      defaultCompiled = compileDefault(t, context.assembler);
    }
    return defaultCompiled;
  }

  object getNativeCompiled(MyThread* t) {
    if (nativeCompiled == 0) {
      Context context(t);
      nativeCompiled = compileNative(t, context.assembler);
    }
    return nativeCompiled;
  }

  virtual object
  makeMethod(vm::Thread* t,
             uint8_t vmFlags,
             uint8_t returnCode,
             uint8_t parameterCount,
             uint8_t parameterFootprint,
             uint16_t flags,
             uint16_t offset,
             object name,
             object spec,
             object class_,
             object code)
  {
    return vm::makeMethod
      (t, vmFlags, returnCode, parameterCount, parameterFootprint, flags,
       offset, name, spec, class_, code,
       getDefaultCompiled(static_cast<MyThread*>(t)));
  }

  virtual object
  makeClass(vm::Thread* t,
            uint16_t flags,
            uint8_t vmFlags,
            uint8_t arrayDimensions,
            uint16_t fixedSize,
            uint16_t arrayElementSize,
            object objectMask,
            object name,
            object super,
            object interfaceTable,
            object virtualTable,
            object fieldTable,
            object methodTable,
            object staticTable,
            object loader,
            unsigned vtableLength)
  {
    return vm::makeClass
      (t, flags, vmFlags, arrayDimensions, fixedSize, arrayElementSize,
       objectMask, name, super, interfaceTable, virtualTable, fieldTable,
       methodTable, staticTable, loader, vtableLength, false);
  }

  virtual void
  initVtable(Thread* t, object c)
  {
    void* compiled = &singletonBody
      (t, getDefaultCompiled(static_cast<MyThread*>(t)), 0);

    for (unsigned i = 0; i < classLength(t, c); ++i) {
      classVtable(t, c, i) = compiled;
    }
  }

  virtual void
  initClass(Thread* t, object c)
  {
    PROTECT(t, c);
    
    ACQUIRE(t, t->m->classLock);
    if (classVmFlags(t, c) & NeedInitFlag
        and (classVmFlags(t, c) & InitFlag) == 0)
    {
      classVmFlags(t, c) |= InitFlag;
      invoke(t, classInitializer(t, c), 0);
      if (t->exception) {
        t->exception = makeExceptionInInitializerError(t, t->exception);
      }
      classVmFlags(t, c) &= ~(NeedInitFlag | InitFlag);
    }
  }

  virtual void
  visitObjects(Thread* vmt, Heap::Visitor* v)
  {
    MyThread* t = static_cast<MyThread*>(vmt);

    if (t == t->m->rootThread) {
      v->visit(&defaultCompiled);
      v->visit(&nativeCompiled);
      v->visit(&callTable);
      v->visit(&methodTree);
      v->visit(&methodTreeSentinal);
    }

    for (MyThread::CallTrace* trace = t->trace; trace; trace = trace->next) {
      v->visit(&(trace->nativeMethod));
    }

    for (Reference* r = t->reference; r; r = r->next) {
      v->visit(&(r->target));
    }

    visitStack(t, v);
  }

  virtual void
  walkStack(Thread* vmt, StackVisitor* v)
  {
    MyThread* t = static_cast<MyThread*>(vmt);

    MyStackWalker walker(t);
    walker.walk(v);
  }

  virtual int
  lineNumber(Thread* vmt, object method, int ip)
  {
    return findLineNumber(static_cast<MyThread*>(vmt), method, ip);
  }

  virtual object*
  makeLocalReference(Thread* vmt, object o)
  {
    if (o) {
      MyThread* t = static_cast<MyThread*>(vmt);
      PROTECT(t, o);

      Reference* r = new (t->m->heap->allocate(sizeof(Reference)))
        Reference(o, &(t->reference));

      return &(r->target);
    } else {
      return 0;
    }
  }

  virtual void
  disposeLocalReference(Thread* t, object* r)
  {
    if (r) {
      vm::dispose(t, reinterpret_cast<Reference*>(r));
    }
  }

  virtual object
  invokeArray(Thread* t, object method, object this_, object arguments)
  {
    if (UNLIKELY(t->exception)) return 0;

    assert(t, t->state == Thread::ActiveState
           or t->state == Thread::ExclusiveState);

    assert(t, ((methodFlags(t, method) & ACC_STATIC) == 0) xor (this_ == 0));

    const char* spec = reinterpret_cast<char*>
      (&byteArrayBody(t, methodSpec(t, method), 0));

    unsigned size = methodParameterFootprint(t, method);
    uintptr_t array[size];
    bool objectMask[size];
    ArgumentList list(t, array, objectMask, this_, spec, arguments);
    
    PROTECT(t, method);

    compile(static_cast<MyThread*>(t), method);

    if (LIKELY(t->exception == 0)) {
      return ::invoke(t, method, &list);
    }

    return 0;
  }

  virtual object
  invokeList(Thread* t, object method, object this_, bool indirectObjects,
             va_list arguments)
  {
    if (UNLIKELY(t->exception)) return 0;

    assert(t, t->state == Thread::ActiveState
           or t->state == Thread::ExclusiveState);

    assert(t, ((methodFlags(t, method) & ACC_STATIC) == 0) xor (this_ == 0));
    
    const char* spec = reinterpret_cast<char*>
      (&byteArrayBody(t, methodSpec(t, method), 0));

    unsigned size = methodParameterFootprint(t, method);
    uintptr_t array[size];
    bool objectMask[size];
    ArgumentList list
      (t, array, objectMask, this_, spec, indirectObjects, arguments);

    PROTECT(t, method);

    compile(static_cast<MyThread*>(t), method);

    if (LIKELY(t->exception == 0)) {
      return ::invoke(t, method, &list);
    }

    return 0;
  }

  virtual object
  invokeList(Thread* t, const char* className, const char* methodName,
             const char* methodSpec, object this_, va_list arguments)
  {
    if (UNLIKELY(t->exception)) return 0;

    assert(t, t->state == Thread::ActiveState
           or t->state == Thread::ExclusiveState);

    unsigned size = parameterFootprint(t, methodSpec, false);
    uintptr_t array[size];
    bool objectMask[size];
    ArgumentList list
      (t, array, objectMask, this_, methodSpec, false, arguments);

    object method = resolveMethod(t, className, methodName, methodSpec);
    if (LIKELY(t->exception == 0)) {
      assert(t, ((methodFlags(t, method) & ACC_STATIC) == 0) xor (this_ == 0));

      PROTECT(t, method);
      
      compile(static_cast<MyThread*>(t), method);

      if (LIKELY(t->exception == 0)) {
        return ::invoke(t, method, &list);
      }
    }

    return 0;
  }

  virtual void dispose(Thread* vmt) {
    MyThread* t = static_cast<MyThread*>(vmt);

    while (t->reference) {
      vm::dispose(t, t->reference);
    }

    t->m->heap->free(t, sizeof(*t));
  }

  virtual void dispose() {
    codeZone.dispose();
    
    s->handleSegFault(0);

    allocator->free(this, sizeof(*this));
  }

  virtual object getStackTrace(Thread* vmt, Thread* vmTarget) {
    MyThread* t = static_cast<MyThread*>(vmt);
    MyThread* target = static_cast<MyThread*>(vmTarget);

    processor(t)->getDefaultCompiled(t);
    processor(t)->getNativeCompiled(t);

    class Visitor: public System::ThreadVisitor {
     public:
      Visitor(MyThread* t, MyThread* target): t(t), target(target) { }

      virtual void visit(void* ip, void* base, void* stack) {
        void* oldIp = target->ip;
        void* oldBase = target->base;
        void* oldStack = target->stack;

        if (methodForIp(t, ip)) {
          target->ip = ip;
          target->base = base;
          target->stack = stack;
        } else {
          MyProcessor* p = processor(t);

          uint8_t* default_ = reinterpret_cast<uint8_t*>
            (&singletonValue(t, p->defaultCompiled, 0));
          unsigned defaultSize = singletonLength(t, p->defaultCompiled);
          
          uint8_t* native = reinterpret_cast<uint8_t*>
            (&singletonValue(t, p->nativeCompiled, 0));
          unsigned nativeSize = singletonLength(t, p->nativeCompiled);

          if ((static_cast<uint8_t*>(ip) >= p->indirectCaller
               and static_cast<uint8_t*>(ip)
               < p->indirectCaller + p->indirectCallerSize)

              or (static_cast<uint8_t*>(ip) >= default_
                  and static_cast<uint8_t*>(ip) < default_ + defaultSize)

              or (static_cast<uint8_t*>(ip) >= native
                  and static_cast<uint8_t*>(ip) < native + nativeSize))
          {
            target->ip = *static_cast<void**>(stack);
            target->base = base;
            target->stack = stack;            
          }
        }

        ensure(t, traceSize(target));

        t->tracing = true;
        trace = makeTrace(t, target);
        t->tracing = false;

        target->ip = oldIp;
        target->base = oldBase;
        target->stack = oldStack;
      }

      MyThread* t;
      MyThread* target;
      object trace;
    } visitor(t, target);

    t->m->system->visit(t->systemThread, target->systemThread, &visitor);

    if (t->backupHeap) {
      PROTECT(t, visitor.trace);

      collect(t, Heap::MinorCollection);
    }

    return visitor.trace;
  }
  
  System* s;
  Allocator* allocator;
  object defaultCompiled;
  object nativeCompiled;
  object callTable;
  unsigned callTableSize;
  object methodTree;
  object methodTreeSentinal;
  uint8_t* indirectCaller;
  unsigned indirectCallerSize;
  SegFaultHandler segFaultHandler;
  CodeAllocator codeAllocator;
  Zone codeZone;
};

MyProcessor*
processor(MyThread* t)
{
  MyProcessor* p = static_cast<MyProcessor*>(t->m->processor);
  if (p->callTable == 0) {
    ACQUIRE(t, t->m->classLock);

    if (p->callTable == 0) {
      p->callTable = makeArray(t, 128, true);

      p->methodTree = p->methodTreeSentinal = makeTreeNode(t, 0, 0, 0);
      set(t, p->methodTree, TreeNodeLeft, p->methodTreeSentinal);
      set(t, p->methodTree, TreeNodeRight, p->methodTreeSentinal);

      Context context(t);
      Assembler* a = context.assembler;

      saveStackAndBase(t, a);

      Assembler::Register proc(a->returnLow());
      a->apply(Jump, BytesPerWord, RegisterOperand, &proc);

      p->indirectCallerSize = a->length();
      p->indirectCaller = static_cast<uint8_t*>
        (p->codeZone.allocate(p->indirectCallerSize));
      a->writeTo(p->indirectCaller);

      if (Verbose) {
        logCompile
          (p->indirectCaller, p->indirectCallerSize, 0, "indirect caller", 0);
      }

      p->segFaultHandler.m = t->m;
      expect(t, t->m->system->success
             (t->m->system->handleSegFault(&(p->segFaultHandler))));
    }
  }
  return p;
}

object
defaultCompiled(MyThread* t)
{
  return processor(t)->getDefaultCompiled(t);
}

object
nativeCompiled(MyThread* t)
{
  return processor(t)->getNativeCompiled(t);
}

void
compile(MyThread* t, object method)
{
  MyProcessor* p = processor(t);

  if (methodCompiled(t, method) == p->getDefaultCompiled(t)) {
    PROTECT(t, method);

    ACQUIRE(t, t->m->classLock);
    
    if (methodCompiled(t, method) == p->getDefaultCompiled(t)) {
      initClass(t, methodClass(t, method));
      if (UNLIKELY(t->exception)) return;

      if (methodCompiled(t, method) == p->getDefaultCompiled(t)) {
        object compiled;
        if (methodFlags(t, method) & ACC_NATIVE) {
          compiled = p->getNativeCompiled(t);
        } else {
          Context context(t, method, p->indirectCaller);
          compiled = compile(t, &context);
          if (UNLIKELY(t->exception)) return;
        }

        set(t, method, MethodCompiled, compiled);

        if (methodVirtual(t, method)) {
          classVtable(t, methodClass(t, method), methodOffset(t, method))
            = &singletonValue(t, compiled, 0);
        }

        if ((methodFlags(t, method) & ACC_NATIVE) == 0) {
          if (DebugMethodTree) {
            fprintf(stderr, "insert method at %p\n",
                    &singletonValue(t, methodCompiled(t, method), 0));
          }
          
          methodTree(t) = treeInsert
            (t, methodTree(t), method, methodTreeSentinal(t),
             compareMethodBounds);
        }
      }
    }
  }
}

object
findCallNode(MyThread* t, void* address)
{
  if (DebugCallTable) {
    fprintf(stderr, "find call node %p\n", address);
  }

  MyProcessor* p = processor(t);
  object table = p->callTable;

  intptr_t key = reinterpret_cast<intptr_t>(address);
  unsigned index = static_cast<uintptr_t>(key) 
    & (arrayLength(t, table) - 1);

  for (object n = arrayBody(t, table, index);
       n; n = callNodeNext(t, n))
  {
    intptr_t k = callNodeAddress(t, n);

    if (k == key) {
      return n;
    }
  }

  return 0;
}

object
resizeTable(MyThread* t, object oldTable, unsigned newLength)
{
  PROTECT(t, oldTable);

  object oldNode = 0;
  PROTECT(t, oldNode);

  object newTable = makeArray(t, newLength, true);
  PROTECT(t, newTable);

  for (unsigned i = 0; i < arrayLength(t, oldTable); ++i) {
    for (oldNode = arrayBody(t, oldTable, i);
         oldNode;
         oldNode = callNodeNext(t, oldNode))
    {
      intptr_t k = callNodeAddress(t, oldNode);

      unsigned index = k & (newLength - 1);

      object newNode = makeCallNode
        (t, callNodeAddress(t, oldNode),
         callNodeTarget(t, oldNode),
         callNodeVirtualCall(t, oldNode),
         arrayBody(t, newTable, index));

      set(t, newTable, ArrayBody + (index * BytesPerWord), newNode);
    }
  }

  return newTable;
}

void
insertCallNode(MyThread* t, object node)
{
  if (DebugCallTable) {
    fprintf(stderr, "insert call node %p\n",
            reinterpret_cast<void*>(callNodeAddress(t, node)));
  }

  MyProcessor* p = processor(t);
  PROTECT(t, node);

  ++ p->callTableSize;

  if (p->callTableSize >= arrayLength(t, p->callTable) * 2) { 
    p->callTable = resizeTable
      (t, p->callTable, arrayLength(t, p->callTable) * 2);
  }

  intptr_t key = callNodeAddress(t, node);
  unsigned index = static_cast<uintptr_t>(key)
    & (arrayLength(t, p->callTable) - 1);

  set(t, node, CallNodeNext, arrayBody(t, p->callTable, index));
  set(t, p->callTable, ArrayBody + (index * BytesPerWord), node);
}

object&
methodTree(MyThread* t)
{
  return processor(t)->methodTree;
}

object
methodTreeSentinal(MyThread* t)
{
  return processor(t)->methodTreeSentinal;
}

Allocator*
codeZone(MyThread* t) {
  return &(processor(t)->codeZone);
}

} // namespace

namespace vm {

Processor*
makeProcessor(System* system, Allocator* allocator)
{
  return new (allocator->allocate(sizeof(MyProcessor)))
    MyProcessor(system, allocator);
}

} // namespace vm<|MERGE_RESOLUTION|>--- conflicted
+++ resolved
@@ -2114,25 +2114,24 @@
     } break;
 
     case d2f: {
-<<<<<<< HEAD
       frame->pushInt
         (c->call
          (c->constant(reinterpret_cast<intptr_t>(doubleToFloat)),
-          0, 0, 0, 4, 1, frame->popLong()));
+          context->indirection, 0, 0, 4, 1, frame->popLong()));
     } break;
 
     case d2i: {
       frame->pushInt
         (c->call
          (c->constant(reinterpret_cast<intptr_t>(doubleToInt)),
-          0, 0, 0, 4, 1, frame->popLong()));
+          context->indirection, 0, 0, 4, 1, frame->popLong()));
     } break;
 
     case d2l: {
       frame->pushLong
         (c->call
          (c->constant(reinterpret_cast<intptr_t>(doubleToLong)),
-          0, 0, 0, 8, 1, frame->popLong()));
+          context->indirection, 0, 0, 8, 1, frame->popLong()));
     } break;
 
     case dadd: {
@@ -2142,7 +2141,7 @@
       frame->pushLong
         (c->call
          (c->constant(reinterpret_cast<intptr_t>(addDouble)),
-          0, 0, 0, 8, 2, a, b));
+          context->indirection, 0, 0, 8, 2, a, b));
     } break;
 
     case dcmpg: {
@@ -2152,7 +2151,7 @@
       frame->pushInt
         (c->call
          (c->constant(reinterpret_cast<intptr_t>(compareDoublesG)),
-          0, 0, 0, 4, 2, a, b));
+          context->indirection, 0, 0, 4, 2, a, b));
     } break;
 
     case dcmpl: {
@@ -2162,86 +2161,7 @@
       frame->pushInt
         (c->call
          (c->constant(reinterpret_cast<intptr_t>(compareDoublesL)),
-          0, 0, 0, 4, 2, a, b));
-=======
-      Operand* a = frame->popLong();
-
-      c->indirectCall
-        (c->constant(reinterpret_cast<intptr_t>(doubleToFloat)), 2, 0, a);
-      c->release(a);
-
-      Operand* result = c->result4();
-      frame->pushInt(result);
-      c->release(result);
-    } break;
-
-    case d2i: {
-      Operand* a = frame->popLong();
-
-      c->indirectCall
-        (c->constant(reinterpret_cast<intptr_t>(doubleToInt)), 2, 0, a);
-      c->release(a);
-
-      Operand* result = c->result4();
-      frame->pushInt(result);
-      c->release(result);
-    } break;
-
-    case d2l: {
-      Operand* a = frame->popLong();
-      
-      c->indirectCall
-        (c->constant(reinterpret_cast<intptr_t>(doubleToLong)), 2, 0, a);
-      c->release(a);
-
-      Operand* result = c->result8();
-      frame->pushLong(result);
-      c->release(result);
-    } break;
-
-    case dadd: {
-      Operand* a = frame->popLong();
-      Operand* b = frame->popLong();
-      
-      c->indirectCall
-        (c->constant(reinterpret_cast<intptr_t>(addDouble)), 4, 0, a, 0, b);
-      c->release(a);
-      c->release(b);
-
-      Operand* result = c->result8();
-      frame->pushLong(result);
-      c->release(result);
-    } break;
-
-    case dcmpg: {
-      Operand* a = frame->popLong();
-      Operand* b = frame->popLong();
-      
-      c->indirectCall
-        (c->constant(reinterpret_cast<intptr_t>(compareDoublesG)),
-         4, 0, a, 0, b);
-      c->release(a);
-      c->release(b);
-
-      Operand* result = c->result4();
-      frame->pushInt(result);
-      c->release(result);
-    } break;
-
-    case dcmpl: {
-      Operand* a = frame->popLong();
-      Operand* b = frame->popLong();
-
-      c->indirectCall
-        (c->constant(reinterpret_cast<intptr_t>(compareDoublesL)),
-         4, 0, a, 0, b);
-      c->release(a);
-      c->release(b);
-
-      Operand* result = c->result4();
-      frame->pushInt(result);
-      c->release(result);
->>>>>>> 23572b58
+          context->indirection, 0, 0, 4, 2, a, b));
     } break;
 
     case dconst_0:
@@ -2253,42 +2173,30 @@
       break;
 
     case ddiv: {
-<<<<<<< HEAD
       Compiler::Operand* a = frame->popLong();
       Compiler::Operand* b = frame->popLong();
-=======
-      Operand* a = frame->popLong();
-      Operand* b = frame->popLong();
-      
-      c->indirectCall
-         (c->constant(reinterpret_cast<intptr_t>(divideDouble)),
-          4, 0, a, 0, b);
-      c->release(a);
-      c->release(b);
->>>>>>> 23572b58
 
       frame->pushLong
         (c->call
          (c->constant(reinterpret_cast<intptr_t>(divideDouble)),
-          0, 0, 0, 8, 2, a, b));
+          context->indirection, 0, 0, 8, 2, a, b));
     } break;
 
     case dmul: {
-<<<<<<< HEAD
       Compiler::Operand* a = frame->popLong();
       Compiler::Operand* b = frame->popLong();
 
       frame->pushLong
         (c->call
          (c->constant(reinterpret_cast<intptr_t>(multiplyDouble)),
-          0, 0, 0, 8, 2, a, b));
+          context->indirection, 0, 0, 8, 2, a, b));
     } break;
 
     case dneg: {
       frame->pushLong
         (c->call
          (c->constant(reinterpret_cast<intptr_t>(negateDouble)),
-          0, 0, 0, 8, 1, frame->popLong()));
+          context->indirection, 0, 0, 8, 1, frame->popLong()));
     } break;
 
     case vm::drem: {
@@ -2298,7 +2206,7 @@
       frame->pushLong
         (c->call
          (c->constant(reinterpret_cast<intptr_t>(moduloDouble)),
-          0, 0, 0, 8, 2, a, b));
+          context->indirection, 0, 0, 8, 2, a, b));
     } break;
 
     case dsub: {
@@ -2308,63 +2216,7 @@
       frame->pushLong
         (c->call
          (c->constant(reinterpret_cast<intptr_t>(subtractDouble)),
-          0, 0, 0, 8, 2, a, b));
-=======
-      Operand* a = frame->popLong();
-      Operand* b = frame->popLong();
-      
-      c->indirectCall
-        (c->constant(reinterpret_cast<intptr_t>(multiplyDouble)),
-         4, 0, a, 0, b);
-      c->release(a);
-      c->release(b);
-      
-      Operand* result = c->result8();
-      frame->pushLong(result);
-      c->release(result);
-    } break;
-
-    case dneg: {
-      Operand* a = frame->popLong();
-      
-      c->indirectCall
-        (c->constant(reinterpret_cast<intptr_t>(negateDouble)), 2, 0, a);
-      c->release(a);
-
-      Operand* result = c->result8();
-      frame->pushLong(result);
-      c->release(result);
-    } break;
-
-    case vm::drem: {
-      Operand* a = frame->popLong();
-      Operand* b = frame->popLong();
-      
-      c->indirectCall
-        (c->constant(reinterpret_cast<intptr_t>(moduloDouble)),
-         4, 0, a, 0, b);
-      c->release(a);
-      c->release(b);
-
-      Operand* result = c->result8();
-      frame->pushLong(result);
-      c->release(result);
-    } break;
-
-    case dsub: {
-      Operand* a = frame->popLong();
-      Operand* b = frame->popLong();
-      
-      c->indirectCall
-        (c->constant(reinterpret_cast<intptr_t>(subtractDouble)),
-         4, 0, a, 0, b);
-      c->release(a);
-      c->release(b);
-
-      Operand* result = c->result8();
-      frame->pushLong(result);
-      c->release(result);
->>>>>>> 23572b58
+          context->indirection, 0, 0, 8, 2, a, b));
     } break;
 
     case dup:
@@ -2392,25 +2244,24 @@
       break;
 
     case f2d: {
-<<<<<<< HEAD
       frame->pushLong
         (c->call
          (c->constant(reinterpret_cast<intptr_t>(floatToDouble)),
-          0, 0, 0, 8, 1, frame->popInt()));
+          context->indirection, 0, 0, 8, 1, frame->popInt()));
     } break;
 
     case f2i: {
       frame->pushInt
         (c->call
          (c->constant(reinterpret_cast<intptr_t>(floatToInt)),
-          0, 0, 0, 4, 1, frame->popInt()));
+          context->indirection, 0, 0, 4, 1, frame->popInt()));
     } break;
 
     case f2l: {
       frame->pushLong
         (c->call
          (c->constant(reinterpret_cast<intptr_t>(floatToLong)),
-          0, 0, 0, 8, 1, frame->popInt()));
+          context->indirection, 0, 0, 8, 1, frame->popInt()));
     } break;
 
     case fadd: {
@@ -2420,7 +2271,7 @@
       frame->pushInt
         (c->call
          (c->constant(reinterpret_cast<intptr_t>(addFloat)),
-          0, 0, 0, 4, 2, a, b));
+          context->indirection, 0, 0, 4, 2, a, b));
     } break;
 
     case fcmpg: {
@@ -2430,7 +2281,7 @@
       frame->pushInt
         (c->call
          (c->constant(reinterpret_cast<intptr_t>(compareFloatsG)),
-          0, 0, 0, 4, 2, a, b));
+          context->indirection, 0, 0, 4, 2, a, b));
     } break;
 
     case fcmpl: {
@@ -2440,84 +2291,7 @@
       frame->pushInt
         (c->call
          (c->constant(reinterpret_cast<intptr_t>(compareFloatsL)),
-          0, 0, 0, 4, 2, a, b));
-=======
-      Operand* a = frame->popInt();
-      
-      c->indirectCall
-        (c->constant(reinterpret_cast<intptr_t>(floatToDouble)), 1, a);
-      c->release(a);
-
-      Operand* result = c->result8();
-      frame->pushLong(result);
-      c->release(result);
-    } break;
-
-    case f2i: {
-      Operand* a = frame->popInt();
-      
-      c->indirectCall
-        (c->constant(reinterpret_cast<intptr_t>(floatToInt)), 1, a);
-      c->release(a);
-
-      Operand* result = c->result4();
-      frame->pushInt(result);
-      c->release(result);
-    } break;
-
-    case f2l: {
-      Operand* a = frame->popInt();
-      
-      c->indirectCall
-        (c->constant(reinterpret_cast<intptr_t>(floatToLong)), 1, a);
-      c->release(a);
-
-      Operand* result = c->result8();
-      frame->pushLong(result);
-      c->release(result);
-    } break;
-
-    case fadd: {
-      Operand* a = frame->popInt();
-      Operand* b = frame->popInt();
-      
-      c->indirectCall
-        (c->constant(reinterpret_cast<intptr_t>(addFloat)), 2, a, b);
-      c->release(a);
-      c->release(b);
-
-      Operand* result = c->result4();
-      frame->pushInt(result);
-      c->release(result);
-    } break;
-
-    case fcmpg: {
-      Operand* a = frame->popInt();
-      Operand* b = frame->popInt();
-      
-      c->indirectCall
-        (c->constant(reinterpret_cast<intptr_t>(compareFloatsG)), 2, a, b);
-      c->release(a);
-      c->release(b);
-
-      Operand* result = c->result4();
-      frame->pushInt(result);
-      c->release(result);
-    } break;
-
-    case fcmpl: {
-      Operand* a = frame->popInt();
-      Operand* b = frame->popInt();
-      
-      c->indirectCall
-        (c->constant(reinterpret_cast<intptr_t>(compareFloatsL)), 2, a, b);
-      c->release(a);
-      c->release(b);
-
-      Operand* result = c->result4();
-      frame->pushInt(result);
-      c->release(result);
->>>>>>> 23572b58
+          context->indirection, 0, 0, 4, 2, a, b));
     } break;
 
     case fconst_0:
@@ -2533,14 +2307,13 @@
       break;
 
     case fdiv: {
-<<<<<<< HEAD
       Compiler::Operand* a = frame->popInt();
       Compiler::Operand* b = frame->popInt();
 
       frame->pushInt
         (c->call
          (c->constant(reinterpret_cast<intptr_t>(divideFloat)),
-          0, 0, 0, 4, 2, a, b));
+          context->indirection, 0, 0, 4, 2, a, b));
     } break;
 
     case fmul: {
@@ -2550,14 +2323,14 @@
       frame->pushInt
         (c->call
          (c->constant(reinterpret_cast<intptr_t>(multiplyFloat)),
-          0, 0, 0, 4, 2, a, b));
+          context->indirection, 0, 0, 4, 2, a, b));
     } break;
 
     case fneg: {
       frame->pushInt
         (c->call
          (c->constant(reinterpret_cast<intptr_t>(negateFloat)),
-          0, 0, 0, 4, 1, frame->popInt()));
+          context->indirection, 0, 0, 4, 1, frame->popInt()));
     } break;
 
     case vm::frem: {
@@ -2567,7 +2340,7 @@
       frame->pushInt
         (c->call
          (c->constant(reinterpret_cast<intptr_t>(moduloFloat)),
-          0, 0, 0, 4, 2, a, b));
+          context->indirection, 0, 0, 4, 2, a, b));
     } break;
 
     case fsub: {
@@ -2577,74 +2350,7 @@
       frame->pushInt
         (c->call
          (c->constant(reinterpret_cast<intptr_t>(subtractFloat)),
-          0, 0, 0, 4, 2, a, b));
-=======
-      Operand* a = frame->popInt();
-      Operand* b = frame->popInt();
-      
-      c->indirectCall
-        (c->constant(reinterpret_cast<intptr_t>(divideFloat)), 2, a, b);
-      c->release(a);
-      c->release(b);
-
-      Operand* result = c->result4();
-      frame->pushInt(result);
-      c->release(result);
-    } break;
-
-    case fmul: {
-      Operand* a = frame->popInt();
-      Operand* b = frame->popInt();
-      
-      c->indirectCall
-        (c->constant(reinterpret_cast<intptr_t>(multiplyFloat)), 2, a, b);
-      c->release(a);
-      c->release(b);
-
-      Operand* result = c->result4();
-      frame->pushInt(result);
-      c->release(result);
-    } break;
-
-    case fneg: {
-      Operand* a = frame->popInt();
-      
-      c->indirectCall
-        (c->constant(reinterpret_cast<intptr_t>(negateFloat)), 1, a);
-      c->release(a);
-
-      Operand* result = c->result4();
-      frame->pushInt(result);
-      c->release(result);
-    } break;
-
-    case vm::frem: {
-      Operand* a = frame->popInt();
-      Operand* b = frame->popInt();
-      
-      c->indirectCall
-        (c->constant(reinterpret_cast<intptr_t>(moduloFloat)), 2, a, b);
-      c->release(a);
-      c->release(b);
-
-      Operand* result = c->result4();
-      frame->pushInt(result);
-      c->release(result);
-    } break;
-
-    case fsub: {
-      Operand* a = frame->popInt();
-      Operand* b = frame->popInt();
-      
-      c->indirectCall
-        (c->constant(reinterpret_cast<intptr_t>(subtractFloat)), 2, a, b);
-      c->release(a);
-      c->release(b);
-
-      Operand* result = c->result4();
-      frame->pushInt(result);
-      c->release(result);
->>>>>>> 23572b58
+          context->indirection, 0, 0, 4, 2, a, b));
     } break;
 
     case getfield:
@@ -2660,18 +2366,12 @@
         if ((classVmFlags(t, fieldClass(t, field)) & NeedInitFlag)
             and (classVmFlags(t, fieldClass(t, field)) & InitFlag) == 0)
         {
-<<<<<<< HEAD
           c->call
             (c->constant(reinterpret_cast<intptr_t>(tryInitClass)),
              context->indirection,
              0,
              frame->trace(0, false),
              0,
-=======
-          c->indirectCall
-            (c->constant(reinterpret_cast<intptr_t>(tryInitClass)),
-             frame->trace(0, false),
->>>>>>> 23572b58
              2, c->thread(), frame->append(fieldClass(t, field)));
         }
 
@@ -2745,41 +2445,17 @@
     } break;
 
     case i2d: {
-<<<<<<< HEAD
       frame->pushLong
         (c->call
          (c->constant(reinterpret_cast<intptr_t>(intToDouble)),
-          0, 0, 0, 8, 1, frame->popInt()));
+          context->indirection, 0, 0, 8, 1, frame->popInt()));
     } break;
 
     case i2f: {
       frame->pushInt
         (c->call
          (c->constant(reinterpret_cast<intptr_t>(intToFloat)),
-          0, 0, 0, 4, 1, frame->popInt()));
-=======
-      Operand* a = frame->popInt();
-      
-      c->indirectCall
-        (c->constant(reinterpret_cast<intptr_t>(intToDouble)), 1, a);
-
-      Operand* result = c->result8();
-      frame->pushLong(result);
-      c->release(result);
-      c->release(a);
-    } break;
-
-    case i2f: {
-      Operand* a = frame->popInt();
-      
-      c->indirectCall
-        (c->constant(reinterpret_cast<intptr_t>(intToFloat)), 1, a);
-
-      Operand* result = c->result4();
-      frame->pushInt(result);
-      c->release(result);
-      c->release(a);
->>>>>>> 23572b58
+          context->indirection, 0, 0, 4, 1, frame->popInt()));
     } break;
 
     case i2l:
@@ -3003,18 +2679,10 @@
       object class_ = resolveClassInPool(t, codePool(t, code), index - 1);
       if (UNLIKELY(t->exception)) return;
 
-<<<<<<< HEAD
       frame->pushInt
         (c->call
-=======
-      Operand* instance = frame->popObject();
-
-      Operand* classOperand = frame->append(class_);
-
-      c->indirectCall
->>>>>>> 23572b58
          (c->constant(reinterpret_cast<intptr_t>(instanceOf)),
-          0, 0, 0, 4,
+          context->indirection, 0, 0, 4,
           3, c->thread(), frame->append(class_), frame->popObject()));
     } break;
 
@@ -3207,41 +2875,17 @@
     } break;
 
     case l2d: {
-<<<<<<< HEAD
       frame->pushLong
         (c->call
          (c->constant(reinterpret_cast<intptr_t>(longToDouble)),
-          0, 0, 0, 8, 1, frame->popLong()));
+          context->indirection, 0, 0, 8, 1, frame->popLong()));
     } break;
 
     case l2f: {
       frame->pushInt
         (c->call
          (c->constant(reinterpret_cast<intptr_t>(longToFloat)),
-          0, 0, 0, 4, 1, frame->popLong()));
-=======
-      Operand* a = frame->popLong();
-      
-      c->indirectCall
-        (c->constant(reinterpret_cast<intptr_t>(longToDouble)), 2, 0, a);
-
-      Operand* result = c->result8();
-      frame->pushLong(result);
-      c->release(result);
-      c->release(a);
-    } break;
-
-    case l2f: {
-      Operand* a = frame->popLong();
-      
-      c->indirectCall
-        (c->constant(reinterpret_cast<intptr_t>(longToDouble)), 2, 0, a);
-
-      Operand* result = c->result4();
-      frame->pushInt(result);
-      c->release(result);
-      c->release(a);
->>>>>>> 23572b58
+          context->indirection, 0, 0, 4, 1, frame->popLong()));
     } break;
 
     case l2i:
@@ -3408,23 +3052,11 @@
       }
       assert(t, start);
 
-<<<<<<< HEAD
       c->jmp
         (c->call
          (c->constant(reinterpret_cast<intptr_t>(lookUpAddress)),
-          0, 0, 0, BytesPerWord,
+          context->indirection, 0, 0, BytesPerWord,
           4, key, start, c->constant(pairCount), default_));
-=======
-      c->indirectCall
-        (c->constant(reinterpret_cast<intptr_t>(lookUpAddress)),
-         4, key, start, c->constant(pairCount), default_);
-
-      Operand* result = ::result(c);
-      c->jmp(result);
-      c->release(result);
-
-      c->release(key);
->>>>>>> 23572b58
 
       for (int32_t i = 0; i < pairCount; ++i) {
         compile(t, frame, ipTable[i]);
@@ -3645,18 +3277,12 @@
         if ((classVmFlags(t, fieldClass(t, field)) & NeedInitFlag)
             and (classVmFlags(t, fieldClass(t, field)) & InitFlag) == 0)
         {
-<<<<<<< HEAD
           c->call
             (c->constant(reinterpret_cast<intptr_t>(tryInitClass)),
              context->indirection,
              0,
              frame->trace(0, false),
              0,
-=======
-          c->indirectCall
-            (c->constant(reinterpret_cast<intptr_t>(tryInitClass)),
-             frame->trace(0, false),
->>>>>>> 23572b58
              2, c->thread(), frame->append(fieldClass(t, field)));
         }
 
@@ -3725,17 +3351,10 @@
              0,
              4, c->thread(), table, c->constant(fieldOffset(t, field)), value);
         } else {
-<<<<<<< HEAD
           c->call
             (c->constant(reinterpret_cast<intptr_t>(set)),
-             0, 0, 0, 0,
+             context->indirection, 0, 0, 0,
              4, c->thread(), table, c->constant(fieldOffset(t, field)), value);
-=======
-          c->indirectCall
-            (c->constant(reinterpret_cast<intptr_t>(set)),
-             4, c->thread(), table, c->constant(fieldOffset(t, field)),
-             value);
->>>>>>> 23572b58
         }
         break;
 
@@ -4142,15 +3761,9 @@
 {
   Compiler* c = context->compiler;
 
-<<<<<<< HEAD
   unsigned codeSize = c->compile();
   object result = allocateCode(t, pad(codeSize) + c->poolSize());
   PROTECT(t, result);
-=======
-    translateExceptionHandlerTable(t, c, methodCode(t, context->method),
-                                   reinterpret_cast<intptr_t>(start));
-    if (UNLIKELY(t->exception)) return 0;
->>>>>>> 23572b58
 
   uint8_t* start = reinterpret_cast<uint8_t*>(&singletonValue(t, result, 0));
 
@@ -4158,6 +3771,7 @@
 
   translateExceptionHandlerTable(t, c, methodCode(t, context->method),
                                  reinterpret_cast<intptr_t>(start));
+  if (UNLIKELY(t->exception)) return 0;
 
   translateLineNumberTable(t, c, methodCode(t, context->method),
                            reinterpret_cast<intptr_t>(start));

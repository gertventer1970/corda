--- conflicted
+++ resolved
@@ -923,13 +923,8 @@
     unsigned stackSize = ceilingDivide(secondSize, vm::TargetBytesPerWord)
       + ceilingDivide(firstSize, vm::TargetBytesPerWord);
 
-<<<<<<< HEAD
-    compiler::push(c, vm::ceilingDivide(secondSize, vm::TargetBytesPerWord), secondValue);
-    compiler::push(c, vm::ceilingDivide(firstSize, vm::TargetBytesPerWord), firstValue);
-=======
-    compiler::push(c, ceilingDivide(secondSize, vm::TargetBytesPerWord), second);
-    compiler::push(c, ceilingDivide(firstSize, vm::TargetBytesPerWord), first);
->>>>>>> 24ff91c2
+    compiler::push(c, ceilingDivide(secondSize, vm::TargetBytesPerWord), secondValue);
+    compiler::push(c, ceilingDivide(firstSize, vm::TargetBytesPerWord), firstValue);
 
     if (threadParameter) {
       ++ stackSize;
@@ -1049,11 +1044,7 @@
   if (thunk) {
     Stack* oldStack = c->stack;
 
-<<<<<<< HEAD
-    compiler::push(c, vm::ceilingDivide(firstSize, vm::TargetBytesPerWord), firstValue);
-=======
-    compiler::push(c, ceilingDivide(firstSize, vm::TargetBytesPerWord), first);
->>>>>>> 24ff91c2
+    compiler::push(c, ceilingDivide(firstSize, vm::TargetBytesPerWord), firstValue);
 
     Stack* argumentStack = c->stack;
     c->stack = oldStack;
@@ -1062,13 +1053,8 @@
       (c, value
        (c, lir::ValueGeneral, constantSite
         (c, c->client->getThunk(type, firstSize, resultSize))),
-<<<<<<< HEAD
        0, 0, resultValue, resultSize, argumentStack,
-       vm::ceilingDivide(firstSize, vm::TargetBytesPerWord), 0);
-=======
-       0, 0, result, resultSize, argumentStack,
        ceilingDivide(firstSize, vm::TargetBytesPerWord), 0);
->>>>>>> 24ff91c2
   } else {
     append(c, new(c->zone)
            TranslateEvent
@@ -1415,13 +1401,8 @@
 
     assert(c, not threadParameter);
 
-<<<<<<< HEAD
-    compiler::push(c, vm::ceilingDivide(size, vm::TargetBytesPerWord), secondValue);
-    compiler::push(c, vm::ceilingDivide(size, vm::TargetBytesPerWord), firstValue);
-=======
-    compiler::push(c, ceilingDivide(size, vm::TargetBytesPerWord), second);
-    compiler::push(c, ceilingDivide(size, vm::TargetBytesPerWord), first);
->>>>>>> 24ff91c2
+    compiler::push(c, ceilingDivide(size, vm::TargetBytesPerWord), secondValue);
+    compiler::push(c, ceilingDivide(size, vm::TargetBytesPerWord), firstValue);
 
     Stack* argumentStack = c->stack;
     c->stack = oldStack;

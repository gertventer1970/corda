--- conflicted
+++ resolved
@@ -198,12 +198,9 @@
 	$(src)/zone.h \
 	$(src)/assembler.h \
 	$(src)/compiler.h \
-<<<<<<< HEAD
 	$(src)/$(asm).h
-=======
 	$(src)/heapwalk.h \
 	$(src)/bootimage.h
->>>>>>> 46e19f9c
 
 vm-sources = \
 	$(src)/$(system).cpp \
@@ -419,11 +416,7 @@
 $(classpath-object): $(build)/classpath.jar $(binaryToMacho)
 	@echo "creating $(@)"
 ifeq ($(platform),darwin)
-<<<<<<< HEAD
-	$(binaryToMacho) $(asm) $(build)/classpath.jar \
-=======
-	$(binaryToMacho) $(build)/classpath.jar __TEXT __text \
->>>>>>> 46e19f9c
+	$(binaryToMacho) $(asm) $(build)/classpath.jar __TEXT __text \
 		__binary_classpath_jar_start __binary_classpath_jar_end > $(@)
 else
 	(wd=$$(pwd); \

--- conflicted
+++ resolved
@@ -30,14 +30,11 @@
 configurations {
     integrationTestCompile.extendsFrom testCompile
     integrationTestRuntimeOnly.extendsFrom testRuntimeOnly
-<<<<<<< HEAD
-    databaseIntegrationTestCompile.extendsFrom integrationTestCompile
-
-=======
     
     slowIntegrationTestCompile.extendsFrom testCompile
     slowIntegrationTestRuntimeOnly.extendsFrom testRuntimeOnly
->>>>>>> 14b2882b
+
+    databaseIntegrationTestCompile.extendsFrom integrationTestCompile
 }
 
 sourceSets {
@@ -56,34 +53,34 @@
             srcDir file('src/integration-test/resources')
         }
     }
-<<<<<<< HEAD
+    slowIntegrationTest {
+        kotlin {
+            compileClasspath += main.output + test.output
+            runtimeClasspath += main.output + test.output
+            srcDir file('src/integration-test-slow/kotlin')
+        }
+        java {
+            compileClasspath += main.output + test.output
+            runtimeClasspath += main.output + test.output
+            srcDir file('src/integration-test-slow/java')
+        }
+        resources {
+            srcDir file('src/integration-test-slow/resources')
+        }
+    }
     databaseIntegrationTest {
         kotlin {
             compileClasspath += main.output + test.output
             runtimeClasspath += main.output + test.output
             srcDir file('src/database-integration-test/kotlin')
-=======
-    slowIntegrationTest {
-        kotlin {
-            compileClasspath += main.output + test.output
-            runtimeClasspath += main.output + test.output
-            srcDir file('src/integration-test-slow/kotlin')
->>>>>>> 14b2882b
         }
         java {
             compileClasspath += main.output + test.output
             runtimeClasspath += main.output + test.output
-<<<<<<< HEAD
             srcDir file('src/database-integration-test/java')
         }
         resources {
             srcDir file('src/database-integration-test/resources')
-=======
-            srcDir file('src/integration-test-slow/java')
-        }
-        resources {
-            srcDir file('src/integration-test-slow/resources')
->>>>>>> 14b2882b
         }
     }
 }
@@ -297,24 +294,17 @@
 
     testCompile(project(':test-cli'))
     testCompile(project(':test-utils'))
-<<<<<<< HEAD
-    testCompile(project(':node-driver'))
+
+    testCompile ("net.corda:corda-finance-contracts:$os_corda_release_version"){
+        transitive = false
+    }
     
-    testCompile ("net.corda:corda-finance-contracts:$os_corda_release_version"){
-            transitive = false
-    }
-    testCompile project(':core').sourceSets.test.output
-    testCompile project(':core')
-    testCompile project(':test-utils')
-=======
-
     slowIntegrationTestCompile sourceSets.main.output
     slowIntegrationTestCompile sourceSets.test.output
     slowIntegrationTestCompile configurations.compile
     slowIntegrationTestCompile configurations.testCompile
     slowIntegrationTestRuntime configurations.runtime
     slowIntegrationTestRuntime configurations.testRuntime
->>>>>>> 14b2882b
 }
 
 tasks.withType(JavaCompile) {
@@ -328,16 +318,16 @@
     maxParallelForks = (System.env.CORDA_NODE_INT_TESTING_FORKS == null) ? 1 : "$System.env.CORDA_NODE_INT_TESTING_FORKS".toInteger()
 }
 
+task databaseIntegrationTest(type: Test) {
+    testClassesDirs = sourceSets.databaseIntegrationTest.output.classesDirs
+    classpath = sourceSets.databaseIntegrationTest.runtimeClasspath
+    maxParallelForks = (System.env.CORDA_NODE_INT_TESTING_FORKS == null) ? 1 :  "$System.env.CORDA_NODE_INT_TESTING_FORKS".toInteger()
+}
+
 task slowIntegrationTest(type: Test) {
     testClassesDirs = sourceSets.slowIntegrationTest.output.classesDirs
     classpath = sourceSets.slowIntegrationTest.runtimeClasspath
     maxParallelForks = 1
-}
-
-task databaseIntegrationTest(type: Test) {
-    testClassesDirs = sourceSets.databaseIntegrationTest.output.classesDirs
-    classpath = sourceSets.databaseIntegrationTest.runtimeClasspath
-    maxParallelForks = (System.env.CORDA_NODE_INT_TESTING_FORKS == null) ? 1 :  "$System.env.CORDA_NODE_INT_TESTING_FORKS".toInteger()
 }
 
 // quasar exclusions upon agent code instrumentation at run-time

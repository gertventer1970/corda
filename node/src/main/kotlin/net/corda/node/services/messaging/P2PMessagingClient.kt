package net.corda.node.services.messaging

import co.paralleluniverse.fibers.Suspendable
import com.codahale.metrics.MetricRegistry
import net.corda.core.crypto.toStringShort
import net.corda.core.identity.CordaX500Name
import net.corda.core.internal.ThreadBox
import net.corda.core.messaging.CordaRPCOps
import net.corda.core.messaging.MessageRecipients
import net.corda.core.messaging.SingleMessageRecipient
import net.corda.core.node.NodeInfo
import net.corda.core.node.services.NetworkMapCache
import net.corda.core.node.services.PartyInfo
import net.corda.core.serialization.SerializationDefaults
import net.corda.core.serialization.SingletonSerializeAsToken
import net.corda.core.serialization.deserialize
import net.corda.core.serialization.internal.nodeSerializationEnv
import net.corda.core.serialization.serialize
import net.corda.core.utilities.*
import net.corda.node.VersionInfo
import net.corda.node.internal.LifecycleSupport
import net.corda.node.internal.artemis.ReactiveArtemisConsumer
import net.corda.node.internal.artemis.ReactiveArtemisConsumer.Companion.multiplex
import net.corda.node.services.api.NetworkMapCacheInternal
import net.corda.node.services.config.NodeConfiguration
import net.corda.node.services.statemachine.DeduplicationId
import net.corda.node.services.statemachine.ExternalEvent
import net.corda.node.services.statemachine.SenderDeduplicationId
import net.corda.node.utilities.AffinityExecutor
import net.corda.node.utilities.NamedCacheFactory
import net.corda.nodeapi.internal.ArtemisMessagingComponent
import net.corda.nodeapi.internal.ArtemisMessagingComponent.*
import net.corda.nodeapi.internal.ArtemisMessagingComponent.Companion.BRIDGE_CONTROL
import net.corda.nodeapi.internal.ArtemisMessagingComponent.Companion.BRIDGE_NOTIFY
import net.corda.nodeapi.internal.ArtemisMessagingComponent.Companion.JOURNAL_HEADER_SIZE
import net.corda.nodeapi.internal.ArtemisMessagingComponent.Companion.P2PMessagingHeaders
import net.corda.nodeapi.internal.ArtemisMessagingComponent.Companion.PEERS_PREFIX
import net.corda.nodeapi.internal.ArtemisTcpTransport.Companion.p2pConnectorTcpTransport
import net.corda.nodeapi.internal.bridging.BridgeControl
import net.corda.nodeapi.internal.bridging.BridgeEntry
import net.corda.nodeapi.internal.persistence.CordaPersistence
import net.corda.nodeapi.internal.requireMessageSize
import org.apache.activemq.artemis.api.config.ActiveMQDefaultConfiguration
import org.apache.activemq.artemis.api.core.ActiveMQObjectClosedException
import org.apache.activemq.artemis.api.core.Message.HDR_DUPLICATE_DETECTION_ID
import org.apache.activemq.artemis.api.core.Message.HDR_VALIDATED_USER
import org.apache.activemq.artemis.api.core.RoutingType
import org.apache.activemq.artemis.api.core.SimpleString
import org.apache.activemq.artemis.api.core.client.*
import rx.Observable
import rx.Subscription
import rx.subjects.PublishSubject
import java.security.PublicKey
import java.time.Instant
import java.util.*
import java.util.concurrent.ConcurrentHashMap
import java.util.concurrent.CountDownLatch
import javax.annotation.concurrent.ThreadSafe

/**
 * This class implements the [MessagingService] API using Apache Artemis, the successor to their ActiveMQ product.
 * Artemis is a message queue broker and here we run a client connecting to the specified broker instance
 * [ArtemisMessagingServer]. It's primarily concerned with peer-to-peer messaging.
 *
 * Message handlers are run on the provided [AffinityExecutor] synchronously, that is, the Artemis callback threads
 * are blocked until the handler is scheduled and completed. This allows backpressure to propagate from the given
 * executor through into Artemis and from there, back through to senders.
 *
 * An implementation of [CordaRPCOps] can be provided. If given, clients using the CordaMQClient RPC library can
 * invoke methods on the provided implementation. There is more documentation on this in the docsite and the
 * CordaRPCClient class.
 *
 * @param config The configuration of the node, which is used for controlling the message redelivery options.
 * @param versionInfo All messages from the node carry the version info and received messages are checked against this for compatibility.
 * @param serverAddress The host and port of the Artemis broker.
 * @param nodeExecutor The received messages are marshalled onto the server executor to prevent Netty buffers leaking during fiber suspends.
 * @param database The nodes database, which is used to deduplicate messages.
 */
@ThreadSafe
class P2PMessagingClient(val config: NodeConfiguration,
                         private val versionInfo: VersionInfo,
                         val serverAddress: NetworkHostAndPort,
                         private val nodeExecutor: AffinityExecutor.ServiceAffinityExecutor,
                         private val database: CordaPersistence,
                         private val networkMap: NetworkMapCacheInternal,
<<<<<<< HEAD
                         private val metricRegistry: MetricRegistry,
=======
                         @Suppress("UNUSED")
                         private val metricRegistry: MetricRegistry,
                         cacheFactory: NamedCacheFactory,
>>>>>>> 965f9ce5
                         private val isDrainingModeOn: () -> Boolean,
                         private val drainingModeWasChangedEvents: Observable<Pair<Boolean, Boolean>>
) : SingletonSerializeAsToken(), MessagingService, AddressToArtemisQueueResolver {
    companion object {
        private val log = contextLogger()
    }

    private class NodeClientMessage(override val topic: String,
                                    override val data: ByteSequence,
                                    override val uniqueMessageId: DeduplicationId,
                                    override val senderUUID: String?,
                                    override val additionalHeaders: Map<String, String>) : Message {
        override val debugTimestamp: Instant = Instant.now()
        override fun toString() = "$topic#${String(data.bytes)}"
    }

    private class InnerState {
        var started = false
        var running = false
        var eventsSubscription: Subscription? = null
        var p2pConsumer: P2PMessagingConsumer? = null
        var locator: ServerLocator? = null
        var producer: ClientProducer? = null
        var producerSession: ClientSession? = null
        var bridgeSession: ClientSession? = null
        var bridgeNotifyConsumer: ClientConsumer? = null
        var networkChangeSubscription: Subscription? = null
        var sessionFactory: ClientSessionFactory? = null

        fun sendMessage(address: String, message: ClientMessage) = producer!!.send(address, message)
    }

    /** A registration to handle messages of different types */
    data class HandlerRegistration(val topic: String, val callback: Any) : MessageHandlerRegistration

    private lateinit var myIdentity: PublicKey
    private var serviceIdentity: PublicKey? = null
    private lateinit var advertisedAddress: NetworkHostAndPort
    private var maxMessageSize: Int = -1

    override val myAddress: SingleMessageRecipient get() = NodeAddress(myIdentity)
    override val ourSenderUUID = UUID.randomUUID().toString()

    private val state = ThreadBox(InnerState())
    private val knownQueues = Collections.newSetFromMap(ConcurrentHashMap<String, Boolean>())
    private val delayStartQueues = Collections.newSetFromMap(ConcurrentHashMap<String, Boolean>())
    private val externalBridge: Boolean = config.enterpriseConfiguration.externalBridge ?: false

    private val handlers = ConcurrentHashMap<String, MessageHandler>()

<<<<<<< HEAD
    private val deduplicator = P2PMessageDeduplicator(database)
    // Note: Public visibility for testing
    var messagingExecutor: MessagingExecutor? = null

    private fun failoverCallback(event: FailoverEventType) {
        when (event) {
            FailoverEventType.FAILURE_DETECTED -> {
                log.warn("Connection to the broker was lost. Starting ${config.enterpriseConfiguration.externalBrokerConnectionConfiguration.reconnectAttempts} reconnect attempts.")
            }
            FailoverEventType.FAILOVER_COMPLETED -> {
                log.info("Connection to broker re-established.")
            }
            FailoverEventType.FAILOVER_FAILED -> state.locked {
                if (running) {
                    log.error("Could not reconnect to the broker after ${config.enterpriseConfiguration.externalBrokerConnectionConfiguration.reconnectAttempts} attempts. Node is shutting down.")
                    Thread.sleep(config.enterpriseConfiguration.externalBrokerConnectionConfiguration.retryInterval.toMillis())
                    Runtime.getRuntime().halt(1)
                }
            }
            else -> {
                log.warn("Cannot handle event $event.")
            }
        }
    }
=======
    private val deduplicator = P2PMessageDeduplicator(cacheFactory, database)
    internal var messagingExecutor: MessagingExecutor? = null
>>>>>>> 965f9ce5

    /**
     * @param myIdentity The primary identity of the node, which defines the messaging address for externally received messages.
     * It is also used to construct the myAddress field, which is ultimately advertised in the network map.
     * @param serviceIdentity An optional second identity if the node is also part of a group address, for example a notary.
     * @param advertisedAddress The externally advertised version of the Artemis broker address used to construct myAddress and included
     * in the network map data.
     * @param maxMessageSize A bound applied to the message size.
     */
    fun start(myIdentity: PublicKey, serviceIdentity: PublicKey?, maxMessageSize: Int, advertisedAddress: NetworkHostAndPort = serverAddress, legalName: String) {
        this.myIdentity = myIdentity
        this.serviceIdentity = serviceIdentity
        this.advertisedAddress = advertisedAddress
        this.maxMessageSize = maxMessageSize
        state.locked {
            started = true
            log.info("Connecting to message broker: $serverAddress")
            // TODO Add broker CN to config for host verification in case the embedded broker isn't used
            val tcpTransport = p2pConnectorTcpTransport(serverAddress, config.p2pSslOptions)
            locator = ActiveMQClient.createServerLocatorWithoutHA(tcpTransport).apply {
                // Never time out on our loopback Artemis connections. If we switch back to using the InVM transport this
                // would be the default and the two lines below can be deleted.
                connectionTTL = 60000
                clientFailureCheckPeriod = 30000
                minLargeMessageSize = maxMessageSize + JOURNAL_HEADER_SIZE
                isUseGlobalPools = nodeSerializationEnv != null
                confirmationWindowSize = config.enterpriseConfiguration.tuning.p2pConfirmationWindowSize
                // Configuration for dealing with external broker failover
                if (config.messagingServerExternal) {
                    reconnectAttempts = config.enterpriseConfiguration.externalBrokerConnectionConfiguration.reconnectAttempts
                    retryInterval = config.enterpriseConfiguration.externalBrokerConnectionConfiguration.retryInterval.toMillis()
                    retryIntervalMultiplier = config.enterpriseConfiguration.externalBrokerConnectionConfiguration.retryIntervalMultiplier
                    maxRetryInterval = config.enterpriseConfiguration.externalBrokerConnectionConfiguration.maxRetryInterval.toMillis()
                    isFailoverOnInitialConnection = config.enterpriseConfiguration.externalBrokerConnectionConfiguration.failoverOnInitialAttempt
                    initialConnectAttempts = config.enterpriseConfiguration.externalBrokerConnectionConfiguration.initialConnectAttempts
                }
            }

            sessionFactory = locator!!.createSessionFactory().addFailoverListener(::failoverCallback)

            // Login using the node username. The broker will authenticate us as its node (as opposed to another peer)
            // using our TLS certificate.
            // Note that the acknowledgement of messages is not flushed to the Artermis journal until the default buffer
            // size of 1MB is acknowledged.
            val createNewSession = { sessionFactory!!.createSession(ArtemisMessagingComponent.NODE_P2P_USER, ArtemisMessagingComponent.NODE_P2P_USER, false, true, true, false, ActiveMQClient.DEFAULT_ACK_BATCH_SIZE) }

            producerSession = createNewSession()
            bridgeSession = createNewSession()
            producerSession!!.start()
            bridgeSession!!.start()

            val inboxes = mutableSetOf<String>()
            // Create a queue, consumer and producer for handling P2P network messages.
            // Create a general purpose producer.
            producer = producerSession!!.createProducer()

            inboxes += RemoteInboxAddress(myIdentity).queueName
            serviceIdentity?.let {
                inboxes += RemoteInboxAddress(it).queueName
            }

            inboxes.forEach { createQueueIfAbsent(it, producerSession!!, exclusive = true) }

            p2pConsumer = P2PMessagingConsumer(inboxes, createNewSession, isDrainingModeOn, drainingModeWasChangedEvents)

            val messagingExecutor = MessagingExecutor(
                    producerSession!!,
                    producer!!,
                    versionInfo,
                    this@P2PMessagingClient,
                    metricRegistry,
                    queueBound = config.enterpriseConfiguration.tuning.maximumMessagingBatchSize,
                    ourSenderUUID = ourSenderUUID,
                    myLegalName = legalName
            )
            this@P2PMessagingClient.messagingExecutor = messagingExecutor
            messagingExecutor.start()

            registerBridgeControl(bridgeSession!!, inboxes.toList())
            enumerateBridges(bridgeSession!!, inboxes.toList())
        }
    }

    private fun InnerState.registerBridgeControl(session: ClientSession, inboxes: List<String>) {
        val bridgeNotifyQueue = "$BRIDGE_NOTIFY.${myIdentity.toStringShort()}"
        if (!session.queueQuery(SimpleString(bridgeNotifyQueue)).isExists) {
            session.createTemporaryQueue(BRIDGE_NOTIFY, RoutingType.MULTICAST, bridgeNotifyQueue)
        }
        val bridgeConsumer = session.createConsumer(bridgeNotifyQueue)
        bridgeNotifyConsumer = bridgeConsumer
        bridgeConsumer.setMessageHandler { msg ->
            state.locked {
                val data: ByteArray = ByteArray(msg.bodySize).apply { msg.bodyBuffer.readBytes(this) }
                val notifyMessage = data.deserialize<BridgeControl>(context = SerializationDefaults.P2P_CONTEXT)
                log.info(notifyMessage.toString())
                when (notifyMessage) {
                    is BridgeControl.BridgeToNodeSnapshotRequest -> enumerateBridges(session, inboxes)
                    else -> log.error("Unexpected Bridge Control message type on notify topic $notifyMessage")
                }
                msg.acknowledge()
            }
        }
        networkChangeSubscription = networkMap.changed.subscribe { updateBridgesOnNetworkChange(it) }
    }

    private fun sendBridgeControl(message: BridgeControl) {
        state.locked {
            val controlPacket = message.serialize(context = SerializationDefaults.P2P_CONTEXT).bytes
            val artemisMessage = producerSession!!.createMessage(false)
            artemisMessage.writeBodyBufferBytes(controlPacket)
            sendMessage(BRIDGE_CONTROL, artemisMessage)
        }
    }

    private fun updateBridgesOnNetworkChange(change: NetworkMapCache.MapChange) {
        log.info("Updating bridges on network map change: ${change.node}")
        fun gatherAddresses(node: NodeInfo): Sequence<BridgeEntry> {
            return state.locked {
                node.legalIdentitiesAndCerts.map {
                    val messagingAddress = NodeAddress(it.party.owningKey)
                    BridgeEntry(messagingAddress.queueName, node.addresses, node.legalIdentities.map { it.name })
                }.filter { producerSession!!.queueQuery(SimpleString(it.queueName)).isExists }.asSequence()
            }
        }

        fun deployBridges(node: NodeInfo) {
            gatherAddresses(node)
                    .forEach {
                        sendBridgeControl(BridgeControl.Create(config.myLegalName.toString(), it))
                    }
        }

        fun destroyBridges(node: NodeInfo) {
            gatherAddresses(node)
                    .forEach {
                        sendBridgeControl(BridgeControl.Delete(config.myLegalName.toString(), it))
                    }
        }

        when (change) {
            is NetworkMapCache.MapChange.Added -> {
                deployBridges(change.node)
            }
            is NetworkMapCache.MapChange.Removed -> {
                destroyBridges(change.node)
            }
            is NetworkMapCache.MapChange.Modified -> {
                destroyBridges(change.previousNode)
                deployBridges(change.node)
            }
        }
    }

    private fun enumerateBridges(session: ClientSession, inboxes: List<String>) {
        val requiredBridges = mutableListOf<BridgeEntry>()
        fun createBridgeEntry(queueName: SimpleString) {
            val keyHash = queueName.substring(PEERS_PREFIX.length)
            val peers = networkMap.getNodesByOwningKeyIndex(keyHash)
            for (node in peers) {
                val bridge = BridgeEntry(queueName.toString(), node.addresses, node.legalIdentities.map { it.name })
                requiredBridges += bridge
                knownQueues += queueName.toString()
            }
        }

        val queues = session.addressQuery(SimpleString("$PEERS_PREFIX#")).queueNames
        knownQueues.clear()
        for (queue in queues) {
            val queueQuery = session.queueQuery(queue)
            if (!config.lazyBridgeStart || queueQuery.messageCount > 0) {
                createBridgeEntry(queue)
            } else {
                delayStartQueues += queue.toString()
            }
        }
        val startupMessage = BridgeControl.NodeToBridgeSnapshot(config.myLegalName.toString(), inboxes, requiredBridges)
        sendBridgeControl(startupMessage)
    }

    private val shutdownLatch = CountDownLatch(1)

    /**
     * Starts the p2p event loop: this method only returns once [stop] has been called.
     */
    fun run() {
        val latch = CountDownLatch(1)
        try {
            val consumer = state.locked {
                check(started) { "start must be called first" }
                check(!running) { "run can't be called twice" }
                running = true
                // If it's null, it means we already called stop, so return immediately.
                if (p2pConsumer == null) {
                    return
                }
                eventsSubscription = p2pConsumer!!.messages
                        // this `run()` method is semantically meant to block until the message consumption runs, hence the latch here
                        .doOnCompleted(latch::countDown)
                        .subscribe({ message -> deliver(message) }, { error -> throw error })
                p2pConsumer!!
            }
            consumer.start()
            latch.await()
        } finally {
            shutdownLatch.countDown()
        }
    }

    private fun artemisToCordaMessage(message: ClientMessage): ReceivedMessage? {
        try {
            requireMessageSize(message.bodySize, maxMessageSize)
            val topic = message.required(P2PMessagingHeaders.topicProperty) { getStringProperty(it) }
            val user = requireNotNull(if (externalBridge) {
                message.getStringProperty(P2PMessagingHeaders.bridgedCertificateSubject) ?: message.getStringProperty(HDR_VALIDATED_USER)
            } else {
                message.getStringProperty(HDR_VALIDATED_USER)
            }) { "Message is not authenticated" }

            val platformVersion = message.required(P2PMessagingHeaders.platformVersionProperty) { getIntProperty(it) }
            // Use the magic deduplication property built into Artemis as our message identity too
            val uniqueMessageId = message.required(HDR_DUPLICATE_DETECTION_ID) { DeduplicationId(message.getStringProperty(it)) }
            val receivedSenderUUID = message.getStringProperty(P2PMessagingHeaders.senderUUID)
            val receivedSenderSeqNo = if (message.containsProperty(P2PMessagingHeaders.senderSeqNo)) message.getLongProperty(P2PMessagingHeaders.senderSeqNo) else null
            val isSessionInit = message.getStringProperty(P2PMessagingHeaders.Type.KEY) == P2PMessagingHeaders.Type.SESSION_INIT_VALUE
            log.trace { "Received message from: ${message.address} user: $user topic: $topic id: $uniqueMessageId senderUUID: $receivedSenderUUID senderSeqNo: $receivedSenderSeqNo isSessionInit: $isSessionInit" }

            return ArtemisReceivedMessage(topic, CordaX500Name.parse(user), platformVersion, uniqueMessageId, receivedSenderUUID, receivedSenderSeqNo, isSessionInit, message)
        } catch (e: Exception) {
            log.error("Unable to process message, ignoring it: $message", e)
            return null
        }
    }

    private inline fun <T> ClientMessage.required(key: SimpleString, extractor: ClientMessage.(SimpleString) -> T): T {
        require(containsProperty(key)) { "Missing $key" }
        return extractor(key)
    }

    private class ArtemisReceivedMessage(override val topic: String,
                                         override val peer: CordaX500Name,
                                         override val platformVersion: Int,
                                         override val uniqueMessageId: DeduplicationId,
                                         override val senderUUID: String?,
                                         override val senderSeqNo: Long?,
                                         override val isSessionInit: Boolean,
                                         private val message: ClientMessage) : ReceivedMessage {
        override val data: ByteSequence by lazy { OpaqueBytes(ByteArray(message.bodySize).apply { message.bodyBuffer.readBytes(this) }) }
        override val debugTimestamp: Instant get() = Instant.ofEpochMilli(message.timestamp)
        override val additionalHeaders: Map<String, String> = emptyMap()
        override fun toString() = "$topic#$data"
    }

    fun deliver(artemisMessage: ClientMessage) {
        artemisToCordaMessage(artemisMessage)?.let { cordaMessage ->
            if (!deduplicator.isDuplicate(cordaMessage)) {
                deduplicator.signalMessageProcessStart(cordaMessage)
                deliver(cordaMessage, artemisMessage)
            } else {
                log.trace { "Discard duplicate message ${cordaMessage.uniqueMessageId} for ${cordaMessage.topic}" }
                messagingExecutor!!.acknowledge(artemisMessage)
            }
        }
    }

    private fun deliver(msg: ReceivedMessage, artemisMessage: ClientMessage) {
        state.checkNotLocked()
        val deliverTo = handlers[msg.topic]
        if (deliverTo != null) {
            try {
                deliverTo(msg, HandlerRegistration(msg.topic, deliverTo), MessageDeduplicationHandler(artemisMessage, msg))
            } catch (e: Exception) {
                log.error("Caught exception whilst executing message handler for ${msg.topic}", e)
            }
        } else {
            log.warn("Received message ${msg.uniqueMessageId} for ${msg.topic} that doesn't have any registered handlers yet")
        }
    }

    private inner class MessageDeduplicationHandler(val artemisMessage: ClientMessage, override val receivedMessage: ReceivedMessage) : DeduplicationHandler, ExternalEvent.ExternalMessageEvent {
        override val externalCause: ExternalEvent
            get() = this
        override val deduplicationHandler: MessageDeduplicationHandler
            get() = this

        override fun insideDatabaseTransaction() {
            deduplicator.persistDeduplicationId(receivedMessage.uniqueMessageId)
        }

        override fun afterDatabaseTransaction() {
            deduplicator.signalMessageProcessFinish(receivedMessage.uniqueMessageId)
            messagingExecutor!!.acknowledge(artemisMessage)
        }

        override fun toString(): String {
            return "${javaClass.simpleName}(${receivedMessage.uniqueMessageId})"
        }
    }

    /**
     * Initiates shutdown: if called from a thread that isn't controlled by the executor passed to the constructor
     * then this will block until all in-flight messages have finished being handled and acknowledged. If called
     * from a thread that's a part of the [net.corda.node.utilities.AffinityExecutor] given to the constructor,
     * it returns immediately and shutdown is asynchronous.
     */
    fun stop() {
        log.info("Stopping P2PMessagingClient for: $serverAddress")
        val running = state.locked {
            // We allow stop() to be called without a run() in between, but it must have at least been started.
            check(started)
            val prevRunning = running
            running = false
            networkChangeSubscription?.unsubscribe()
            require(p2pConsumer != null) { "stop can't be called twice" }
            require(producer != null) { "stop can't be called twice" }

            close(p2pConsumer)
            p2pConsumer = null

            close(producer)
            producer = null
            producerSession?.let {
                if (it.stillOpen()) {
                    it.commit()
                }
            }

            close(bridgeNotifyConsumer)
            knownQueues.clear()
            eventsSubscription?.unsubscribe()
            eventsSubscription = null

            // Clean-up sessionFactory
            sessionFactory?.let {
                it.removeFailoverListener(::failoverCallback)
                it.close()
            }
            prevRunning
        }
        if (running && !nodeExecutor.isOnThread) {
            // Wait for the main loop to notice the consumer has gone and finish up.
            shutdownLatch.await()
        }
        // Only first caller to gets running true to protect against double stop, which seems to happen in some integration tests.
        messagingExecutor?.close()
        state.locked {
            locator?.close()
        }
        log.info("Stopped P2PMessagingClient for: $serverAddress")
    }

    private fun close(target: AutoCloseable?) {
        try {
            target?.close()
        } catch (ignored: ActiveMQObjectClosedException) {
            // swallow
        }
    }

    override fun close() = stop()

    @Suspendable
    override fun send(message: Message, target: MessageRecipients, sequenceKey: Any) {
        requireMessageSize(message.data.size, maxMessageSize)
        messagingExecutor!!.send(message, target)
    }

    @Suspendable
    override fun send(addressedMessages: List<MessagingService.AddressedMessage>) {
        for ((message, target, sequenceKey) in addressedMessages) {
            send(message, target, sequenceKey)
        }
    }

    override fun resolveTargetToArtemisQueue(address: MessageRecipients): String {
        return if (address == myAddress) {
            // If we are sending to ourselves then route the message directly to our P2P queue.
            RemoteInboxAddress(myIdentity).queueName
        } else {
            // Otherwise we send the message to an internal queue for the target residing on our broker. It's then the
            // broker's job to route the message to the target's P2P queue.
            val internalTargetQueue = (address as? ArtemisAddress)?.queueName
                    ?: throw IllegalArgumentException("Not an Artemis address")
            state.locked {
                createQueueIfAbsent(internalTargetQueue, producerSession!!, exclusive = address !is ServiceAddress)
            }
            internalTargetQueue
        }
    }

    /** Attempts to create a durable queue on the broker which is bound to an address of the same name. */
    private fun createQueueIfAbsent(queueName: String, session: ClientSession, exclusive: Boolean) {
        fun sendBridgeCreateMessage() {
            val keyHash = queueName.substring(PEERS_PREFIX.length)
            val peers = networkMap.getNodesByOwningKeyIndex(keyHash)
            for (node in peers) {
                val bridge = BridgeEntry(queueName, node.addresses, node.legalIdentities.map { it.name })
                val createBridgeMessage = BridgeControl.Create(config.myLegalName.toString(), bridge)
                sendBridgeControl(createBridgeMessage)
            }
        }
        if (!knownQueues.contains(queueName)) {
            if (delayStartQueues.contains(queueName)) {
                log.info("Start bridge for previously empty queue $queueName")
                sendBridgeCreateMessage()
                delayStartQueues -= queueName
            } else {
                val queueQuery = session.queueQuery(SimpleString(queueName))
                if (!queueQuery.isExists) {
                    log.info("Create fresh queue $queueName bound on same address")
                    session.createQueue(queueName, RoutingType.ANYCAST, queueName, null, true, false,
                            ActiveMQDefaultConfiguration.getDefaultMaxQueueConsumers(),
                            ActiveMQDefaultConfiguration.getDefaultPurgeOnNoConsumers(), exclusive, null)
                    sendBridgeCreateMessage()
                }
            }
            knownQueues += queueName
        }
    }

    override fun addMessageHandler(topic: String, callback: MessageHandler): MessageHandlerRegistration {
        require(!topic.isBlank()) { "Topic must not be blank, as the empty topic is a special case." }
        handlers.compute(topic) { _, handler ->
            if (handler != null) {
                throw IllegalStateException("Cannot add another acking handler for $topic, there is already an acking one")
            }
            callback
        }
        return HandlerRegistration(topic, callback)
    }

    override fun removeMessageHandler(registration: MessageHandlerRegistration) {
        registration as HandlerRegistration
        handlers.remove(registration.topic)
    }

    override fun createMessage(topic: String, data: ByteArray, deduplicationId: SenderDeduplicationId, additionalHeaders: Map<String, String>): Message {
        return NodeClientMessage(topic, OpaqueBytes(data), deduplicationId.deduplicationId, deduplicationId.senderUUID, additionalHeaders)
    }

    override fun getAddressOfParty(partyInfo: PartyInfo): MessageRecipients {
        return when (partyInfo) {
            is PartyInfo.SingleNode -> NodeAddress(partyInfo.party.owningKey)
            is PartyInfo.DistributedNode -> ServiceAddress(partyInfo.party.owningKey)
        }
    }
}

private class P2PMessagingConsumer(
        queueNames: Set<String>,
        createSession: () -> ClientSession,
        private val isDrainingModeOn: () -> Boolean,
        private val drainingModeWasChangedEvents: Observable<Pair<Boolean, Boolean>>) : LifecycleSupport {

    private companion object {
        private const val initialSessionMessages = "${P2PMessagingHeaders.Type.KEY}<>'${P2PMessagingHeaders.Type.SESSION_INIT_VALUE}'"
    }

    private var startedFlag = false

    val messages: PublishSubject<ClientMessage> = PublishSubject.create<ClientMessage>()

    private val existingOnlyConsumer = multiplex(queueNames, createSession, initialSessionMessages)
    private val initialAndExistingConsumer = multiplex(queueNames, createSession)
    private val subscriptions = mutableSetOf<Subscription>()

    override fun start() {

        synchronized(this) {
            require(!startedFlag)
            drainingModeWasChangedEvents.filter { change -> change.switchedOn() }.doOnNext { initialAndExistingConsumer.switchTo(existingOnlyConsumer) }.subscribe()
            drainingModeWasChangedEvents.filter { change -> change.switchedOff() }.doOnNext { existingOnlyConsumer.switchTo(initialAndExistingConsumer) }.subscribe()
            subscriptions += existingOnlyConsumer.messages.doOnNext(messages::onNext).subscribe()
            subscriptions += initialAndExistingConsumer.messages.doOnNext(messages::onNext).subscribe()
            if (isDrainingModeOn()) {
                existingOnlyConsumer.start()
            } else {
                initialAndExistingConsumer.start()
            }
            startedFlag = true
        }
    }

    override fun stop() {

        synchronized(this) {
            if (startedFlag) {
                existingOnlyConsumer.stop()
                initialAndExistingConsumer.stop()
                subscriptions.forEach(Subscription::unsubscribe)
                subscriptions.clear()
                startedFlag = false
            }
            messages.onCompleted()
        }
    }

    override val started: Boolean
        get() = startedFlag

    private fun Pair<Boolean, Boolean>.switchedOff() = first && !second

    private fun Pair<Boolean, Boolean>.switchedOn() = !first && second
}

private fun ReactiveArtemisConsumer.switchTo(other: ReactiveArtemisConsumer) {

    disconnect()
    when {
        !other.started -> other.start()
        !other.connected -> other.connect()
    }
}<|MERGE_RESOLUTION|>--- conflicted
+++ resolved
@@ -83,13 +83,9 @@
                          private val nodeExecutor: AffinityExecutor.ServiceAffinityExecutor,
                          private val database: CordaPersistence,
                          private val networkMap: NetworkMapCacheInternal,
-<<<<<<< HEAD
-                         private val metricRegistry: MetricRegistry,
-=======
                          @Suppress("UNUSED")
                          private val metricRegistry: MetricRegistry,
                          cacheFactory: NamedCacheFactory,
->>>>>>> 965f9ce5
                          private val isDrainingModeOn: () -> Boolean,
                          private val drainingModeWasChangedEvents: Observable<Pair<Boolean, Boolean>>
 ) : SingletonSerializeAsToken(), MessagingService, AddressToArtemisQueueResolver {
@@ -140,8 +136,7 @@
 
     private val handlers = ConcurrentHashMap<String, MessageHandler>()
 
-<<<<<<< HEAD
-    private val deduplicator = P2PMessageDeduplicator(database)
+    private val deduplicator = P2PMessageDeduplicator(cacheFactory, database)
     // Note: Public visibility for testing
     var messagingExecutor: MessagingExecutor? = null
 
@@ -165,10 +160,6 @@
             }
         }
     }
-=======
-    private val deduplicator = P2PMessageDeduplicator(cacheFactory, database)
-    internal var messagingExecutor: MessagingExecutor? = null
->>>>>>> 965f9ce5
 
     /**
      * @param myIdentity The primary identity of the node, which defines the messaging address for externally received messages.

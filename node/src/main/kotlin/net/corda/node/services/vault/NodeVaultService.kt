package net.corda.node.services.vault

import co.paralleluniverse.fibers.Suspendable
import co.paralleluniverse.strands.Strand
import com.github.benmanes.caffeine.cache.Caffeine
import net.corda.core.contracts.*
import net.corda.core.crypto.SecureHash
import net.corda.core.crypto.containsAny
import net.corda.core.internal.*
import net.corda.core.messaging.DataFeed
import net.corda.core.node.ServicesForResolution
import net.corda.core.node.StatesToRecord
import net.corda.core.node.services.KeyManagementService
import net.corda.core.node.services.StatesNotAvailableException
import net.corda.core.node.services.Vault
import net.corda.core.node.services.Vault.ConstraintInfo.Companion.constraintInfo
import net.corda.core.node.services.VaultQueryException
import net.corda.core.node.services.vault.*
import net.corda.core.schemas.PersistentStateRef
import net.corda.core.serialization.SingletonSerializeAsToken
import net.corda.core.transactions.*
import net.corda.core.utilities.*
import net.corda.node.services.api.SchemaService
import net.corda.node.services.api.VaultServiceInternal
import net.corda.node.services.schema.PersistentStateService
import net.corda.node.services.statemachine.FlowStateMachineImpl
import net.corda.nodeapi.internal.persistence.CordaPersistence
import net.corda.nodeapi.internal.persistence.bufferUntilDatabaseCommit
import net.corda.nodeapi.internal.persistence.currentDBSession
import net.corda.nodeapi.internal.persistence.wrapWithDatabaseTransaction
import net.corda.nodeapi.internal.persistence.contextTransactionOrNull
import org.hibernate.Session
import rx.Observable
import rx.subjects.PublishSubject
import java.security.PublicKey
import java.time.Clock
import java.time.Instant
import java.util.*
import javax.persistence.Tuple
import javax.persistence.criteria.CriteriaBuilder
import javax.persistence.criteria.CriteriaUpdate
import javax.persistence.criteria.Predicate
import javax.persistence.criteria.Root

private fun CriteriaBuilder.executeUpdate(session: Session, configure: Root<*>.(CriteriaUpdate<*>) -> Any?) = createCriteriaUpdate(VaultSchemaV1.VaultStates::class.java).let { update ->
    update.from(VaultSchemaV1.VaultStates::class.java).run { configure(update) }
    session.createQuery(update).executeUpdate()
}

/**
 * The vault service handles storage, retrieval and querying of states.
 *
 * This class needs database transactions to be in-flight during method calls and init, and will throw exceptions if
 * this is not the case.
 *
 * TODO: keep an audit trail with time stamps of previously unconsumed states "as of" a particular point in time.
 */
class NodeVaultService(
        private val clock: Clock,
        private val keyManagementService: KeyManagementService,
        private val servicesForResolution: ServicesForResolution,
        private val database: CordaPersistence,
        private val schemaService: SchemaService,
        cacheFactory: NamedCacheFactory
) : SingletonSerializeAsToken(), VaultServiceInternal {
    private companion object {
        private val log = contextLogger()
    }

    private class InnerState {
        val _updatesPublisher = PublishSubject.create<Vault.Update<ContractState>>()!!
        val _rawUpdatesPublisher = PublishSubject.create<Vault.Update<ContractState>>()!!
        val _updatesInDbTx = _updatesPublisher.wrapWithDatabaseTransaction().asObservable()!!

        // For use during publishing only.
        val updatesPublisher: rx.Observer<Vault.Update<ContractState>> get() = _updatesPublisher.bufferUntilDatabaseCommit().tee(_rawUpdatesPublisher)
    }

    private val concurrentBox = ConcurrentBox(InnerState())
    private val criteriaBuilder: CriteriaBuilder by lazy { database.hibernateConfig.sessionFactoryForRegisteredSchemas.criteriaBuilder }
    private val persistentStateService = PersistentStateService(schemaService)

    /**
     * Maintain a list of contract state interfaces to concrete types stored in the vault
     * for usage in generic queries of type queryBy<LinearState> or queryBy<FungibleState<*>>
     */
    private val contractStateTypeMappings = mutableMapOf<String, MutableSet<String>>()

    /**
     * This caches what states are in the vault for a particular transaction.
     */
    private val producedStatesMapping = cacheFactory.buildNamed<SecureHash, BitSet>(Caffeine.newBuilder(), "NodeVaultService_producedStates")

    override fun start() {
        bootstrapContractStateTypes()
        rawUpdates.subscribe { update ->
            update.produced.forEach {
                val concreteType = it.state.data.javaClass
                log.trace { "State update of type: $concreteType" }
                val seen = contractStateTypeMappings.any { it.value.contains(concreteType.name) }
                if (!seen) {
                    val contractTypes = deriveContractTypes(concreteType)
                    contractTypes.map {
                        val contractStateType = contractStateTypeMappings.getOrPut(it.name) { mutableSetOf() }
                        contractStateType.add(concreteType.name)
                    }
                }
            }
        }
    }

    private fun recordUpdate(update: Vault.Update<ContractState>): Vault.Update<ContractState> {
        if (!update.isEmpty()) {
            val producedStateRefs = update.produced.map { it.ref }
            val producedStateRefsMap = update.produced.associateBy { it.ref }
            val consumedStateRefs = update.consumed.map { it.ref }
            log.trace { "Removing $consumedStateRefs consumed contract states and adding $producedStateRefs produced contract states to the database." }

            val session = currentDBSession()
            val now = clock.instant()
            producedStateRefsMap.forEach { stateAndRef ->
                val stateOnly = stateAndRef.value.state.data
                val uuid = if (stateOnly is FungibleState<*>) {
                    FlowStateMachineImpl.currentStateMachine()?.id?.uuid?.toString()
                } else null
                if (uuid != null) {
                    FlowStateMachineImpl.currentStateMachine()?.hasSoftLockedStates = true
                    log.trace { "Reserving soft lock for flow id $uuid and state ${stateAndRef.key}" }
                }
                // TODO: Optimise this.
                //
                // For EVERY state to be committed to the vault, this checks whether it is spendable by the recording
                // node. The behaviour is as follows:
                //
                // 1) All vault updates marked as RELEVANT will, of course, all have relevancy_status = 1 in the
                //    "vault_states" table.
                // 2) For ALL_VISIBLE updates, those which are not relevant according to the relevancy rules will have
                //    relevancy_status = 0 in the "vault_states" table.
                //
                // This is useful when it comes to querying for fungible states, when we do not want irrelevant states
                // included in the result.
                //
                // The same functionality could be obtained by passing in a list of participants to the vault query,
                // however this:
                //
                // * requires a join on the participants table which results in slow queries
                // * states may flip from being non-relevant to relevant
                // * it's more complicated for CorDapp developers
                //
                // Adding a new column in the "VaultStates" table was considered the best approach.
                val keys = stateOnly.participants.map { it.owningKey }
                val persistentStateRef = PersistentStateRef(stateAndRef.key)
                val isRelevant = isRelevant(stateOnly, keyManagementService.filterMyKeys(keys).toSet())
                val constraintInfo = Vault.ConstraintInfo(stateAndRef.value.state.constraint)
                // Save a row for each party in the state_party table.
                // TODO: Perhaps these can be stored in a batch?
                stateOnly.participants.groupBy { it.owningKey }.forEach { participants ->
                    val persistentParty = VaultSchemaV1.PersistentParty(persistentStateRef, participants.value.first())
                    session.save(persistentParty)
                }
                val stateToAdd = VaultSchemaV1.VaultStates(
                        notary = stateAndRef.value.state.notary,
                        contractStateClassName = stateAndRef.value.state.data.javaClass.name,
                        stateStatus = Vault.StateStatus.UNCONSUMED,
                        lockId = uuid,
                        lockUpdateTime = if (uuid == null) null else now,
                        recordedTime = clock.instant(),
                        relevancyStatus = if (isRelevant) Vault.RelevancyStatus.RELEVANT else Vault.RelevancyStatus.NOT_RELEVANT,
                        constraintType = constraintInfo.type(),
                        constraintData = constraintInfo.data()
                )
                stateToAdd.stateRef = persistentStateRef
                session.save(stateToAdd)
            }
            if (consumedStateRefs.isNotEmpty()) {
                // We have to do this so that the session does not hold onto the prior version of the states status.  i.e.
                // it is not aware of this query.
                session.flush()
                session.clear()
                val criteriaBuilder = session.criteriaBuilder
                val updateQuery = criteriaBuilder.createCriteriaUpdate(VaultSchemaV1.VaultStates::class.java)
                val root = updateQuery.from(VaultSchemaV1.VaultStates::class.java)
                updateQuery.set(root.get<Vault.StateStatus>(VaultSchemaV1.VaultStates::stateStatus.name), Vault.StateStatus.CONSUMED)
                updateQuery.set(root.get<Instant>(VaultSchemaV1.VaultStates::consumedTime.name), now)
                updateQuery.set(root.get<String>(VaultSchemaV1.VaultStates::lockId.name), criteriaBuilder.nullLiteral(String::class.java))
                updateQuery.where(root.get<PersistentStateRef>(VaultSchemaV1.VaultStates::stateRef.name).`in`(consumedStateRefs.map { PersistentStateRef(it) }))
                session.createQuery(updateQuery).executeUpdate()
            }
        }
        return update
    }

    override val rawUpdates: Observable<Vault.Update<ContractState>>
        get() = concurrentBox.content._rawUpdatesPublisher

    override val updates: Observable<Vault.Update<ContractState>>
        get() = concurrentBox.content._updatesInDbTx

    /** Groups adjacent transactions into batches to generate separate net updates per transaction type. */
    override fun notifyAll(statesToRecord: StatesToRecord, txns: Iterable<CoreTransaction>) {
        if (statesToRecord == StatesToRecord.NONE || !txns.any()) {
            txns.forEach { producedStatesMapping.put(it.id, BitSet(0)) }
            return
        }
        val batch = mutableListOf<CoreTransaction>()

        fun flushBatch() {
            val updates = makeUpdates(batch, statesToRecord)
            processAndNotify(updates)
            batch.clear()
        }

        for (tx in txns) {
            if (batch.isNotEmpty() && tx.javaClass != batch.last().javaClass) {
                flushBatch()
            }
            batch.add(tx)
        }
        flushBatch()
    }

    private fun makeUpdates(batch: Iterable<CoreTransaction>, statesToRecord: StatesToRecord): List<Vault.Update<ContractState>> {
        fun makeUpdate(tx: WireTransaction): Vault.Update<ContractState>? {
            val outputsBitSet = BitSet(tx.outputs.size)
            val ourNewStates = when (statesToRecord) {
                StatesToRecord.NONE -> throw AssertionError("Should not reach here")
                StatesToRecord.ONLY_RELEVANT -> tx.outputs.withIndex().filter {
                    isRelevant(it.value.data, keyManagementService.filterMyKeys(tx.outputs.flatMap { it.data.participants.map { it.owningKey } }).toSet())
                }
                StatesToRecord.ALL_VISIBLE -> tx.outputs.withIndex()
            }.map {
                outputsBitSet[it.index] = true
                tx.outRef<ContractState>(it.index)
            }
            producedStatesMapping.put(tx.id, outputsBitSet)

            // Retrieve all unconsumed states for this transaction's inputs
            val consumedStates = loadStatesWithVaultFilter(tx.inputs)

            // Is transaction irrelevant?
            if (consumedStates.isEmpty() && ourNewStates.isEmpty()) {
                log.trace { "tx ${tx.id} was irrelevant to this vault, ignoring" }
                return null
            }

            return Vault.Update(consumedStates.toSet(), ourNewStates.toSet())
        }

        fun resolveAndMakeUpdate(tx: CoreTransaction): Vault.Update<ContractState>? {
            // We need to resolve the full transaction here because outputs are calculated from inputs
            // We also can't do filtering beforehand, since for notary change transactions output encumbrance pointers
            // get recalculated based on input positions.
            val ltx: FullTransaction = when (tx) {
                is NotaryChangeWireTransaction -> tx.resolve(servicesForResolution, emptyList())
                is ContractUpgradeWireTransaction -> tx.resolve(servicesForResolution, emptyList())
                else -> throw IllegalArgumentException("Unsupported transaction type: ${tx.javaClass.name}")
            }
            val myKeys by lazy { keyManagementService.filterMyKeys(ltx.outputs.flatMap { it.data.participants.map { it.owningKey } }) }
            val (consumedStateAndRefs, producedStates) = ltx.inputs.zip(ltx.outputs).filter { (_, output) ->
                if (statesToRecord == StatesToRecord.ONLY_RELEVANT) {
                    isRelevant(output.data, myKeys.toSet())
                } else {
                    true
                }
            }.unzip()

            val producedStateAndRefs = producedStates.map { ltx.outRef<ContractState>(it.data) }
            if (consumedStateAndRefs.isEmpty() && producedStateAndRefs.isEmpty()) {
                log.trace { "tx ${tx.id} was irrelevant to this vault, ignoring" }
                return null
            }

            val updateType = if (tx is ContractUpgradeWireTransaction) {
                Vault.UpdateType.CONTRACT_UPGRADE
            } else {
                Vault.UpdateType.NOTARY_CHANGE
            }
            return Vault.Update(consumedStateAndRefs.toSet(), producedStateAndRefs.toSet(), null, updateType)
        }


        return batch.mapNotNull {
            if (it is WireTransaction) makeUpdate(it) else resolveAndMakeUpdate(it)
        }
    }

    private fun loadStatesWithVaultFilter(refs: Collection<StateRef>): Collection<StateAndRef<ContractState>> {
        val states = mutableSetOf<StateRef>()
        if (refs.isNotEmpty()) {
            // Eliminate any that we have cached.
            val uncachedTx = refs.groupBy { it.txhash }.filter {
                val cachedProduced = producedStatesMapping.getIfPresent(it.key)
                if (cachedProduced == null) {
                    true
                } else {
                    // Add to results.
                    states.addAll(it.value.filter { cachedProduced[it.index] })
                    false
                }
            }
            // If we have uncached, go and get those in a single query
            if (uncachedTx.isNotEmpty()) {
                // Select all rows with matching stateRefs
                val criteriaQuery = criteriaBuilder.createTupleQuery()
                val root = criteriaQuery.from(VaultSchemaV1.VaultStates::class.java)
                criteriaQuery.multiselect(root.get<PersistentStateRef>(VaultSchemaV1.VaultStates::stateRef.name))
                val txIds = uncachedTx.keys.map { it.toString() }
                val compositeKey = root.get<PersistentStateRef>(VaultSchemaV1.VaultStates::stateRef.name).get<String>(PersistentStateRef::txId.name)
                criteriaQuery.where(compositeKey.`in`(txIds))

                // prepare query for execution
                val session = currentDBSession()
                val query = session.createQuery(criteriaQuery)

                // execution.  For each transaction:
                query.resultList.map { it[0] as PersistentStateRef }.groupBy { it.txId }.forEach {
                    // Record what states were found, in the cache and the results.
                    val secureHash = SecureHash.parse(it.key)
                    val outputsBitSet = BitSet(0) // This is auto-expanded when setting higher bits.
                    states.addAll(it.value.map {
                        outputsBitSet[it.index] = true
                        StateRef(secureHash, it.index)
                    })
                    // Cache the result for future lookups.
                    producedStatesMapping.put(secureHash, outputsBitSet)
                }
            }
        }
        return servicesForResolution.loadStates(states)
    }

    private fun processAndNotify(updates: List<Vault.Update<ContractState>>) {
        if (updates.isEmpty()) return
        val netUpdate = updates.reduce { update1, update2 -> update1 + update2 }
        if (!netUpdate.isEmpty()) {
            recordUpdate(netUpdate)
            concurrentBox.concurrent {
                // flowId was required by SoftLockManager to perform auto-registration of soft locks for new states
                val uuid = (Strand.currentStrand() as? FlowStateMachineImpl<*>)?.id?.uuid
                val vaultUpdate = if (uuid != null) netUpdate.copy(flowId = uuid) else netUpdate
                persistentStateService.persist(vaultUpdate.produced)
                updatesPublisher.onNext(vaultUpdate)
            }
        }
    }

    override fun addNoteToTransaction(txnId: SecureHash, noteText: String) {
        database.transaction {
            val txnNoteEntity = VaultSchemaV1.VaultTxnNote(txnId.toString(), noteText)
            currentDBSession().save(txnNoteEntity)
        }
    }

    override fun getTransactionNotes(txnId: SecureHash): Iterable<String> {
        return database.transaction {
            val session = currentDBSession()
            val criteriaBuilder = session.criteriaBuilder
            val criteriaQuery = criteriaBuilder.createQuery(VaultSchemaV1.VaultTxnNote::class.java)
            val vaultStates = criteriaQuery.from(VaultSchemaV1.VaultTxnNote::class.java)
            val txIdPredicate = criteriaBuilder.equal(vaultStates.get<Vault.StateStatus>(VaultSchemaV1.VaultTxnNote::txId.name), txnId.toString())
            criteriaQuery.where(txIdPredicate)
            val results = session.createQuery(criteriaQuery).resultList
            results.asIterable().map { it.note ?: "" }
        }
    }

    @Throws(StatesNotAvailableException::class)
    override fun softLockReserve(lockId: UUID, stateRefs: NonEmptySet<StateRef>) {
        val softLockTimestamp = clock.instant()
        try {
            val session = currentDBSession()
            val criteriaBuilder = session.criteriaBuilder
            fun execute(configure: Root<*>.(CriteriaUpdate<*>, Array<Predicate>) -> Any?) = criteriaBuilder.executeUpdate(session) { update ->
                val persistentStateRefs = stateRefs.map { PersistentStateRef(it.txhash.bytes.toHexString(), it.index) }
                val compositeKey = get<PersistentStateRef>(VaultSchemaV1.VaultStates::stateRef.name)
                val stateRefsPredicate = criteriaBuilder.and(compositeKey.`in`(persistentStateRefs))
                configure(update, arrayOf(stateRefsPredicate))
            }

            val updatedRows = execute { update, commonPredicates ->
                val stateStatusPredication = criteriaBuilder.equal(get<Vault.StateStatus>(VaultSchemaV1.VaultStates::stateStatus.name), Vault.StateStatus.UNCONSUMED)
                val lockIdPredicate = criteriaBuilder.or(get<String>(VaultSchemaV1.VaultStates::lockId.name).isNull,
                        criteriaBuilder.equal(get<String>(VaultSchemaV1.VaultStates::lockId.name), lockId.toString()))
                update.set(get<String>(VaultSchemaV1.VaultStates::lockId.name), lockId.toString())
                update.set(get<Instant>(VaultSchemaV1.VaultStates::lockUpdateTime.name), softLockTimestamp)
                update.where(stateStatusPredication, lockIdPredicate, *commonPredicates)
            }
            if (updatedRows > 0 && updatedRows == stateRefs.size) {
                log.trace { "Reserving soft lock states for $lockId: $stateRefs" }
                FlowStateMachineImpl.currentStateMachine()?.hasSoftLockedStates = true
            } else {
                // revert partial soft locks
                val revertUpdatedRows = execute { update, commonPredicates ->
                    val lockIdPredicate = criteriaBuilder.equal(get<String>(VaultSchemaV1.VaultStates::lockId.name), lockId.toString())
                    val lockUpdateTime = criteriaBuilder.equal(get<Instant>(VaultSchemaV1.VaultStates::lockUpdateTime.name), softLockTimestamp)
                    update.set(get<String>(VaultSchemaV1.VaultStates::lockId.name), criteriaBuilder.nullLiteral(String::class.java))
                    update.where(lockUpdateTime, lockIdPredicate, *commonPredicates)
                }
                if (revertUpdatedRows > 0) {
                    log.trace { "Reverting $revertUpdatedRows partially soft locked states for $lockId" }
                }
                throw StatesNotAvailableException("Attempted to reserve $stateRefs for $lockId but only $updatedRows rows available")
            }
        } catch (e: Exception) {
            log.error("""soft lock update error attempting to reserve states for $lockId and $stateRefs")
                    $e.
                """)
            if (e.cause is StatesNotAvailableException) throw (e.cause as StatesNotAvailableException)
            throw e
        }
    }

    override fun softLockRelease(lockId: UUID, stateRefs: NonEmptySet<StateRef>?) {
        val softLockTimestamp = clock.instant()
        val session = currentDBSession()
        val criteriaBuilder = session.criteriaBuilder
        fun execute(configure: Root<*>.(CriteriaUpdate<*>, Array<Predicate>) -> Any?) = criteriaBuilder.executeUpdate(session) { update ->
            val stateStatusPredication = criteriaBuilder.equal(get<Vault.StateStatus>(VaultSchemaV1.VaultStates::stateStatus.name), Vault.StateStatus.UNCONSUMED)
            val lockIdPredicate = criteriaBuilder.equal(get<String>(VaultSchemaV1.VaultStates::lockId.name), lockId.toString())
            update.set<String>(get<String>(VaultSchemaV1.VaultStates::lockId.name), criteriaBuilder.nullLiteral(String::class.java))
            update.set(get<Instant>(VaultSchemaV1.VaultStates::lockUpdateTime.name), softLockTimestamp)
            configure(update, arrayOf(stateStatusPredication, lockIdPredicate))
        }
        if (stateRefs == null) {
            val update = execute { update, commonPredicates ->
                update.where(*commonPredicates)
            }
            if (update > 0) {
                log.trace { "Releasing $update soft locked states for $lockId" }
            }
        } else {
            try {
                val updatedRows = execute { update, commonPredicates ->
                    val persistentStateRefs = stateRefs.map { PersistentStateRef(it.txhash.bytes.toHexString(), it.index) }
                    val compositeKey = get<PersistentStateRef>(VaultSchemaV1.VaultStates::stateRef.name)
                    val stateRefsPredicate = criteriaBuilder.and(compositeKey.`in`(persistentStateRefs))
                    update.where(*commonPredicates, stateRefsPredicate)
                }
                if (updatedRows > 0) {
                    log.trace { "Releasing $updatedRows soft locked states for $lockId and stateRefs $stateRefs" }
                }
            } catch (e: Exception) {
                log.error("""soft lock update error attempting to release states for $lockId and $stateRefs")
                    $e.
                """)
                throw e
            }
        }
    }

    @Suspendable
    @Throws(StatesNotAvailableException::class)
    override fun <T : FungibleState<*>> tryLockFungibleStatesForSpending(
            lockId: UUID,
            eligibleStatesQuery: QueryCriteria,
            amount: Amount<*>,
            contractStateType: Class<out T>
    ): List<StateAndRef<T>> {
        if (amount.quantity == 0L) {
            return emptyList()
        }

        // Helper to unwrap the token from the Issued object if one exists.
        fun unwrapIssuedAmount(amount: Amount<*>): Any {
            val token = amount.token
            return when (token) {
                is Issued<*> -> token.product
                else -> token
            }
        }

        val unwrappedToken = unwrapIssuedAmount(amount)

        // Enrich QueryCriteria with additional default attributes (such as soft locks).
        // We only want to return RELEVANT states here.
        val sortAttribute = SortAttribute.Standard(Sort.CommonStateAttribute.STATE_REF)
        val sorter = Sort(setOf(Sort.SortColumn(sortAttribute, Sort.Direction.ASC)))
        val enrichedCriteria = QueryCriteria.VaultQueryCriteria(
                contractStateTypes = setOf(contractStateType),
                softLockingCondition = QueryCriteria.SoftLockingCondition(QueryCriteria.SoftLockingType.UNLOCKED_AND_SPECIFIED, listOf(lockId)),
                relevancyStatus = Vault.RelevancyStatus.RELEVANT
        )
        val results = queryBy(contractStateType, enrichedCriteria.and(eligibleStatesQuery), sorter)

        var claimedAmount = 0L
        val claimedStates = mutableListOf<StateAndRef<T>>()
        for (state in results.states) {
            // This method handles Amount<Issued<T>> in FungibleAsset and Amount<T> in FungibleState.
            val issuedAssetToken = unwrapIssuedAmount(state.state.data.amount)

            if (issuedAssetToken == unwrappedToken) {
                claimedStates += state
                claimedAmount += state.state.data.amount.quantity
                if (claimedAmount > amount.quantity) {
                    break
                }
            }
        }
        if (claimedStates.isEmpty() || claimedAmount < amount.quantity) {
            return emptyList()
        }
        softLockReserve(lockId, claimedStates.map { it.ref }.toNonEmptySet())
        return claimedStates
    }

    @VisibleForTesting
    internal fun isRelevant(state: ContractState, myKeys: Set<PublicKey>): Boolean {
        val keysToCheck = when (state) {
        // Sometimes developers forget to add the owning key to participants for OwnableStates.
        // TODO: This logic should probably be moved to OwnableState so we can just do a simple intersection here.
            is OwnableState -> (state.participants.map { it.owningKey } + state.owner.owningKey).toSet()
            else -> state.participants.map { it.owningKey }
        }
        return keysToCheck.any { it.containsAny(myKeys) }
    }

    @Throws(VaultQueryException::class)
    override fun <T : ContractState> _queryBy(criteria: QueryCriteria, paging: PageSpecification, sorting: Sort, contractStateType: Class<out T>): Vault.Page<T> {
        return _queryBy(criteria, paging, sorting, contractStateType, false)
    }

    @Throws(VaultQueryException::class)
    private fun <T : ContractState> _queryBy(criteria: QueryCriteria, paging: PageSpecification, sorting: Sort, contractStateType: Class<out T>, skipPagingChecks: Boolean): Vault.Page<T> {
        log.debug { "Vault Query for contract type: $contractStateType, criteria: $criteria, pagination: $paging, sorting: $sorting" }
        return database.transaction {
            // calculate total results where a page specification has been defined
            var totalStates = -1L
            if (!skipPagingChecks && !paging.isDefault) {
                val count = builder { VaultSchemaV1.VaultStates::recordedTime.count() }
                val countCriteria = QueryCriteria.VaultCustomQueryCriteria(count, Vault.StateStatus.ALL)
                val results = _queryBy(criteria.and(countCriteria), PageSpecification(), Sort(emptyList()), contractStateType, true)  // only skip pagination checks for total results count query
                totalStates = results.otherResults.last() as Long
            }

            val session = getSession()

            val criteriaQuery = criteriaBuilder.createQuery(Tuple::class.java)
            val queryRootVaultStates = criteriaQuery.from(VaultSchemaV1.VaultStates::class.java)

            // TODO: revisit (use single instance of parser for all queries)
            val criteriaParser = HibernateQueryCriteriaParser(contractStateType, contractStateTypeMappings, criteriaBuilder, criteriaQuery, queryRootVaultStates)

            // parse criteria and build where predicates
            criteriaParser.parse(criteria, sorting)

            // prepare query for execution
            val query = session.createQuery(criteriaQuery)

            // pagination checks
            if (!skipPagingChecks && !paging.isDefault) {
                // pagination
                if (paging.pageNumber < DEFAULT_PAGE_NUM) throw VaultQueryException("Page specification: invalid page number ${paging.pageNumber} [page numbers start from $DEFAULT_PAGE_NUM]")
                if (paging.pageSize < 1) throw VaultQueryException("Page specification: invalid page size ${paging.pageSize} [minimum is 1]")
                if (paging.pageSize > MAX_PAGE_SIZE) throw VaultQueryException("Page specification: invalid page size ${paging.pageSize} [maximum is $MAX_PAGE_SIZE]")
            }

            // For both SQLServer and PostgresSQL, firstResult must be >= 0. So we set a floor at 0.
            // TODO: This is a catch-all solution. But why is the default pageNumber set to be -1 in the first place?
            // Even if we set the default pageNumber to be 1 instead, that may not cover the non-default cases.
            // So the floor may be necessary anyway.
            query.firstResult = maxOf(0, (paging.pageNumber - 1) * paging.pageSize)
            val pageSize = paging.pageSize + 1
            query.maxResults = if (pageSize > 0) pageSize else Integer.MAX_VALUE // detection too many results, protected against overflow

            // execution
            val results = query.resultList

            // final pagination check (fail-fast on too many results when no pagination specified)
            if (!skipPagingChecks && paging.isDefault && results.size > DEFAULT_PAGE_SIZE) {
                throw VaultQueryException("There are ${results.size} results, which exceeds the limit of $DEFAULT_PAGE_SIZE for queries that do not specify paging. In order to retrieve these results, provide a `PageSpecification(pageNumber, pageSize)` to the method invoked.")
            }
            val statesAndRefs: MutableList<StateAndRef<T>> = mutableListOf()
            val statesMeta: MutableList<Vault.StateMetadata> = mutableListOf()
            val otherResults: MutableList<Any> = mutableListOf()
            val stateRefs = mutableSetOf<StateRef>()

            results.asSequence()
                    .forEachIndexed { index, result ->
                        if (result[0] is VaultSchemaV1.VaultStates) {
                            if (!paging.isDefault && index == paging.pageSize) // skip last result if paged
                                return@forEachIndexed
                            val vaultState = result[0] as VaultSchemaV1.VaultStates
                            val stateRef = StateRef(SecureHash.parse(vaultState.stateRef!!.txId), vaultState.stateRef!!.index)
                            stateRefs.add(stateRef)
                            statesMeta.add(Vault.StateMetadata(stateRef,
                                    vaultState.contractStateClassName,
                                    vaultState.recordedTime,
                                    vaultState.consumedTime,
                                    vaultState.stateStatus,
                                    vaultState.notary,
                                    vaultState.lockId,
                                    vaultState.lockUpdateTime,
                                    vaultState.relevancyStatus,
                                    constraintInfo(vaultState.constraintType, vaultState.constraintData)
                            ))
                        } else {
                            // TODO: improve typing of returned other results
                            log.debug { "OtherResults: ${Arrays.toString(result.toArray())}" }
                            otherResults.addAll(result.toArray().asList())
                        }
                    }
            if (stateRefs.isNotEmpty())
                statesAndRefs.addAll(uncheckedCast(servicesForResolution.loadStates(stateRefs)))

            Vault.Page(states = statesAndRefs, statesMetadata = statesMeta, stateTypes = criteriaParser.stateTypes, totalStatesAvailable = totalStates, otherResults = otherResults)
        }
    }

    /**
     * Returns a [DataFeed] containing the results of the provided query, along with the associated observable, containing any subsequent updates.
     *
     * Note that this method can be invoked concurrently with [NodeVaultService.notifyAll], which means there could be race conditions between reads
     * performed here and writes performed there. These are prevented, using the following approach:
     * - Observable updates emitted by [NodeVaultService.notifyAll] are buffered until the transaction's commit point
     *   This means that it's as if publication is performed, after the transaction is committed.
     * - Observable updates tracked by [NodeVaultService._trackBy] are buffered before the transaction (for the provided query) is open
     *   and until the client's subscription. So, it's as if the customer is subscribed to the observable before the read's transaction is open.
     *
     * The combination of the 2 conditions described above guarantee that there can be no possible interleaving, where some states are not observed in the query
     * (i.e. because read transaction opens, before write transaction is closed) and at the same time not included in the observable (i.e. because subscription
     * is done before the publication of updates). However, this guarantee cannot be provided, in cases where the client invokes [VaultService.trackBy] with an open
     * transaction.
     */
    @Throws(VaultQueryException::class)
    override fun <T : ContractState> _trackBy(criteria: QueryCriteria, paging: PageSpecification, sorting: Sort, contractStateType: Class<out T>): DataFeed<Vault.Page<T>, Vault.Update<T>> {
<<<<<<< HEAD
        return concurrentBox.exclusive {
=======
        return mutex.locked {
            val updates: Observable<Vault.Update<T>> = uncheckedCast(_updatesPublisher.bufferUntilSubscribed())
            if (contextTransactionOrNull != null) {
                log.warn("trackBy is called with an already existing, open DB transaction. As a result, there might be states missing from both the snapshot and observable, included in the returned data feed, because of race conditions.")
            }
>>>>>>> e9c3e86e
            val snapshotResults = _queryBy(criteria, paging, sorting, contractStateType)
            val snapshotStatesRefs = snapshotResults.statesMetadata.map { it.ref }.toSet()
            val snapshotConsumedStatesRefs = snapshotResults.statesMetadata.filter { it.consumedTime != null }
                    .map { it.ref }.toSet()
            val filteredUpdates = updates.filter { it.containsType(contractStateType, snapshotResults.stateTypes) }
                    .map { filterContractStates(it, contractStateType) }
                    .filter { !hasBeenSeen(it, snapshotStatesRefs, snapshotConsumedStatesRefs) }

            DataFeed(snapshotResults, filteredUpdates)
        }
    }

    private fun <T : ContractState> filterContractStates(update: Vault.Update<T>, contractStateType: Class<out T>) =
            update.copy(consumed = filterByContractState(contractStateType, update.consumed),
                    produced = filterByContractState(contractStateType, update.produced))

    private fun <T : ContractState> filterByContractState(contractStateType: Class<out T>, stateAndRefs: Set<StateAndRef<T>>) =
            stateAndRefs.filter { contractStateType.isAssignableFrom(it.state.data.javaClass) }.toSet()

    /**
     * Filters out updates that have been seen, aka being reflected in the query's result snapshot.
     *
     * An update is reflected in the snapshot, if both of the following conditions hold:
     * - all the states produced by the update are included in the snapshot (regardless of whether they are consumed).
     * - all the states consumed by the update are included in the snapshot, AND they are consumed.
     *
     * Note: An update can contain multiple transactions (with netting performed on them). As a result, some of these transactions
     *       can be included in the snapshot result, while some are not. In this case, since we are not capable of reverting the netting and doing
     *       partial exclusion, we decide to return some more updates, instead of losing them completely (not returning them either in
     *       the snapshot or in the observable).
     */
    private fun <T: ContractState> hasBeenSeen(update: Vault.Update<T>, snapshotStatesRefs: Set<StateRef>, snapshotConsumedStatesRefs: Set<StateRef>): Boolean {
        val updateProducedStatesRefs = update.produced.map { it.ref }.toSet()
        val updateConsumedStatesRefs = update.consumed.map { it.ref }.toSet()

        return snapshotStatesRefs.containsAll(updateProducedStatesRefs) && snapshotConsumedStatesRefs.containsAll(updateConsumedStatesRefs)
    }

    private fun getSession() = database.currentOrNew().session
    /**
     * Derive list from existing vault states and then incrementally update using vault observables
     */
    fun bootstrapContractStateTypes() {
        val criteria = criteriaBuilder.createQuery(String::class.java)
        val vaultStates = criteria.from(VaultSchemaV1.VaultStates::class.java)
        criteria.select(vaultStates.get("contractStateClassName")).distinct(true)
        val session = getSession()

        val query = session.createQuery(criteria)
        val results = query.resultList
        val distinctTypes = results.map { it }

        val unknownTypes = mutableSetOf<String>()
        distinctTypes.forEach { type ->
            val concreteType: Class<ContractState>? = try {
                uncheckedCast(Class.forName(type))
            } catch (e: ClassNotFoundException) {
                unknownTypes += type
                null
            }
            concreteType?.let {
                val contractTypes = deriveContractTypes(it)
                contractTypes.map {
                    val contractStateType = contractStateTypeMappings.getOrPut(it.name) { mutableSetOf() }
                    contractStateType.add(concreteType.name)
                }
            }
        }
        if (unknownTypes.isNotEmpty()) {
            log.warn("There are unknown contract state types in the vault, which will prevent these states from being used. The relevant CorDapps must be loaded for these states to be used. The types not on the classpath are ${unknownTypes.joinToString(", ", "[", "]")}.")
        }
    }

    private fun <T : ContractState> deriveContractTypes(clazz: Class<T>): Set<Class<T>> {
        val myTypes : MutableSet<Class<T>> = mutableSetOf()
        clazz.superclass?.let {
            if (!it.isInstance(Any::class)) {
                myTypes.add(uncheckedCast(it))
                myTypes.addAll(deriveContractTypes(uncheckedCast(it)))
            }
        }
        clazz.interfaces.forEach {
            if (it != ContractState::class.java) {
                myTypes.add(uncheckedCast(it))
                myTypes.addAll(deriveContractTypes(uncheckedCast(it)))
            }
        }
        return myTypes
    }
}<|MERGE_RESOLUTION|>--- conflicted
+++ resolved
@@ -623,15 +623,11 @@
      */
     @Throws(VaultQueryException::class)
     override fun <T : ContractState> _trackBy(criteria: QueryCriteria, paging: PageSpecification, sorting: Sort, contractStateType: Class<out T>): DataFeed<Vault.Page<T>, Vault.Update<T>> {
-<<<<<<< HEAD
         return concurrentBox.exclusive {
-=======
-        return mutex.locked {
             val updates: Observable<Vault.Update<T>> = uncheckedCast(_updatesPublisher.bufferUntilSubscribed())
             if (contextTransactionOrNull != null) {
                 log.warn("trackBy is called with an already existing, open DB transaction. As a result, there might be states missing from both the snapshot and observable, included in the returned data feed, because of race conditions.")
             }
->>>>>>> e9c3e86e
             val snapshotResults = _queryBy(criteria, paging, sorting, contractStateType)
             val snapshotStatesRefs = snapshotResults.statesMetadata.map { it.ref }.toSet()
             val snapshotConsumedStatesRefs = snapshotResults.statesMetadata.filter { it.consumedTime != null }

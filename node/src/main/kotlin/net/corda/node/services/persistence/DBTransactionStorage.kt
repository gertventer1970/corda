--- conflicted
+++ resolved
@@ -107,13 +107,8 @@
     override val updates: Observable<SignedTransaction> = updatesPublisher.wrapWithDatabaseTransaction()
 
     override fun track(): DataFeed<List<SignedTransaction>, SignedTransaction> {
-<<<<<<< HEAD
         return txStorage.exclusive {
-            DataFeed(allPersisted().map { it.second.toSignedTx() }.toList(), updates.bufferUntilSubscribed().wrapWithDatabaseTransaction())
-=======
-        return txStorage.locked {
             DataFeed(allPersisted().map { it.second.toSignedTx() }.toList(), updates.bufferUntilSubscribed())
->>>>>>> 88c12791
         }
     }
 

package net.corda.node.services.config

import com.typesafe.config.Config
import com.typesafe.config.ConfigException
import net.corda.core.context.AuthServiceId
import net.corda.core.identity.CordaX500Name
import net.corda.core.internal.TimedFlow
import net.corda.core.internal.div
import net.corda.core.utilities.NetworkHostAndPort
import net.corda.core.utilities.loggerFor
import net.corda.core.utilities.seconds
import net.corda.node.services.config.rpc.NodeRpcOptions
import net.corda.nodeapi.BrokerRpcSslOptions
<<<<<<< HEAD
import net.corda.nodeapi.internal.config.FileBasedCertificateStoreSupplier
import net.corda.nodeapi.internal.config.SslConfiguration
import net.corda.nodeapi.internal.config.MutualSslConfiguration
import net.corda.nodeapi.internal.config.UnknownConfigKeysPolicy
import net.corda.nodeapi.internal.config.User
import net.corda.nodeapi.internal.config.parseAs
import net.corda.nodeapi.internal.persistence.CordaPersistence.DataSourceConfigTag
=======
import net.corda.nodeapi.internal.config.*
>>>>>>> ba7727a4
import net.corda.nodeapi.internal.persistence.DatabaseConfig
import net.corda.tools.shell.SSHDConfiguration
import org.slf4j.Logger
import java.net.URL
import java.nio.file.Path
import java.time.Duration
import java.util.*
import javax.security.auth.x500.X500Principal

val Int.MB: Long get() = this * 1024L * 1024L
val Int.KB: Long get() = this * 1024L

private val DEFAULT_FLOW_MONITOR_PERIOD_MILLIS: Duration = Duration.ofMinutes(1)
private val DEFAULT_FLOW_MONITOR_SUSPENSION_LOGGING_THRESHOLD_MILLIS: Duration = Duration.ofMinutes(1)
private const val CORDAPPS_DIR_NAME_DEFAULT = "cordapps"

interface NodeConfiguration {
    val myLegalName: CordaX500Name
    val emailAddress: String
    val jmxMonitoringHttpPort: Int?
    val dataSourceProperties: Properties
    val rpcUsers: List<User>
    val security: SecurityConfiguration?
    val devMode: Boolean
    val devModeOptions: DevModeOptions?
    val compatibilityZoneURL: URL?
    val networkServices: NetworkServicesConfig?
    @Suppress("DEPRECATION")
    val certificateChainCheckPolicies: List<CertChainPolicyConfig>
    val verifierType: VerifierType
    val flowTimeout: FlowTimeoutConfiguration
    val notary: NotaryConfig?
    val additionalNodeInfoPollingFrequencyMsec: Long
    val p2pAddress: NetworkHostAndPort
    val additionalP2PAddresses: List<NetworkHostAndPort>
    val rpcOptions: NodeRpcOptions
    val messagingServerAddress: NetworkHostAndPort?
    val messagingServerExternal: Boolean
    val enterpriseConfiguration: EnterpriseConfiguration
    // TODO Move into DevModeOptions
    val useTestClock: Boolean get() = false
    val lazyBridgeStart: Boolean
    val detectPublicIp: Boolean get() = true
    val sshd: SSHDConfiguration?
    val database: DatabaseConfig
    val relay: RelayConfiguration?
    val noLocalShell: Boolean get() = false
    val transactionCacheSizeBytes: Long get() = defaultTransactionCacheSize
    val attachmentContentCacheSizeBytes: Long get() = defaultAttachmentContentCacheSize
    val attachmentCacheBound: Long get() = defaultAttachmentCacheBound
    val graphiteOptions: GraphiteOptions? get() = null

    // do not change this value without syncing it with ScheduledFlowsDrainingModeTest
    val drainingModePollPeriod: Duration get() = Duration.ofSeconds(5)
    val extraNetworkMapKeys: List<UUID>
    val tlsCertCrlDistPoint: URL?
    val tlsCertCrlIssuer: X500Principal?
    val effectiveH2Settings: NodeH2Settings?
    val flowMonitorPeriodMillis: Duration get() = DEFAULT_FLOW_MONITOR_PERIOD_MILLIS
    val flowMonitorSuspensionLoggingThresholdMillis: Duration get() = DEFAULT_FLOW_MONITOR_SUSPENSION_LOGGING_THRESHOLD_MILLIS
    val crlCheckSoftFail: Boolean
    val jmxReporterType: JmxReporterType? get() = defaultJmxReporterType

    val baseDirectory: Path
    val certificatesDirectory: Path
    val signingCertificateStore: FileBasedCertificateStoreSupplier
    val p2pSslOptions: MutualSslConfiguration

    val cordappDirectories: List<Path>

    fun validate(): List<String>

    companion object {
        // default to at least 8MB and a bit extra for larger heap sizes
        val defaultTransactionCacheSize: Long = 8.MB + getAdditionalCacheMemory()

        // add 5% of any heapsize over 300MB to the default transaction cache size
        private fun getAdditionalCacheMemory(): Long {
            return Math.max((Runtime.getRuntime().maxMemory() - 300.MB) / 20, 0)
        }

        val defaultAttachmentContentCacheSize: Long = 10.MB
        const val defaultAttachmentCacheBound = 1024L

        const val cordappDirectoriesKey = "cordappDirectories"

        val defaultJmxReporterType = JmxReporterType.JOLOKIA
    }
}

/**
 * Currently registered JMX Reporters
 */
enum class JmxReporterType {
    JOLOKIA, NEW_RELIC
}

data class DevModeOptions(val disableCheckpointChecker: Boolean = false, val allowCompatibilityZone: Boolean = false)

data class GraphiteOptions(
        val server: String,
        val port: Int,
        val prefix: String? = null, // defaults to org name and ip address when null
        val sampleInvervallSeconds: Long = 60
)

fun NodeConfiguration.shouldCheckCheckpoints(): Boolean {
    return this.devMode && this.devModeOptions?.disableCheckpointChecker != true
}

fun NodeConfiguration.shouldStartSSHDaemon() = this.sshd != null
fun NodeConfiguration.shouldStartLocalShell() = !this.noLocalShell && System.console() != null && this.devMode
fun NodeConfiguration.shouldInitCrashShell() = shouldStartLocalShell() || shouldStartSSHDaemon()

<<<<<<< HEAD
data class NotaryConfig(val validating: Boolean,
                        val raft: RaftConfig? = null,
                        val bftSMaRt: BFTSMaRtConfiguration? = null,
                        val mysql: MySQLConfiguration? = null,
                        val serviceLegalName: CordaX500Name? = null,
                        val className: String = "net.corda.node.services.transactions.SimpleNotaryService",
                        val batchSize: Int = 128,
                        val batchTimeoutMs: Long = 1L,
                        val maxInputStates: Int = 2000,
                        val maxDBTransactionRetryCount: Int = 10,
                        val backOffBaseMs: Long = 20L
) {
    init {
        require(raft == null || bftSMaRt == null || mysql == null) {
            "raft, bftSMaRt, and mysql configs cannot be specified together"
        }
    }

    val isClusterConfig: Boolean get() = raft != null || bftSMaRt != null || mysql != null
}

data class MySQLConfiguration(
        val dataSource: Properties,
        /**
         * Number of times to attempt to reconnect to the database.
         */
        val connectionRetries: Int = 2, // Default value for a 3 server cluster.
        /**
         * Time increment between re-connection attempts.
         *
         * The total back-off duration is calculated as: backOffIncrement * backOffBase ^ currentRetryCount
         */
        val backOffIncrement: Int = 500,
        /** Exponential back-off multiplier base. */
        val backOffBase: Double = 1.5,
        /** The maximum number of transactions processed in a single batch. */
        val maxBatchSize: Int = 500,
        /** The maximum combined number of input states processed in a single batch. */
        val maxBatchInputStates: Int = 10_000,
        /** A batch will be processed after a specified timeout even if it has not yet reached full capacity. */
        val batchTimeoutMs: Long = 200,
        /**
         * The maximum number of commit requests in flight. Once the capacity is reached the service will block on
         * further commit requests.
         */
        val maxQueueSize: Int = 100_000
) {
    init {
        require(connectionRetries >= 0) { "connectionRetries cannot be negative" }
    }
}

data class RaftConfig(val nodeAddress: NetworkHostAndPort, val clusterAddresses: List<NetworkHostAndPort>)

/** @param exposeRaces for testing only, so its default is not in reference.conf but here. */
data class BFTSMaRtConfiguration(
        val replicaId: Int,
        val clusterAddresses: List<NetworkHostAndPort>,
        val debug: Boolean = false,
        val exposeRaces: Boolean = false
) {
    init {
        require(replicaId >= 0) { "replicaId cannot be negative" }
    }
}
=======
data class NotaryConfig(
        /** Specifies whether the notary validates transactions or not. */
        val validating: Boolean,
        /** The legal name of cluster in case of a distributed notary service. */
        val serviceLegalName: CordaX500Name? = null,
        /** The name of the notary service class to load. */
        val className: String = "net.corda.node.services.transactions.SimpleNotaryService",
        /** Notary implementation-specific configuration parameters. */
        val extraConfig: Config? = null
)
>>>>>>> ba7727a4

/**
 * Used as an alternative to the older compatibilityZoneURL to allow the doorman and network map
 * services for a node to be configured as different URLs. Cannot be set at the same time as the
 * compatibilityZoneURL, and will be defaulted (if not set) to both point at the configured
 * compatibilityZoneURL.
 *
 * @property doormanURL The URL of the tls certificate signing service.
 * @property networkMapURL The URL of the Network Map service.
 * @property pnm If the compatibility zone operator supports the private network map option, have the node
 * at registration automatically join that private network.
 * @property inferred Non user setting that indicates weather the Network Services configuration was
 * set explicitly ([inferred] == false) or weather they have been inferred via the compatibilityZoneURL parameter
 * ([inferred] == true) where both the network map and doorman are running on the same endpoint. Only one,
 * compatibilityZoneURL or networkServices, can be set at any one time.
 */
data class NetworkServicesConfig(
        val doormanURL: URL,
        val networkMapURL: URL,
        val pnm: UUID? = null,
        val inferred: Boolean = false
)

/**
 * Currently only used for notarisation requests.
 *
 * Specifies the configuration for timing out and restarting a [TimedFlow].
 */
data class FlowTimeoutConfiguration(
        val timeout: Duration,
        val maxRestartCount: Int,
        val backoffBase: Double
)

fun Config.parseAsNodeConfiguration(onUnknownKeys: ((Set<String>, logger: Logger) -> Unit) = UnknownConfigKeysPolicy.FAIL::handle): NodeConfiguration = parseAs<NodeConfigurationImpl>(onUnknownKeys)

data class NodeConfigurationImpl(
        /** This is not retrieved from the config file but rather from a command line argument. */
        override val baseDirectory: Path,
        override val myLegalName: CordaX500Name,
        override val jmxMonitoringHttpPort: Int? = null,
        override val emailAddress: String,
        private val keyStorePassword: String,
        private val trustStorePassword: String,
        override val crlCheckSoftFail: Boolean,
        override val dataSourceProperties: Properties,
        override val compatibilityZoneURL: URL? = null,
        override var networkServices: NetworkServicesConfig? = null,
        override val tlsCertCrlDistPoint: URL? = null,
        override val tlsCertCrlIssuer: X500Principal? = null,
        override val rpcUsers: List<User>,
        override val security: SecurityConfiguration? = null,
        override val verifierType: VerifierType,
        override val flowTimeout: FlowTimeoutConfiguration,
        override val p2pAddress: NetworkHostAndPort,
        override val additionalP2PAddresses: List<NetworkHostAndPort> = emptyList(),
        private val rpcAddress: NetworkHostAndPort? = null,
        private val rpcSettings: NodeRpcSettings,
        override val relay: RelayConfiguration?,
        // TODO This field is slightly redundant as p2pAddress is sufficient to hold the address of the node's MQ broker.
        // Instead this should be a Boolean indicating whether that broker is an internal one started by the node or an external one
        override val messagingServerAddress: NetworkHostAndPort?,
        override val messagingServerExternal: Boolean = (messagingServerAddress != null),
        override val enterpriseConfiguration: EnterpriseConfiguration,
        override val notary: NotaryConfig?,
        @Suppress("DEPRECATION")
        @Deprecated("Do not configure")
        override val certificateChainCheckPolicies: List<CertChainPolicyConfig> = emptyList(),
        override val devMode: Boolean = false,
        override val noLocalShell: Boolean = false,
        override val devModeOptions: DevModeOptions? = null,
        override val useTestClock: Boolean = false,
        override val lazyBridgeStart: Boolean = true,
        override val detectPublicIp: Boolean = true,
        // TODO See TODO above. Rename this to nodeInfoPollingFrequency and make it of type Duration
        override val additionalNodeInfoPollingFrequencyMsec: Long = 5.seconds.toMillis(),
        override val sshd: SSHDConfiguration? = null,
        override val database: DatabaseConfig = DatabaseConfig(exportHibernateJMXStatistics = devMode),
        private val transactionCacheSizeMegaBytes: Int? = null,
        private val attachmentContentCacheSizeMegaBytes: Int? = null,
        override val attachmentCacheBound: Long = NodeConfiguration.defaultAttachmentCacheBound,
        override val graphiteOptions: GraphiteOptions? = null,
        override val extraNetworkMapKeys: List<UUID> = emptyList(),
        // do not use or remove (breaks DemoBench together with rejection of unknown configuration keys during parsing)
        private val h2port: Int? = null,
        private val h2Settings: NodeH2Settings? = null,
        // do not use or remove (used by Capsule)
        private val jarDirs: List<String> = emptyList(),
        override val flowMonitorPeriodMillis: Duration = DEFAULT_FLOW_MONITOR_PERIOD_MILLIS,
        override val flowMonitorSuspensionLoggingThresholdMillis: Duration = DEFAULT_FLOW_MONITOR_SUSPENSION_LOGGING_THRESHOLD_MILLIS,
        override val cordappDirectories: List<Path> = listOf(baseDirectory / CORDAPPS_DIR_NAME_DEFAULT),
        override val jmxReporterType: JmxReporterType? = JmxReporterType.JOLOKIA,
        private val useOpenSsl: Boolean = false
) : NodeConfiguration {
    companion object {
        private val logger = loggerFor<NodeConfigurationImpl>()

    }

    private val actualRpcSettings: NodeRpcSettings

    init {
        actualRpcSettings = when {
            rpcAddress != null -> {
                require(rpcSettings.address == null) { "Can't provide top-level rpcAddress and rpcSettings.address (they control the same property)." }
                logger.warn("Top-level declaration of property 'rpcAddress' is deprecated. Please use 'rpcSettings.address' instead.")

                rpcSettings.copy(address = rpcAddress)
            }
            else -> {
                rpcSettings.address ?: throw ConfigException.Missing("rpcSettings.address")
                rpcSettings
            }
        }
    }

    override val certificatesDirectory = baseDirectory / "certificates"

    private val signingCertificateStorePath = certificatesDirectory / "nodekeystore.jks"
    private val p2pKeystorePath: Path get() = certificatesDirectory / "sslkeystore.jks"

    // TODO: There are two implications here:
    // 1. "signingCertificateStore" and "p2pKeyStore" have the same passwords. In the future we should re-visit this "rule" and see of they can be made different;
    // 2. The passwords for store and for keys in this store are the same, this is due to limitations of Artemis.
    override val signingCertificateStore = FileBasedCertificateStoreSupplier(signingCertificateStorePath, keyStorePassword, keyStorePassword)
    private val p2pKeyStore = FileBasedCertificateStoreSupplier(p2pKeystorePath, keyStorePassword, keyStorePassword)

    private val p2pTrustStoreFilePath: Path get() = certificatesDirectory / "truststore.jks"
    private val p2pTrustStore = FileBasedCertificateStoreSupplier(p2pTrustStoreFilePath, trustStorePassword, trustStorePassword)
    override val p2pSslOptions: MutualSslConfiguration = SslConfiguration.mutual(p2pKeyStore, p2pTrustStore, useOpenSsl)

    override val rpcOptions: NodeRpcOptions
        get() {
            return actualRpcSettings.asOptions()
        }

    private fun validateTlsCertCrlConfig(): List<String> {
        val errors = mutableListOf<String>()
        if (tlsCertCrlIssuer != null) {
            if (tlsCertCrlDistPoint == null) {
                errors += "tlsCertCrlDistPoint needs to be specified when tlsCertCrlIssuer is not NULL"
            }
        }
        if (!crlCheckSoftFail && tlsCertCrlDistPoint == null) {
            errors += "tlsCertCrlDistPoint needs to be specified when crlCheckSoftFail is FALSE"
        }
        return errors
    }

    override fun validate(): List<String> {
        val errors = mutableListOf<String>()
        errors += validateDevModeOptions()
        val rpcSettingsErrors = validateRpcSettings(rpcSettings)
        errors += rpcSettingsErrors
        if (rpcSettingsErrors.isEmpty()) {
            // Forces lazy property to initialise in order to throw exceptions
            rpcOptions
        }
        errors += validateTlsCertCrlConfig()
        errors += validateNetworkServices()
        errors += validateH2Settings()
        return errors
    }

    private fun validateH2Settings(): List<String> {
        val errors = mutableListOf<String>()
        if (h2port != null && h2Settings != null) {
            errors += "Cannot specify both 'h2port' and 'h2Settings' in configuration"
        }
        return errors
    }

    private fun validateRpcSettings(options: NodeRpcSettings): List<String> {
        val errors = mutableListOf<String>()
        if (options.adminAddress == null) {
            errors += "'rpcSettings.adminAddress': missing"
        }
        if (options.useSsl && options.ssl == null) {
            errors += "'rpcSettings.ssl': missing (rpcSettings.useSsl was set to true)."
        }
        return errors
    }

    private fun validateDevModeOptions(): List<String> {
        if (devMode) {
            compatibilityZoneURL?.let {
                if (devModeOptions?.allowCompatibilityZone != true) {
                    return listOf("'compatibilityZoneURL': present. Property cannot be set when 'devMode' is true unless devModeOptions.allowCompatibilityZone is also true")
                }
            }

            // if compatibilityZoneURL is set then it will be copied into the networkServices field and thus skipping
            // this check by returning above is fine.
            networkServices?.let {
                if (devModeOptions?.allowCompatibilityZone != true) {
                    return listOf("'networkServices': present. Property cannot be set when 'devMode' is true unless devModeOptions.allowCompatibilityZone is also true")
                }
            }
        }
        return emptyList()
    }

    private fun validateNetworkServices(): List<String> {
        val errors = mutableListOf<String>()

        if (compatibilityZoneURL != null && networkServices != null && !(networkServices!!.inferred)) {
            errors += "Cannot configure both compatibilityZoneUrl and networkServices simultaneously"
        }

        return errors
    }

    override val transactionCacheSizeBytes: Long
        get() = transactionCacheSizeMegaBytes?.MB ?: super.transactionCacheSizeBytes
    override val attachmentContentCacheSizeBytes: Long
        get() = attachmentContentCacheSizeMegaBytes?.MB ?: super.attachmentContentCacheSizeBytes

    override val effectiveH2Settings: NodeH2Settings?
        get() = when {
            h2port != null -> NodeH2Settings(address = NetworkHostAndPort(host = "localhost", port = h2port))
            else -> h2Settings
        }

    init {
        // This is a sanity feature do not remove.
        require(!useTestClock || devMode) { "Cannot use test clock outside of dev mode" }
        require(devModeOptions == null || devMode) { "Cannot use devModeOptions outside of dev mode" }
        require(security == null || rpcUsers.isEmpty()) {
            "Cannot specify both 'rpcUsers' and 'security' in configuration"
        }

        // ensure our datasource configuration is sane
        require(dataSourceProperties.get("autoCommit") != true) { "Datbase auto commit cannot be enabled, Corda requires transactional behaviour" }
        dataSourceProperties.set("autoCommit", false)
        if (dataSourceProperties.get("transactionIsolation") == null) {
            dataSourceProperties["transactionIsolation"] = database.transactionIsolationLevel.jdbcString
        }

        // enforce that SQLServer does not get sent all strings as Unicode - hibernate handles this "cleverly"
        val dataSourceUrl = dataSourceProperties.getProperty(DataSourceConfigTag.DATA_SOURCE_URL, "")
        if (dataSourceUrl.contains(":sqlserver:") && !dataSourceUrl.contains("sendStringParametersAsUnicode", true)) {
            dataSourceProperties[DataSourceConfigTag.DATA_SOURCE_URL] = dataSourceUrl + ";sendStringParametersAsUnicode=false"
        }

        // Adjust connection pool size depending on N=flow thread pool size.
        // If there is no configured pool size set it to N + 1, otherwise check that it's greater than N.
        val flowThreadPoolSize = enterpriseConfiguration.tuning.flowThreadPoolSize
        val maxConnectionPoolSize = dataSourceProperties.getProperty("maximumPoolSize")
        if (maxConnectionPoolSize == null) {
            dataSourceProperties.setProperty("maximumPoolSize", (flowThreadPoolSize + 1).toString())
        } else {
            require(maxConnectionPoolSize.toInt() > flowThreadPoolSize)
        }

        // Check for usage of deprecated config
        @Suppress("DEPRECATION")
        if (certificateChainCheckPolicies.isNotEmpty()) {
            logger.warn("""You are configuring certificateChainCheckPolicies. This is a setting that is not used, and will be removed in a future version.
                |Please contact the R3 team on the public slack to discuss your use case.
            """.trimMargin())
        }

        // Support the deprecated method of configuring network services with a single compatibilityZoneURL option
        if (compatibilityZoneURL != null && networkServices == null) {
            networkServices = NetworkServicesConfig(compatibilityZoneURL, compatibilityZoneURL, inferred = true)
        }
        require(h2port == null || h2Settings == null) { "Cannot specify both 'h2port' and 'h2Settings' in configuration" }
    }
}

data class NodeRpcSettings(
        val address: NetworkHostAndPort?,
        val adminAddress: NetworkHostAndPort?,
        val standAloneBroker: Boolean = false,
        val useSsl: Boolean = false,
        val ssl: BrokerRpcSslOptions?
) {
    fun asOptions(): NodeRpcOptions {
        return object : NodeRpcOptions {
            override val address = this@NodeRpcSettings.address!!
            override val adminAddress = this@NodeRpcSettings.adminAddress!!
            override val standAloneBroker = this@NodeRpcSettings.standAloneBroker
            override val useSsl = this@NodeRpcSettings.useSsl
            override val sslConfig = this@NodeRpcSettings.ssl

            override fun toString(): String {
                return "address: $address, adminAddress: $adminAddress, standAloneBroker: $standAloneBroker, useSsl: $useSsl, sslConfig: $sslConfig"
            }
        }
    }
}

data class NodeH2Settings(
        val address: NetworkHostAndPort?
)

enum class VerifierType {
    InMemory
}

enum class CertChainPolicyType {
    Any,
    RootMustMatch,
    LeafMustMatch,
    MustContainOneOf,
    UsernameMustMatch
}

@Deprecated("Do not use")
data class CertChainPolicyConfig(val role: String, private val policy: CertChainPolicyType, private val trustedAliases: Set<String>)

// Supported types of authentication/authorization data providers
enum class AuthDataSourceType {
    // External RDBMS
    DB,

    // Static dataset hard-coded in config
    INMEMORY
}

// Password encryption scheme
enum class PasswordEncryption {

    // Password stored in clear
    NONE,

    // Password salt-hashed using Apache Shiro flexible encryption format
    // [org.apache.shiro.crypto.hash.format.Shiro1CryptFormat]
    SHIRO_1_CRYPT
}

// Subset of Node configuration related to security aspects
data class SecurityConfiguration(val authService: SecurityConfiguration.AuthService) {

    // Configure RPC/Shell users authentication/authorization service
    data class AuthService(val dataSource: AuthService.DataSource,
                           val id: AuthServiceId = defaultAuthServiceId(dataSource.type),
                           val options: AuthService.Options? = null) {

        init {
            require(!(dataSource.type == AuthDataSourceType.INMEMORY &&
                    options?.cache != null)) {
                "No cache supported for INMEMORY data provider"
            }
        }

        // Optional components: cache
        data class Options(val cache: Options.Cache?) {

            // Cache parameters
            data class Cache(val expireAfterSecs: Long, val maxEntries: Long) {
                init {
                    require(expireAfterSecs >= 0) {
                        "Expected positive value for 'cache.expireAfterSecs'"
                    }
                    require(maxEntries > 0) {
                        "Expected positive value for 'cache.maxEntries'"
                    }
                }
            }
        }

        // Provider of users credentials and permissions data
        data class DataSource(val type: AuthDataSourceType,
                              val passwordEncryption: PasswordEncryption = PasswordEncryption.NONE,
                              val connection: Properties? = null,
                              val users: List<User>? = null) {
            init {
                when (type) {
                    AuthDataSourceType.INMEMORY -> require(users != null && connection == null)
                    AuthDataSourceType.DB -> require(users == null && connection != null)
                }
            }
        }

        companion object {
            // If unspecified, we assign an AuthServiceId by default based on the
            // underlying data provider
            fun defaultAuthServiceId(type: AuthDataSourceType) = when (type) {
                AuthDataSourceType.INMEMORY -> AuthServiceId("NODE_CONFIG")
                AuthDataSourceType.DB -> AuthServiceId("REMOTE_DATABASE")
            }

            fun fromUsers(users: List<User>, encryption: PasswordEncryption = PasswordEncryption.NONE) =
                    AuthService(
                            dataSource = DataSource(
                                    type = AuthDataSourceType.INMEMORY,
                                    users = users,
                                    passwordEncryption = encryption),
                            id = AuthServiceId("NODE_CONFIG"))
        }
    }
}

data class RelayConfiguration(val relayHost: String,
                              val remoteInboundPort: Int,
                              val username: String,
                              val privateKeyFile: Path,
                              val publicKeyFile: Path,
                              val sshPort: Int = 22)<|MERGE_RESOLUTION|>--- conflicted
+++ resolved
@@ -11,17 +11,8 @@
 import net.corda.core.utilities.seconds
 import net.corda.node.services.config.rpc.NodeRpcOptions
 import net.corda.nodeapi.BrokerRpcSslOptions
-<<<<<<< HEAD
-import net.corda.nodeapi.internal.config.FileBasedCertificateStoreSupplier
-import net.corda.nodeapi.internal.config.SslConfiguration
-import net.corda.nodeapi.internal.config.MutualSslConfiguration
-import net.corda.nodeapi.internal.config.UnknownConfigKeysPolicy
-import net.corda.nodeapi.internal.config.User
-import net.corda.nodeapi.internal.config.parseAs
+import net.corda.nodeapi.internal.config.*
 import net.corda.nodeapi.internal.persistence.CordaPersistence.DataSourceConfigTag
-=======
-import net.corda.nodeapi.internal.config.*
->>>>>>> ba7727a4
 import net.corda.nodeapi.internal.persistence.DatabaseConfig
 import net.corda.tools.shell.SSHDConfiguration
 import org.slf4j.Logger
@@ -136,73 +127,6 @@
 fun NodeConfiguration.shouldStartLocalShell() = !this.noLocalShell && System.console() != null && this.devMode
 fun NodeConfiguration.shouldInitCrashShell() = shouldStartLocalShell() || shouldStartSSHDaemon()
 
-<<<<<<< HEAD
-data class NotaryConfig(val validating: Boolean,
-                        val raft: RaftConfig? = null,
-                        val bftSMaRt: BFTSMaRtConfiguration? = null,
-                        val mysql: MySQLConfiguration? = null,
-                        val serviceLegalName: CordaX500Name? = null,
-                        val className: String = "net.corda.node.services.transactions.SimpleNotaryService",
-                        val batchSize: Int = 128,
-                        val batchTimeoutMs: Long = 1L,
-                        val maxInputStates: Int = 2000,
-                        val maxDBTransactionRetryCount: Int = 10,
-                        val backOffBaseMs: Long = 20L
-) {
-    init {
-        require(raft == null || bftSMaRt == null || mysql == null) {
-            "raft, bftSMaRt, and mysql configs cannot be specified together"
-        }
-    }
-
-    val isClusterConfig: Boolean get() = raft != null || bftSMaRt != null || mysql != null
-}
-
-data class MySQLConfiguration(
-        val dataSource: Properties,
-        /**
-         * Number of times to attempt to reconnect to the database.
-         */
-        val connectionRetries: Int = 2, // Default value for a 3 server cluster.
-        /**
-         * Time increment between re-connection attempts.
-         *
-         * The total back-off duration is calculated as: backOffIncrement * backOffBase ^ currentRetryCount
-         */
-        val backOffIncrement: Int = 500,
-        /** Exponential back-off multiplier base. */
-        val backOffBase: Double = 1.5,
-        /** The maximum number of transactions processed in a single batch. */
-        val maxBatchSize: Int = 500,
-        /** The maximum combined number of input states processed in a single batch. */
-        val maxBatchInputStates: Int = 10_000,
-        /** A batch will be processed after a specified timeout even if it has not yet reached full capacity. */
-        val batchTimeoutMs: Long = 200,
-        /**
-         * The maximum number of commit requests in flight. Once the capacity is reached the service will block on
-         * further commit requests.
-         */
-        val maxQueueSize: Int = 100_000
-) {
-    init {
-        require(connectionRetries >= 0) { "connectionRetries cannot be negative" }
-    }
-}
-
-data class RaftConfig(val nodeAddress: NetworkHostAndPort, val clusterAddresses: List<NetworkHostAndPort>)
-
-/** @param exposeRaces for testing only, so its default is not in reference.conf but here. */
-data class BFTSMaRtConfiguration(
-        val replicaId: Int,
-        val clusterAddresses: List<NetworkHostAndPort>,
-        val debug: Boolean = false,
-        val exposeRaces: Boolean = false
-) {
-    init {
-        require(replicaId >= 0) { "replicaId cannot be negative" }
-    }
-}
-=======
 data class NotaryConfig(
         /** Specifies whether the notary validates transactions or not. */
         val validating: Boolean,
@@ -213,7 +137,6 @@
         /** Notary implementation-specific configuration parameters. */
         val extraConfig: Config? = null
 )
->>>>>>> ba7727a4
 
 /**
  * Used as an alternative to the older compatibilityZoneURL to allow the doorman and network map

package net.corda.node.services.config

import com.typesafe.config.Config
import com.typesafe.config.ConfigException
import net.corda.core.context.AuthServiceId
import net.corda.core.identity.CordaX500Name
import net.corda.core.internal.TimedFlow
import net.corda.core.internal.div
import net.corda.core.utilities.NetworkHostAndPort
import net.corda.core.utilities.loggerFor
import net.corda.core.utilities.seconds
import net.corda.node.services.config.rpc.NodeRpcOptions
import net.corda.nodeapi.BrokerRpcSslOptions
import net.corda.nodeapi.internal.config.*
import net.corda.nodeapi.internal.persistence.CordaPersistence.DataSourceConfigTag
import net.corda.nodeapi.internal.persistence.DatabaseConfig
import net.corda.nodeapi.internal.DEV_PUB_KEY_HASHES
import net.corda.tools.shell.SSHDConfiguration
import org.slf4j.Logger
import java.net.URL
import java.nio.file.Path
import java.time.Duration
import java.util.*
import javax.security.auth.x500.X500Principal

val Int.MB: Long get() = this * 1024L * 1024L
val Int.KB: Long get() = this * 1024L

private val DEFAULT_FLOW_MONITOR_PERIOD_MILLIS: Duration = Duration.ofMinutes(1)
private val DEFAULT_FLOW_MONITOR_SUSPENSION_LOGGING_THRESHOLD_MILLIS: Duration = Duration.ofMinutes(1)
private const val CORDAPPS_DIR_NAME_DEFAULT = "cordapps"

interface NodeConfiguration {
    val myLegalName: CordaX500Name
    val emailAddress: String
    val jmxMonitoringHttpPort: Int?
    val dataSourceProperties: Properties
    val rpcUsers: List<User>
    val security: SecurityConfiguration?
    val devMode: Boolean
    val devModeOptions: DevModeOptions?
    val compatibilityZoneURL: URL?
    val networkServices: NetworkServicesConfig?
    @Suppress("DEPRECATION")
    val certificateChainCheckPolicies: List<CertChainPolicyConfig>
    val verifierType: VerifierType
    val flowTimeout: FlowTimeoutConfiguration
    val notary: NotaryConfig?
    val additionalNodeInfoPollingFrequencyMsec: Long
    val p2pAddress: NetworkHostAndPort
    val additionalP2PAddresses: List<NetworkHostAndPort>
    val rpcOptions: NodeRpcOptions
    val messagingServerAddress: NetworkHostAndPort?
    val messagingServerExternal: Boolean
    val enterpriseConfiguration: EnterpriseConfiguration
    // TODO Move into DevModeOptions
    val useTestClock: Boolean get() = false
    val lazyBridgeStart: Boolean
    val detectPublicIp: Boolean get() = true
    val sshd: SSHDConfiguration?
    val database: DatabaseConfig
    val relay: RelayConfiguration?
    val noLocalShell: Boolean get() = false
    val transactionCacheSizeBytes: Long get() = defaultTransactionCacheSize
    val attachmentContentCacheSizeBytes: Long get() = defaultAttachmentContentCacheSize
    val attachmentCacheBound: Long get() = defaultAttachmentCacheBound
    val graphiteOptions: GraphiteOptions? get() = null

    // do not change this value without syncing it with ScheduledFlowsDrainingModeTest
    val drainingModePollPeriod: Duration get() = Duration.ofSeconds(5)
    val extraNetworkMapKeys: List<UUID>
    val tlsCertCrlDistPoint: URL?
    val tlsCertCrlIssuer: X500Principal?
    val effectiveH2Settings: NodeH2Settings?
    val flowMonitorPeriodMillis: Duration get() = DEFAULT_FLOW_MONITOR_PERIOD_MILLIS
    val flowMonitorSuspensionLoggingThresholdMillis: Duration get() = DEFAULT_FLOW_MONITOR_SUSPENSION_LOGGING_THRESHOLD_MILLIS
    val crlCheckSoftFail: Boolean
    val jmxReporterType: JmxReporterType? get() = defaultJmxReporterType

    val baseDirectory: Path
    val certificatesDirectory: Path
    val signingCertificateStore: FileBasedCertificateStoreSupplier
    val p2pSslOptions: MutualSslConfiguration

    val cordappDirectories: List<Path>
    val flowOverrides: FlowOverrideConfig?

    val cordappSignerKeyFingerprintBlacklist: List<String>

    fun validate(): List<String>

    companion object {
        // default to at least 8MB and a bit extra for larger heap sizes
        val defaultTransactionCacheSize: Long = 8.MB + getAdditionalCacheMemory()

        // add 5% of any heapsize over 300MB to the default transaction cache size
        private fun getAdditionalCacheMemory(): Long {
            return Math.max((Runtime.getRuntime().maxMemory() - 300.MB) / 20, 0)
        }

        val defaultAttachmentContentCacheSize: Long = 10.MB
        const val defaultAttachmentCacheBound = 1024L

        const val cordappDirectoriesKey = "cordappDirectories"

        val defaultJmxReporterType = JmxReporterType.JOLOKIA
    }
}

data class FlowOverrideConfig(val overrides: List<FlowOverride> = listOf())
data class FlowOverride(val initiator: String, val responder: String)

/**
 * Currently registered JMX Reporters
 */
enum class JmxReporterType {
    JOLOKIA, NEW_RELIC
}

data class DevModeOptions(val disableCheckpointChecker: Boolean = false, val allowCompatibilityZone: Boolean = false)

data class GraphiteOptions(
        val server: String,
        val port: Int,
        val prefix: String? = null, // defaults to org name and ip address when null
        val sampleInvervallSeconds: Long = 60
)

fun NodeConfiguration.shouldCheckCheckpoints(): Boolean {
    return this.devMode && this.devModeOptions?.disableCheckpointChecker != true
}

fun NodeConfiguration.shouldStartSSHDaemon() = this.sshd != null
fun NodeConfiguration.shouldStartLocalShell() = !this.noLocalShell && System.console() != null && this.devMode
fun NodeConfiguration.shouldInitCrashShell() = shouldStartLocalShell() || shouldStartSSHDaemon()

data class NotaryConfig(
        /** Specifies whether the notary validates transactions or not. */
        val validating: Boolean,
        /** The legal name of cluster in case of a distributed notary service. */
        val serviceLegalName: CordaX500Name? = null,
        /** The name of the notary service class to load. */
        val className: String = "net.corda.node.services.transactions.SimpleNotaryService",
        /** Notary implementation-specific configuration parameters. */
        val extraConfig: Config? = null
)

/**
 * Used as an alternative to the older compatibilityZoneURL to allow the doorman and network map
 * services for a node to be configured as different URLs. Cannot be set at the same time as the
 * compatibilityZoneURL, and will be defaulted (if not set) to both point at the configured
 * compatibilityZoneURL.
 *
 * @property doormanURL The URL of the tls certificate signing service.
 * @property networkMapURL The URL of the Network Map service.
 * @property pnm If the compatibility zone operator supports the private network map option, have the node
 * at registration automatically join that private network.
 * @property inferred Non user setting that indicates weather the Network Services configuration was
 * set explicitly ([inferred] == false) or weather they have been inferred via the compatibilityZoneURL parameter
 * ([inferred] == true) where both the network map and doorman are running on the same endpoint. Only one,
 * compatibilityZoneURL or networkServices, can be set at any one time.
 */
data class NetworkServicesConfig(
        val doormanURL: URL,
        val networkMapURL: URL,
        val pnm: UUID? = null,
        val inferred: Boolean = false
)

/**
 * Currently only used for notarisation requests.
 *
 * Specifies the configuration for timing out and restarting a [TimedFlow].
 */
data class FlowTimeoutConfiguration(
        val timeout: Duration,
        val maxRestartCount: Int,
        val backoffBase: Double
)

fun Config.parseAsNodeConfiguration(onUnknownKeys: ((Set<String>, logger: Logger) -> Unit) = UnknownConfigKeysPolicy.FAIL::handle): NodeConfiguration = parseAs<NodeConfigurationImpl>(onUnknownKeys)

data class NodeConfigurationImpl(
        /** This is not retrieved from the config file but rather from a command line argument. */
        override val baseDirectory: Path,
        override val myLegalName: CordaX500Name,
        override val jmxMonitoringHttpPort: Int? = null,
        override val emailAddress: String,
        private val keyStorePassword: String,
        private val trustStorePassword: String,
        override val crlCheckSoftFail: Boolean,
        override val dataSourceProperties: Properties,
        override val compatibilityZoneURL: URL? = null,
        override var networkServices: NetworkServicesConfig? = null,
        override val tlsCertCrlDistPoint: URL? = null,
        override val tlsCertCrlIssuer: X500Principal? = null,
        override val rpcUsers: List<User>,
        override val security: SecurityConfiguration? = null,
        override val verifierType: VerifierType,
        override val flowTimeout: FlowTimeoutConfiguration,
        override val p2pAddress: NetworkHostAndPort,
        override val additionalP2PAddresses: List<NetworkHostAndPort> = emptyList(),
        private val rpcAddress: NetworkHostAndPort? = null,
        private val rpcSettings: NodeRpcSettings,
        override val relay: RelayConfiguration?,
        // TODO This field is slightly redundant as p2pAddress is sufficient to hold the address of the node's MQ broker.
        // Instead this should be a Boolean indicating whether that broker is an internal one started by the node or an external one
        override val messagingServerAddress: NetworkHostAndPort?,
        override val messagingServerExternal: Boolean = (messagingServerAddress != null),
        override val enterpriseConfiguration: EnterpriseConfiguration,
        override val notary: NotaryConfig?,
        @Suppress("DEPRECATION")
        @Deprecated("Do not configure")
        override val certificateChainCheckPolicies: List<CertChainPolicyConfig> = emptyList(),
        override val devMode: Boolean = false,
        override val noLocalShell: Boolean = false,
        override val devModeOptions: DevModeOptions? = null,
        override val useTestClock: Boolean = false,
        override val lazyBridgeStart: Boolean = true,
        override val detectPublicIp: Boolean = true,
        // TODO See TODO above. Rename this to nodeInfoPollingFrequency and make it of type Duration
        override val additionalNodeInfoPollingFrequencyMsec: Long = 5.seconds.toMillis(),
        override val sshd: SSHDConfiguration? = null,
        override val database: DatabaseConfig = DatabaseConfig(exportHibernateJMXStatistics = devMode),
        private val transactionCacheSizeMegaBytes: Int? = null,
        private val attachmentContentCacheSizeMegaBytes: Int? = null,
        override val attachmentCacheBound: Long = NodeConfiguration.defaultAttachmentCacheBound,
        override val graphiteOptions: GraphiteOptions? = null,
        override val extraNetworkMapKeys: List<UUID> = emptyList(),
        // do not use or remove (breaks DemoBench together with rejection of unknown configuration keys during parsing)
        private val h2port: Int? = null,
        private val h2Settings: NodeH2Settings? = null,
        // do not use or remove (used by Capsule)
        private val jarDirs: List<String> = emptyList(),
        override val flowMonitorPeriodMillis: Duration = DEFAULT_FLOW_MONITOR_PERIOD_MILLIS,
        override val flowMonitorSuspensionLoggingThresholdMillis: Duration = DEFAULT_FLOW_MONITOR_SUSPENSION_LOGGING_THRESHOLD_MILLIS,
        override val cordappDirectories: List<Path> = listOf(baseDirectory / CORDAPPS_DIR_NAME_DEFAULT),
        override val jmxReporterType: JmxReporterType? = JmxReporterType.JOLOKIA,
<<<<<<< HEAD
        private val useOpenSsl: Boolean = false,
        override val flowOverrides: FlowOverrideConfig?
=======
        override val flowOverrides: FlowOverrideConfig?,
        override val cordappSignerKeyFingerprintBlacklist: List<String> = DEV_PUB_KEY_HASHES.map { it.toString() }
>>>>>>> 30fedec3
) : NodeConfiguration {
    companion object {
        private val logger = loggerFor<NodeConfigurationImpl>()

    }

    private val actualRpcSettings: NodeRpcSettings

    init {
        actualRpcSettings = when {
            rpcAddress != null -> {
                require(rpcSettings.address == null) { "Can't provide top-level rpcAddress and rpcSettings.address (they control the same property)." }
                logger.warn("Top-level declaration of property 'rpcAddress' is deprecated. Please use 'rpcSettings.address' instead.")

                rpcSettings.copy(address = rpcAddress)
            }
            else -> {
                rpcSettings.address ?: throw ConfigException.Missing("rpcSettings.address")
                rpcSettings
            }
        }
    }

    override val certificatesDirectory = baseDirectory / "certificates"

    private val signingCertificateStorePath = certificatesDirectory / "nodekeystore.jks"
    private val p2pKeystorePath: Path get() = certificatesDirectory / "sslkeystore.jks"

    // TODO: There are two implications here:
    // 1. "signingCertificateStore" and "p2pKeyStore" have the same passwords. In the future we should re-visit this "rule" and see of they can be made different;
    // 2. The passwords for store and for keys in this store are the same, this is due to limitations of Artemis.
    override val signingCertificateStore = FileBasedCertificateStoreSupplier(signingCertificateStorePath, keyStorePassword, keyStorePassword)
    private val p2pKeyStore = FileBasedCertificateStoreSupplier(p2pKeystorePath, keyStorePassword, keyStorePassword)

    private val p2pTrustStoreFilePath: Path get() = certificatesDirectory / "truststore.jks"
    private val p2pTrustStore = FileBasedCertificateStoreSupplier(p2pTrustStoreFilePath, trustStorePassword, trustStorePassword)
    override val p2pSslOptions: MutualSslConfiguration = SslConfiguration.mutual(p2pKeyStore, p2pTrustStore, useOpenSsl)

    override val rpcOptions: NodeRpcOptions
        get() {
            return actualRpcSettings.asOptions()
        }

    private fun validateTlsCertCrlConfig(): List<String> {
        val errors = mutableListOf<String>()
        if (tlsCertCrlIssuer != null) {
            if (tlsCertCrlDistPoint == null) {
                errors += "tlsCertCrlDistPoint needs to be specified when tlsCertCrlIssuer is not NULL"
            }
        }
        if (!crlCheckSoftFail && tlsCertCrlDistPoint == null) {
            errors += "tlsCertCrlDistPoint needs to be specified when crlCheckSoftFail is FALSE"
        }
        return errors
    }

    override fun validate(): List<String> {
        val errors = mutableListOf<String>()
        errors += validateDevModeOptions()
        val rpcSettingsErrors = validateRpcSettings(rpcSettings)
        errors += rpcSettingsErrors
        if (rpcSettingsErrors.isEmpty()) {
            // Forces lazy property to initialise in order to throw exceptions
            rpcOptions
        }
        errors += validateTlsCertCrlConfig()
        errors += validateNetworkServices()
        errors += validateH2Settings()
        return errors
    }

    private fun validateH2Settings(): List<String> {
        val errors = mutableListOf<String>()
        if (h2port != null && h2Settings != null) {
            errors += "Cannot specify both 'h2port' and 'h2Settings' in configuration"
        }
        return errors
    }

    private fun validateRpcSettings(options: NodeRpcSettings): List<String> {
        val errors = mutableListOf<String>()
        if (options.adminAddress == null) {
            errors += "'rpcSettings.adminAddress': missing"
        }
        if (options.useSsl && options.ssl == null) {
            errors += "'rpcSettings.ssl': missing (rpcSettings.useSsl was set to true)."
        }
        return errors
    }

    private fun validateDevModeOptions(): List<String> {
        if (devMode) {
            compatibilityZoneURL?.let {
                if (devModeOptions?.allowCompatibilityZone != true) {
                    return listOf("'compatibilityZoneURL': present. Property cannot be set when 'devMode' is true unless devModeOptions.allowCompatibilityZone is also true")
                }
            }

            // if compatibilityZoneURL is set then it will be copied into the networkServices field and thus skipping
            // this check by returning above is fine.
            networkServices?.let {
                if (devModeOptions?.allowCompatibilityZone != true) {
                    return listOf("'networkServices': present. Property cannot be set when 'devMode' is true unless devModeOptions.allowCompatibilityZone is also true")
                }
            }
        }
        return emptyList()
    }

    private fun validateNetworkServices(): List<String> {
        val errors = mutableListOf<String>()

        if (compatibilityZoneURL != null && networkServices != null && !(networkServices!!.inferred)) {
            errors += "Cannot configure both compatibilityZoneUrl and networkServices simultaneously"
        }

        return errors
    }

    override val transactionCacheSizeBytes: Long
        get() = transactionCacheSizeMegaBytes?.MB ?: super.transactionCacheSizeBytes
    override val attachmentContentCacheSizeBytes: Long
        get() = attachmentContentCacheSizeMegaBytes?.MB ?: super.attachmentContentCacheSizeBytes

    override val effectiveH2Settings: NodeH2Settings?
        get() = when {
            h2port != null -> NodeH2Settings(address = NetworkHostAndPort(host = "localhost", port = h2port))
            else -> h2Settings
        }

    init {
        // This is a sanity feature do not remove.
        require(!useTestClock || devMode) { "Cannot use test clock outside of dev mode" }
        require(devModeOptions == null || devMode) { "Cannot use devModeOptions outside of dev mode" }
        require(security == null || rpcUsers.isEmpty()) {
            "Cannot specify both 'rpcUsers' and 'security' in configuration"
        }

        // ensure our datasource configuration is sane
        require(dataSourceProperties.get("autoCommit") != true) { "Datbase auto commit cannot be enabled, Corda requires transactional behaviour" }
        dataSourceProperties.set("autoCommit", false)
        if (dataSourceProperties.get("transactionIsolation") == null) {
            dataSourceProperties["transactionIsolation"] = database.transactionIsolationLevel.jdbcString
        }

        // enforce that SQLServer does not get sent all strings as Unicode - hibernate handles this "cleverly"
        val dataSourceUrl = dataSourceProperties.getProperty(DataSourceConfigTag.DATA_SOURCE_URL, "")
        if (dataSourceUrl.contains(":sqlserver:") && !dataSourceUrl.contains("sendStringParametersAsUnicode", true)) {
            dataSourceProperties[DataSourceConfigTag.DATA_SOURCE_URL] = dataSourceUrl + ";sendStringParametersAsUnicode=false"
        }

        // Adjust connection pool size depending on N=flow thread pool size.
        // If there is no configured pool size set it to N + 1, otherwise check that it's greater than N.
        val flowThreadPoolSize = enterpriseConfiguration.tuning.flowThreadPoolSize
        val maxConnectionPoolSize = dataSourceProperties.getProperty("maximumPoolSize")
        if (maxConnectionPoolSize == null) {
            dataSourceProperties.setProperty("maximumPoolSize", (flowThreadPoolSize + 1).toString())
        } else {
            require(maxConnectionPoolSize.toInt() > flowThreadPoolSize)
        }

        // Check for usage of deprecated config
        @Suppress("DEPRECATION")
        if (certificateChainCheckPolicies.isNotEmpty()) {
            logger.warn("""You are configuring certificateChainCheckPolicies. This is a setting that is not used, and will be removed in a future version.
                |Please contact the R3 team on the public slack to discuss your use case.
            """.trimMargin())
        }

        // Support the deprecated method of configuring network services with a single compatibilityZoneURL option
        if (compatibilityZoneURL != null && networkServices == null) {
            networkServices = NetworkServicesConfig(compatibilityZoneURL, compatibilityZoneURL, inferred = true)
        }
        require(h2port == null || h2Settings == null) { "Cannot specify both 'h2port' and 'h2Settings' in configuration" }
    }
}

data class NodeRpcSettings(
        val address: NetworkHostAndPort?,
        val adminAddress: NetworkHostAndPort?,
        val standAloneBroker: Boolean = false,
        val useSsl: Boolean = false,
        val ssl: BrokerRpcSslOptions?
) {
    fun asOptions(): NodeRpcOptions {
        return object : NodeRpcOptions {
            override val address = this@NodeRpcSettings.address!!
            override val adminAddress = this@NodeRpcSettings.adminAddress!!
            override val standAloneBroker = this@NodeRpcSettings.standAloneBroker
            override val useSsl = this@NodeRpcSettings.useSsl
            override val sslConfig = this@NodeRpcSettings.ssl

            override fun toString(): String {
                return "address: $address, adminAddress: $adminAddress, standAloneBroker: $standAloneBroker, useSsl: $useSsl, sslConfig: $sslConfig"
            }
        }
    }
}

data class NodeH2Settings(
        val address: NetworkHostAndPort?
)

enum class VerifierType {
    InMemory
}

enum class CertChainPolicyType {
    Any,
    RootMustMatch,
    LeafMustMatch,
    MustContainOneOf,
    UsernameMustMatch
}

@Deprecated("Do not use")
data class CertChainPolicyConfig(val role: String, private val policy: CertChainPolicyType, private val trustedAliases: Set<String>)

// Supported types of authentication/authorization data providers
enum class AuthDataSourceType {
    // External RDBMS
    DB,

    // Static dataset hard-coded in config
    INMEMORY
}

// Password encryption scheme
enum class PasswordEncryption {

    // Password stored in clear
    NONE,

    // Password salt-hashed using Apache Shiro flexible encryption format
    // [org.apache.shiro.crypto.hash.format.Shiro1CryptFormat]
    SHIRO_1_CRYPT
}

// Subset of Node configuration related to security aspects
data class SecurityConfiguration(val authService: SecurityConfiguration.AuthService) {

    // Configure RPC/Shell users authentication/authorization service
    data class AuthService(val dataSource: AuthService.DataSource,
                           val id: AuthServiceId = defaultAuthServiceId(dataSource.type),
                           val options: AuthService.Options? = null) {

        init {
            require(!(dataSource.type == AuthDataSourceType.INMEMORY &&
                    options?.cache != null)) {
                "No cache supported for INMEMORY data provider"
            }
        }

        // Optional components: cache
        data class Options(val cache: Options.Cache?) {

            // Cache parameters
            data class Cache(val expireAfterSecs: Long, val maxEntries: Long) {
                init {
                    require(expireAfterSecs >= 0) {
                        "Expected positive value for 'cache.expireAfterSecs'"
                    }
                    require(maxEntries > 0) {
                        "Expected positive value for 'cache.maxEntries'"
                    }
                }
            }
        }

        // Provider of users credentials and permissions data
        data class DataSource(val type: AuthDataSourceType,
                              val passwordEncryption: PasswordEncryption = PasswordEncryption.NONE,
                              val connection: Properties? = null,
                              val users: List<User>? = null) {
            init {
                when (type) {
                    AuthDataSourceType.INMEMORY -> require(users != null && connection == null)
                    AuthDataSourceType.DB -> require(users == null && connection != null)
                }
            }
        }

        companion object {
            // If unspecified, we assign an AuthServiceId by default based on the
            // underlying data provider
            fun defaultAuthServiceId(type: AuthDataSourceType) = when (type) {
                AuthDataSourceType.INMEMORY -> AuthServiceId("NODE_CONFIG")
                AuthDataSourceType.DB -> AuthServiceId("REMOTE_DATABASE")
            }

            fun fromUsers(users: List<User>, encryption: PasswordEncryption = PasswordEncryption.NONE) =
                    AuthService(
                            dataSource = DataSource(
                                    type = AuthDataSourceType.INMEMORY,
                                    users = users,
                                    passwordEncryption = encryption),
                            id = AuthServiceId("NODE_CONFIG"))
        }
    }
}

data class RelayConfiguration(val relayHost: String,
                              val remoteInboundPort: Int,
                              val username: String,
                              val privateKeyFile: Path,
                              val publicKeyFile: Path,
                              val sshPort: Int = 22)<|MERGE_RESOLUTION|>--- conflicted
+++ resolved
@@ -236,13 +236,9 @@
         override val flowMonitorSuspensionLoggingThresholdMillis: Duration = DEFAULT_FLOW_MONITOR_SUSPENSION_LOGGING_THRESHOLD_MILLIS,
         override val cordappDirectories: List<Path> = listOf(baseDirectory / CORDAPPS_DIR_NAME_DEFAULT),
         override val jmxReporterType: JmxReporterType? = JmxReporterType.JOLOKIA,
-<<<<<<< HEAD
         private val useOpenSsl: Boolean = false,
-        override val flowOverrides: FlowOverrideConfig?
-=======
         override val flowOverrides: FlowOverrideConfig?,
         override val cordappSignerKeyFingerprintBlacklist: List<String> = DEV_PUB_KEY_HASHES.map { it.toString() }
->>>>>>> 30fedec3
 ) : NodeConfiguration {
     companion object {
         private val logger = loggerFor<NodeConfigurationImpl>()

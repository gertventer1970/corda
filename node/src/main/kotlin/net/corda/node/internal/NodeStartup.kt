--- conflicted
+++ resolved
@@ -38,12 +38,9 @@
 import net.corda.node.utilities.registration.NodeRegistrationHelper
 import net.corda.nodeapi.internal.addShutdownHook
 import net.corda.nodeapi.internal.config.UnknownConfigurationKeysException
-<<<<<<< HEAD
 import net.corda.nodeapi.internal.persistence.DatabaseMigrationException
 import net.corda.nodeapi.internal.persistence.oracleJdbcDriverSerialFilter
-=======
 import net.corda.nodeapi.internal.persistence.CouldNotCreateDataSourceException
->>>>>>> c474c045
 import net.corda.tools.shell.InteractiveShell
 import org.fusesource.jansi.Ansi
 import org.fusesource.jansi.AnsiConsole
@@ -145,13 +142,11 @@
         try {
             cmdlineOptions.baseDirectory.createDirectories()
             startNode(conf, versionInfo, startTime, cmdlineOptions)
-<<<<<<< HEAD
         } catch (e: DatabaseMigrationException) {
             logger.error(e.message)
-=======
+            return false
         } catch (e: CouldNotCreateDataSourceException) {
             logger.error(e.message, e.cause)
->>>>>>> c474c045
             return false
         } catch (e: CheckpointIncompatibleException) {
             logger.error(e.message)

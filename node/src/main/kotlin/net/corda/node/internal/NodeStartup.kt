/*
 * R3 Proprietary and Confidential
 *
 * Copyright (c) 2018 R3 Limited.  All rights reserved.
 *
 * The intellectual and technical concepts contained herein are proprietary to R3 and its suppliers and are protected by trade secret law.
 *
 * Distribution of this file or any portion thereof via any medium without the express permission of R3 is strictly prohibited.
 */

package net.corda.node.internal

import com.jcabi.manifests.Manifests
import com.typesafe.config.Config
import com.typesafe.config.ConfigException
import com.typesafe.config.ConfigRenderOptions
import io.netty.channel.unix.Errors

import joptsimple.OptionParser
import joptsimple.util.PathConverter
import net.corda.core.cordapp.Cordapp
import net.corda.core.crypto.Crypto
import net.corda.core.internal.*
import net.corda.core.internal.concurrent.thenMatch
import net.corda.core.internal.errors.AddressBindingException
import net.corda.core.utilities.Try
import net.corda.core.utilities.loggerFor
import net.corda.node.*
import net.corda.node.internal.cordapp.MultipleCordappsForFlowException
import net.corda.node.services.config.NodeConfiguration
import net.corda.node.services.config.NodeConfigurationImpl
import net.corda.node.services.config.shouldStartLocalShell
import net.corda.node.services.config.shouldStartSSHDaemon
import net.corda.node.services.transactions.bftSMaRtSerialFilter
import net.corda.node.utilities.createKeyPairAndSelfSignedTLSCertificate
import net.corda.node.utilities.registration.HTTPNetworkRegistrationService
import net.corda.node.utilities.registration.NodeRegistrationHelper
import net.corda.node.utilities.registration.UnableToRegisterNodeWithDoormanException
import net.corda.node.utilities.saveToKeyStore
import net.corda.node.utilities.saveToTrustStore
import net.corda.nodeapi.internal.addShutdownHook
import net.corda.nodeapi.internal.persistence.DatabaseIncompatibleException
import net.corda.nodeapi.internal.config.UnknownConfigurationKeysException
import net.corda.nodeapi.internal.persistence.DatabaseMigrationException
import net.corda.nodeapi.internal.persistence.oracleJdbcDriverSerialFilter
import net.corda.nodeapi.internal.persistence.CouldNotCreateDataSourceException
import net.corda.tools.shell.InteractiveShell
import org.fusesource.jansi.Ansi
import org.fusesource.jansi.AnsiConsole
import org.slf4j.bridge.SLF4JBridgeHandler
import sun.misc.VMSupport
import java.io.Console
import java.io.File
import java.io.RandomAccessFile
import java.lang.management.ManagementFactory
import java.net.InetAddress
import java.nio.file.Path
import java.nio.file.Paths
import java.util.*
import kotlin.system.exitProcess

/** This class is responsible for starting a Node from command line arguments. */
open class NodeStartup(val args: Array<String>) {
    companion object {
        private val logger by lazy { loggerFor<Node>() } // I guess this is lazy to allow for logging init, but why Node?
        const val LOGS_DIRECTORY_NAME = "logs"
        const val LOGS_CAN_BE_FOUND_IN_STRING = "Logs can be found in"
        private const val INITIAL_REGISTRATION_MARKER = ".initialregistration"
    }


    /**
     * @return true if the node startup was successful. This value is intended to be the exit code of the process.
     */
    open fun run(): Boolean {
        val startTime = System.currentTimeMillis()
        if (!canNormalizeEmptyPath()) {
            println("You are using a version of Java that is not supported (${System.getProperty("java.version")}). Please upgrade to the latest version.")
            println("Corda will now exit...")
            return false
        }

        val registrationMode = checkRegistrationMode()
        val cmdlineOptions: CmdLineOptions = if (registrationMode && !args.contains("--initial-registration")) {
            "Node was started before with `--initial-registration`, but the registration was not completed.\nResuming registration.".let {
                println(it)
                logger.info(it)
            }
            // Pretend that the node was started with `--initial-registration` to help prevent user error.
            NodeArgsParser().parseOrExit(*args.plus("--initial-registration"))
        } else {
            NodeArgsParser().parseOrExit(*args)
        }
        // We do the single node check before we initialise logging so that in case of a double-node start it
        // doesn't mess with the running node's logs.
        enforceSingleNodeIsRunning(cmdlineOptions.baseDirectory)

        initLogging(cmdlineOptions)
        // Register all cryptography [Provider]s.
        // Required to install our [SecureRandom] before e.g., UUID asks for one.
        // This needs to go after initLogging(netty clashes with our logging).
        Crypto.registerProviders()

        val versionInfo = getVersionInfo()

        if (cmdlineOptions.isVersion) {
            println("${versionInfo.vendor} ${versionInfo.releaseVersion}")
            println("Revision ${versionInfo.revision}")
            println("Platform Version ${versionInfo.platformVersion}")
            return true
        }

        drawBanner(versionInfo)
        Node.printBasicNodeInfo(LOGS_CAN_BE_FOUND_IN_STRING, System.getProperty("log-path"))
        val conf = try {
            val (rawConfig, conf0Result) = loadConfigFile(cmdlineOptions)
            if (cmdlineOptions.devMode) {
                println("Config:\n${rawConfig.root().render(ConfigRenderOptions.defaults())}")
            }
            val conf0 = conf0Result.getOrThrow()
            if (cmdlineOptions.bootstrapRaftCluster) {
                if (conf0 is NodeConfigurationImpl) {
                    println("Bootstrapping raft cluster (starting up as seed node).")
                    // Ignore the configured clusterAddresses to make the node bootstrap a cluster instead of joining.
                    conf0.copy(notary = conf0.notary?.copy(raft = conf0.notary?.raft?.copy(clusterAddresses = emptyList())))
                } else {
                    println("bootstrap-raft-notaries flag not recognized, exiting...")
                    return false
                }
            } else {
                conf0
            }
        } catch (e: UnknownConfigurationKeysException) {
            logger.error(e.message)
            return false
        } catch (e: ConfigException.IO) {
            println("""
                Unable to load the node config file from '${cmdlineOptions.configFile}'.

                Try experimenting with the --base-directory flag to change which directory the node
                is looking in, or use the --config-file flag to specify it explicitly.
            """.trimIndent())
            return false
        } catch (e: Exception) {
            logger.error("Unexpected error whilst reading node configuration", e)
            return false
        }
        val errors = conf.validate()
        if (errors.isNotEmpty()) {
            logger.error("Invalid node configuration. Errors where:${System.lineSeparator()}${errors.joinToString(System.lineSeparator())}")
            return false
        }

        try {
            banJavaSerialisation(conf)
            preNetworkRegistration(conf)
            if (cmdlineOptions.nodeRegistrationOption != null) {
                // Null checks for [compatibilityZoneURL], [rootTruststorePath] and [rootTruststorePassword] has been done in [CmdLineOptions.loadConfig]
                registerWithNetwork(conf, versionInfo, cmdlineOptions.nodeRegistrationOption)
                // At this point the node registration was succesfull. We can delete the marker file.
                deleteNodeRegistrationMarker(cmdlineOptions.baseDirectory)
                return true
            }
            logStartupInfo(versionInfo, cmdlineOptions, conf)
        } catch (e: UnableToRegisterNodeWithDoormanException) {
            logger.warn("Node registration service is unavailable. Perhaps try to perform the initial registration again after a while.")
            return false
        } catch (e: Exception) {
            logger.error("Exception during node registration", e)
            return false
        }

        try {
            cmdlineOptions.baseDirectory.createDirectories()
            startNode(conf, versionInfo, startTime, cmdlineOptions)

        } catch (e: DatabaseMigrationException) {
            logger.error(e.message)
            return false
        } catch (e: MultipleCordappsForFlowException) {
            logger.error(e.message)
            return false
        } catch (e: CouldNotCreateDataSourceException) {
            logger.error(e.message, e.cause)
            return false
        } catch (e: CheckpointIncompatibleException) {
            logger.error(e.message)
            return false
        } catch (e: AddressBindingException) {
            logger.error(e.message)
            return false
        } catch (e: NetworkParametersReader.Error) {
            logger.error(e.message)
            return false
        } catch (e: DatabaseIncompatibleException) {
            e.message?.let { Node.printWarning(it) }
            logger.error(e.message)
            return false
        } catch (e: Exception) {
            if (e is Errors.NativeIoException && e.message?.contains("Address already in use") == true) {
                logger.error("One of the ports required by the Corda node is already in use.")
                return false
            }
            if (e.message?.startsWith("Unknown named curve:") == true) {
                logger.error("Exception during node startup - ${e.message}. " +
                        "This is a known OpenJDK issue on some Linux distributions, please use OpenJDK from zulu.org or Oracle JDK.")
            } else {
                logger.error("Exception during node startup", e)
            }
            return false
        }

        logger.info("Node exiting successfully")
        return true
    }

    private fun checkRegistrationMode(): Boolean {
        // Parse the command line args just to get the base directory. The base directory is needed to determine
        // if the node registration marker file exists, _before_ we call NodeArgsParser.parse().
        // If it does exist, we call NodeArgsParser with `--initial-registration` added to the argument list. This way
        // we make sure that the initial registration is completed, even if the node was restarted before the first
        // attempt to register succeeded and the node administrator forgets to specify `--initial-registration` upon
        // restart.
        val optionParser = OptionParser()
        optionParser.allowsUnrecognizedOptions()
        val baseDirectoryArg = optionParser
                .accepts("base-directory", "The node working directory where all the files are kept")
                .withRequiredArg()
                .withValuesConvertedBy(PathConverter())
                .defaultsTo(Paths.get("."))
        val isRegistrationArg =
                optionParser.accepts("initial-registration", "Start initial node registration with Corda network to obtain certificate from the permissioning server.")
        val optionSet = optionParser.parse(*args)
        val baseDirectory = optionSet.valueOf(baseDirectoryArg).normalize().toAbsolutePath()
        // If the node was started with `--initial-registration`, create marker file.
        // We do this here to ensure the marker is created even if parsing the args with NodeArgsParser fails.
        val marker = File((baseDirectory / INITIAL_REGISTRATION_MARKER).toUri())
        if (!optionSet.has(isRegistrationArg) && !marker.exists()) {
            return false
        }
        try {
            marker.createNewFile()
        } catch (e: Exception) {
            logger.warn("Could not create marker file for `--initial-registration`.", e)
        }
        return true
    }

    private fun deleteNodeRegistrationMarker(baseDir: Path) {
        try {
            val marker = File((baseDir / INITIAL_REGISTRATION_MARKER).toUri())
            if (marker.exists()) {
                marker.delete()
            }
        } catch (e: Exception) {
            logger.warn("Could not delete the marker file that was created for `--initial-registration`.", e)
        }
    }

    protected open fun preNetworkRegistration(conf: NodeConfiguration) = Unit

    protected open fun createNode(conf: NodeConfiguration, versionInfo: VersionInfo): Node = Node(conf, versionInfo)

    protected open fun startNode(conf: NodeConfiguration, versionInfo: VersionInfo, startTime: Long, cmdlineOptions: CmdLineOptions) {
        val node = createNode(conf, versionInfo)
        if (cmdlineOptions.clearNetworkMapCache) {
            node.clearNetworkMapCache()
            return
        }
        if (cmdlineOptions.justGenerateNodeInfo) {
            // Perform the minimum required start-up logic to be able to write a nodeInfo to disk
            node.generateAndSaveNodeInfo()
            return
        }
        if (cmdlineOptions.justGenerateRpcSslCerts) {
            val (keyPair, cert) = createKeyPairAndSelfSignedTLSCertificate(conf.myLegalName.x500Principal)

            val keyStorePath = conf.baseDirectory / "certificates" / "rpcsslkeystore.jks"
            val trustStorePath = conf.baseDirectory / "certificates" / "export" / "rpcssltruststore.jks"

            if (keyStorePath.exists() || trustStorePath.exists()) {
                println("Found existing RPC SSL keystores. Command was already run. Exiting..")
                exitProcess(0)
            }

            val console: Console? = System.console()

            when (console) {
            // In this case, the JVM is not connected to the console so we need to exit
                null -> {
                    println("Not connected to console. Exiting")
                    exitProcess(1)
                }
            // Otherwise we can proceed normally
                else -> {
                    while (true) {
                        val keystorePassword1 = console.readPassword("Enter the keystore password => ")
                        val keystorePassword2 = console.readPassword("Re-enter the keystore password => ")
                        if (!keystorePassword1.contentEquals(keystorePassword2)) {
                            println("The keystore passwords don't match.")
                            continue
                        }
                        saveToKeyStore(keyStorePath, keyPair, cert, String(keystorePassword1), "rpcssl")
                        println("The keystore was saved to: $keyStorePath .")
                        break
                    }

                    while (true) {
                        val trustStorePassword1 = console.readPassword("Enter the truststore password => ")
                        val trustStorePassword2 = console.readPassword("Re-enter the truststore password => ")
                        if (!trustStorePassword1.contentEquals(trustStorePassword2)) {
                            println("The truststore passwords don't match.")
                            continue
                        }

                        saveToTrustStore(trustStorePath, cert, String(trustStorePassword1), "rpcssl")
                        println("The truststore was saved to: $trustStorePath .")
                        println("You need to distribute this file along with the password in a secure way to all RPC clients.")
                        break
                    }

                    val dollar = '$'
                    println("""
                        |
                        |The SSL certificates were generated successfully.
                        |
                        |Add this snippet to the "rpcSettings" section of your node.conf:
                        |       useSsl=true
                        |       ssl {
                        |           keyStorePath=$dollar{baseDirectory}/certificates/rpcsslkeystore.jks
                        |           keyStorePassword=the_above_password
                        |       }
                        |""".trimMargin())
                }
            }
            return
        }

        if (conf.devMode) {
            Emoji.renderIfSupported {
                Node.printWarning("This node is running in developer mode! ${Emoji.developer} This is not safe for production deployment.")
            }
        }

        val startedNode = node.start()
<<<<<<< HEAD
        logLoadedCorDapps(startedNode.services.cordappProvider.cordapps)
        startedNode.internals.nodeReadyFuture.thenMatch({
=======
        Node.printBasicNodeInfo("Loaded CorDapps", startedNode.services.cordappProvider.cordapps.joinToString { it.name })
        node.nodeReadyFuture.thenMatch({
>>>>>>> 6b320026
            val elapsed = (System.currentTimeMillis() - startTime) / 10 / 100.0
            val name = startedNode.info.legalIdentitiesAndCerts.first().name.organisation
            Node.printBasicNodeInfo("Node for \"$name\" started up and registered in $elapsed sec")

            // Don't start the shell if there's no console attached.
            if (conf.shouldStartLocalShell()) {
                node.startupComplete.then {
                    try {
                        InteractiveShell.runLocalShell({ startedNode.dispose() })
                    } catch (e: Throwable) {
                        logger.error("Shell failed to start", e)
                    }
                }
            }
            if (conf.shouldStartSSHDaemon()) {
                Node.printBasicNodeInfo("SSH server listening on port", conf.sshd!!.port.toString())
            }
        },
                { th ->
                    logger.error("Unexpected exception during registration", th)
                })
        node.run()
    }

    protected open fun logStartupInfo(versionInfo: VersionInfo, cmdlineOptions: CmdLineOptions, conf: NodeConfiguration) {
        logger.info("Vendor: ${versionInfo.vendor}")
        logger.info("Release: ${versionInfo.releaseVersion}")
        logger.info("Platform Version: ${versionInfo.platformVersion}")
        logger.info("Revision: ${versionInfo.revision}")
        val info = ManagementFactory.getRuntimeMXBean()
        logger.info("PID: ${info.name.split("@").firstOrNull()}")  // TODO Java 9 has better support for this
        logger.info("Main class: ${NodeConfiguration::class.java.location.toURI().path}")
        logger.info("CommandLine Args: ${info.inputArguments.joinToString(" ")}")
        logger.info("Application Args: ${args.joinToString(" ")}")
        logger.info("bootclasspath: ${info.bootClassPath}")
        logger.info("classpath: ${info.classPath}")
        logger.info("VM ${info.vmName} ${info.vmVendor} ${info.vmVersion}")
        logger.info("Machine: ${lookupMachineNameAndMaybeWarn()}")
        logger.info("Working Directory: ${cmdlineOptions.baseDirectory}")
        val agentProperties = VMSupport.getAgentProperties()
        if (agentProperties.containsKey("sun.jdwp.listenerAddress")) {
            logger.info("Debug port: ${agentProperties.getProperty("sun.jdwp.listenerAddress")}")
        }
        logger.info("Starting as node on ${conf.p2pAddress}")
    }

    protected open fun registerWithNetwork(conf: NodeConfiguration, versionInfo: VersionInfo, nodeRegistrationConfig: NodeRegistrationOption) {
        val compatibilityZoneURL = conf.networkServices?.doormanURL ?: throw RuntimeException(
                "compatibilityZoneURL or networkServices must be configured!")

        println()
        println("******************************************************************")
        println("*                                                                *")
        println("*       Registering as a new participant with Corda network      *")
        println("*                                                                *")
        println("******************************************************************")
        NodeRegistrationHelper(conf, HTTPNetworkRegistrationService(compatibilityZoneURL, versionInfo), nodeRegistrationConfig).buildKeystore()

        // Minimal changes to make registration tool create node identity.
        // TODO: Move node identity generation logic from node to registration helper.
        createNode(conf, getVersionInfo()).generateAndSaveNodeInfo()

        println("Successfully registered Corda node with compatibility zone, node identity keys and certificates are stored in '${conf.certificatesDirectory}', it is advised to backup the private keys and certificates.")
        println("Corda node will now terminate.")
    }

    protected open fun loadConfigFile(cmdlineOptions: CmdLineOptions): Pair<Config, Try<NodeConfiguration>> = cmdlineOptions.loadConfig()

    protected open fun banJavaSerialisation(conf: NodeConfiguration) {
        val isOracleDbDriver = conf.dataSourceProperties.getProperty("dataSource.url", "").startsWith("jdbc:oracle:")
        val filter =
                if (conf.notary?.bftSMaRt != null && isOracleDbDriver) {
                    val bftAndOracleSerialFilter: (Class<*>) -> Boolean = { clazz -> bftSMaRtSerialFilter(clazz) || oracleJdbcDriverSerialFilter(clazz) }
                    bftAndOracleSerialFilter
                } else if (conf.notary?.bftSMaRt != null) {
                    ::bftSMaRtSerialFilter
                } else if (isOracleDbDriver) {
                    ::oracleJdbcDriverSerialFilter
                } else {
                    ::defaultSerialFilter
                }
        SerialFilter.install(filter)
    }

    protected open fun getVersionInfo(): VersionInfo {
        // Manifest properties are only available if running from the corda jar
        fun manifestValue(name: String): String? = if (Manifests.exists(name)) Manifests.read(name) else null

        return VersionInfo(
                manifestValue("Corda-Platform-Version")?.toInt() ?: 1,
                manifestValue("Corda-Release-Version") ?: "Unknown",
                manifestValue("Corda-Revision") ?: "Unknown",
                manifestValue("Corda-Vendor") ?: "Unknown"
        )
    }

    open protected fun logLoadedCorDapps(corDapps: List<Cordapp>) {
        fun Cordapp.Info.description() = "$shortName version $version by $vendor"

        Node.printBasicNodeInfo("Loaded ${corDapps.size} CorDapp(s)", corDapps.map { it.info }.joinToString(", ", transform = Cordapp.Info::description))
        corDapps.map { it.info }.filter { it.hasUnknownFields() }.let { malformed ->
            if (malformed.isNotEmpty()) {
                logger.warn("Found ${malformed.size} CorDapp(s) with unknown information. They will be unable to run on Corda in the future.")
            }
        }
    }

    private fun enforceSingleNodeIsRunning(baseDirectory: Path) {
        // Write out our process ID (which may or may not resemble a UNIX process id - to us it's just a string) to a
        // file that we'll do our best to delete on exit. But if we don't, it'll be overwritten next time. If it already
        // exists, we try to take the file lock first before replacing it and if that fails it means we're being started
        // twice with the same directory: that's a user error and we should bail out.
        val pidFile = (baseDirectory / "process-id").toFile()
        pidFile.createNewFile()
        val pidFileRw = RandomAccessFile(pidFile, "rw")
        val pidFileLock = pidFileRw.channel.tryLock()
        if (pidFileLock == null) {
            println("It appears there is already a node running with the specified data directory $baseDirectory")
            println("Shut that other node down and try again. It may have process ID ${pidFile.readText()}")
            System.exit(1)
        }
        pidFile.deleteOnExit()
        // Avoid the lock being garbage collected. We don't really need to release it as the OS will do so for us
        // when our process shuts down, but we try in stop() anyway just to be nice.
        addShutdownHook {
            pidFileLock.release()
        }
        val ourProcessID: String = ManagementFactory.getRuntimeMXBean().name.split("@")[0]
        pidFileRw.setLength(0)
        pidFileRw.write(ourProcessID.toByteArray())
    }

    protected open fun initLogging(cmdlineOptions: CmdLineOptions) {
        val loggingLevel = cmdlineOptions.loggingLevel.name.toLowerCase(Locale.ENGLISH)
        System.setProperty("defaultLogLevel", loggingLevel) // These properties are referenced from the XML config file.
        if (cmdlineOptions.logToConsole) {
            System.setProperty("consoleLogLevel", loggingLevel)
            Node.renderBasicInfoToConsole = false
        }
        System.setProperty("log-path", (cmdlineOptions.baseDirectory / LOGS_DIRECTORY_NAME).toString())
        SLF4JBridgeHandler.removeHandlersForRootLogger() // The default j.u.l config adds a ConsoleHandler.
        SLF4JBridgeHandler.install()
    }

    private fun lookupMachineNameAndMaybeWarn(): String {
        val start = System.currentTimeMillis()
        val hostName: String = InetAddress.getLocalHost().hostName
        val elapsed = System.currentTimeMillis() - start
        if (elapsed > 1000 && hostName.endsWith(".local")) {
            // User is probably on macOS and experiencing this problem: http://stackoverflow.com/questions/10064581/how-can-i-eliminate-slow-resolving-loading-of-localhost-virtualhost-a-2-3-secon
            //
            // Also see https://bugs.openjdk.java.net/browse/JDK-8143378
            val messages = listOf(
                    "Your computer took over a second to resolve localhost due an incorrect configuration. Corda will work but start very slowly until this is fixed. ",
                    "Please see https://docs.corda.net/troubleshooting.html#slow-localhost-resolution for information on how to fix this. ",
                    "It will only take a few seconds for you to resolve."
            )
            logger.warn(messages.joinToString(""))
            Emoji.renderIfSupported {
                print(Ansi.ansi().fgBrightRed())
                messages.forEach {
                    println("${Emoji.sleepingFace}$it")
                }
                print(Ansi.ansi().reset())
            }
        }
        return hostName
    }

    private fun canNormalizeEmptyPath(): Boolean {
        // Check we're not running a version of Java with a known bug: https://github.com/corda/corda/issues/83
        return try {
            Paths.get("").normalize()
            true
        } catch (e: ArrayIndexOutOfBoundsException) {
            false
        }
    }

    open fun drawBanner(versionInfo: VersionInfo) {
        // This line makes sure ANSI escapes work on Windows, where they aren't supported out of the box.
        AnsiConsole.systemInstall()

        Emoji.renderIfSupported {
            val messages = arrayListOf(
                    "The only distributed ledger that pays\nhomage to Pac Man in its logo.",
                    "You know, I was a banker\nonce ... but I lost interest. ${Emoji.bagOfCash}",
                    "It's not who you know, it's who you know\nknows what you know you know.",
                    "It runs on the JVM because QuickBasic\nis apparently not 'professional' enough.",
                    "\"It's OK computer, I go to sleep after\ntwenty minutes of inactivity too!\"",
                    "It's kind of like a block chain but\ncords sounded healthier than chains.",
                    "Computer science and finance together.\nYou should see our crazy Christmas parties!",
                    "I met my bank manager yesterday and asked\nto check my balance ... he pushed me over!",
                    "A banker with nobody around may find\nthemselves .... a-loan! <applause>",
                    "Whenever I go near my bank I get\nwithdrawal symptoms ${Emoji.coolGuy}",
                    "There was an earthquake in California,\na local bank went into de-fault.",
                    "I asked for insurance if the nearby\nvolcano erupted. They said I'd be covered.",
                    "I had an account with a bank in the\nNorth Pole, but they froze all my assets ${Emoji.santaClaus}",
                    "Check your contracts carefully. The fine print\nis usually a clause for suspicion ${Emoji.santaClaus}",
                    "Some bankers are generous ...\nto a vault! ${Emoji.bagOfCash} ${Emoji.coolGuy}",
                    "What you can buy for a dollar these\ndays is absolute non-cents! ${Emoji.bagOfCash}",
                    "Old bankers never die, they\njust... pass the buck",
                    "I won $3M on the lottery so I donated a quarter\nof it to charity. Now I have $2,999,999.75.",
                    "There are two rules for financial success:\n1) Don't tell everything you know.",
                    "Top tip: never say \"oops\", instead\nalways say \"Ah, Interesting!\"",
                    "Computers are useless. They can only\ngive you answers.  -- Picasso"
            )

            if (Emoji.hasEmojiTerminal)
                messages += "Kind of like a regular database but\nwith emojis, colours and ascii art. ${Emoji.coolGuy}"
            val (msg1, msg2) = messages.randomOrNull()!!.split('\n')

            println(Ansi.ansi().newline().fgBrightRed().a(
                    """   ______               __""").newline().a(
                    """  / ____/     _________/ /___ _""").newline().a(
                    """ / /     __  / ___/ __  / __ `/         """).fgBrightBlue().a(msg1).newline().fgBrightRed().a(
                    """/ /___  /_/ / /  / /_/ / /_/ /          """).fgBrightBlue().a(msg2).newline().fgBrightRed().a(
                    """\____/     /_/   \__,_/\__,_/""").reset().newline().newline().fgBrightDefault().bold().a("--- ${versionInfo.vendor} ${versionInfo.releaseVersion} (${versionInfo.revision.take(7)}) -----------------------------------------------").newline().newline().reset())
        }
    }
}<|MERGE_RESOLUTION|>--- conflicted
+++ resolved
@@ -343,13 +343,9 @@
         }
 
         val startedNode = node.start()
-<<<<<<< HEAD
-        logLoadedCorDapps(startedNode.services.cordappProvider.cordapps)
-        startedNode.internals.nodeReadyFuture.thenMatch({
-=======
+        logLoadedCorDapps(node.services.cordappProvider.cordapps)
         Node.printBasicNodeInfo("Loaded CorDapps", startedNode.services.cordappProvider.cordapps.joinToString { it.name })
         node.nodeReadyFuture.thenMatch({
->>>>>>> 6b320026
             val elapsed = (System.currentTimeMillis() - startTime) / 10 / 100.0
             val name = startedNode.info.legalIdentitiesAndCerts.first().name.organisation
             Node.printBasicNodeInfo("Node for \"$name\" started up and registered in $elapsed sec")

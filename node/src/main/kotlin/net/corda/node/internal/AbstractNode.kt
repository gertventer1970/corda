--- conflicted
+++ resolved
@@ -156,6 +156,7 @@
             identityService::wellKnownPartyFromX500Name,
             identityService::wellKnownPartyFromAnonymous,
             schemaService,
+            configuration.dataSourceProperties,
             cacheFactory,
             this.cordappLoader.appClassLoader)
 
@@ -815,13 +816,9 @@
         }
         val props = configuration.dataSourceProperties
         if (props.isEmpty) throw DatabaseConfigurationException("There must be a database configured.")
-<<<<<<< HEAD
         val isH2Database = isH2Database(props.getProperty("dataSource.url", ""))
         val schemas = if (isH2Database) schemaService.internalSchemas() else schemaService.schemaOptions.keys
-        database.startHikariPool(props, configuration.database, schemas, metricRegistry, this.cordappLoader.appClassLoader, configuration.baseDirectory)
-=======
-        database.startHikariPool(props, configuration.database, schemaService.internalSchemas(), metricRegistry, this.cordappLoader.appClassLoader, configuration.baseDirectory, configuration.myLegalName)
->>>>>>> 8cec8182
+        database.startHikariPool(props, configuration.database, schemas, metricRegistry, this.cordappLoader.appClassLoader, configuration.baseDirectory, configuration.myLegalName)
         // Now log the vendor string as this will also cause a connection to be tested eagerly.
         logVendorString(database, log)
     }
@@ -1142,16 +1139,10 @@
 fun CordaPersistence.startHikariPool(hikariProperties: Properties, databaseConfig: DatabaseConfig, schemas: Set<MappedSchema>, metricRegistry: MetricRegistry? = null, classloader: ClassLoader = Thread.currentThread().contextClassLoader, currentDir: Path? = null, ourName: CordaX500Name? = null) {
     try {
         val dataSource = DataSourceFactory.createDataSource(hikariProperties, metricRegistry = metricRegistry)
-<<<<<<< HEAD
         val jdbcUrl = hikariProperties.getProperty("dataSource.url", "")
-        val schemaMigration = SchemaMigration(schemas, dataSource, databaseConfig, classloader, currentDir)
+        val schemaMigration = SchemaMigration(schemas, dataSource, databaseConfig, classloader, currentDir, ourName)
         schemaMigration.nodeStartup(dataSource.connection.use { DBCheckpointStorage().getCheckpointCount(it) != 0L }, isH2Database(jdbcUrl))
         start(dataSource, jdbcUrl)
-=======
-        val schemaMigration = SchemaMigration(schemas, dataSource, databaseConfig, classloader, currentDir, ourName)
-        schemaMigration.nodeStartup(dataSource.connection.use { DBCheckpointStorage().getCheckpointCount(it) != 0L })
-        start(dataSource)
->>>>>>> 8cec8182
     } catch (ex: Exception) {
         when {
             ex is HikariPool.PoolInitializationException -> throw CouldNotCreateDataSourceException("Could not connect to the database. Please check your JDBC connection URL, or the connectivity to the database.", ex)

--- conflicted
+++ resolved
@@ -92,7 +92,7 @@
 open class Node(configuration: NodeConfiguration,
                 versionInfo: VersionInfo,
                 private val initialiseSerialization: Boolean = true,
-                cordappLoader: CordappLoader = makeCordappLoader(configuration, versionInfo)
+                cordappLoader: CordappLoader = makeCordappLoader(configuration)
 ) : AbstractNode<NodeInfo>(
         configuration,
         createClock(configuration),
@@ -134,11 +134,8 @@
         }
 
         private val sameVmNodeCounter = AtomicInteger()
-
-        @JvmStatic
-        protected fun makeCordappLoader(configuration: NodeConfiguration, versionInfo: VersionInfo): CordappLoader {
-
-            return JarScanningCordappLoader.fromDirectories(configuration.cordappDirectories, versionInfo)
+        private fun makeCordappLoader(configuration: NodeConfiguration): CordappLoader {
+            return JarScanningCordappLoader.fromDirectories(configuration.cordappDirectories)
         }
         // TODO: make this configurable.
         const val MAX_RPC_MESSAGE_SIZE = 10485760
@@ -198,7 +195,6 @@
                 nodeExecutor = serverThread,
                 database = database,
                 networkMap = networkMapCache,
-                metricRegistry = metricRegistry,
                 isDrainingModeOn = nodeProperties.flowsDrainingMode::isEnabled,
                 drainingModeWasChangedEvents = nodeProperties.flowsDrainingMode.values
         )
@@ -231,22 +227,10 @@
             startLocalRpcBroker(securityManager)
         }
 
-<<<<<<< HEAD
-        val externalBridge = configuration.enterpriseConfiguration.externalBridge
-        val bridgeControlListener = if (externalBridge == null || !externalBridge) {
-            BridgeControlListener(configuration, network.serverAddress, networkParameters.maxMessageSize)
-        } else {
-            null
-        }
-=======
         val bridgeControlListener = BridgeControlListener(configuration.p2pSslOptions, network.serverAddress, networkParameters.maxMessageSize)
->>>>>>> d01dd224
 
         printBasicNodeInfo("Advertised P2P messaging addresses", nodeInfo.addresses.joinToString())
-
-        val rpcServerConfiguration = RPCServerConfiguration.DEFAULT.copy(
-                rpcThreadPoolSize = configuration.enterpriseConfiguration.tuning.rpcThreadPoolSize
-        )
+        val rpcServerConfiguration = RPCServerConfiguration.DEFAULT
         rpcServerAddresses?.let {
             internalRpcMessagingClient = InternalRPCMessagingClient(configuration.p2pSslOptions, it.admin, MAX_RPC_MESSAGE_SIZE, CordaX500Name.build(configuration.p2pSslOptions.keyStore.get()[X509Utilities.CORDA_CLIENT_TLS].subjectX500Principal), rpcServerConfiguration)
             printBasicNodeInfo("RPC connection address", it.primary.toString())
@@ -263,7 +247,7 @@
             start()
         }
         // Start P2P bridge service
-        bridgeControlListener?.apply {
+        bridgeControlListener.apply {
             closeOnStop()
             start()
         }
@@ -276,9 +260,8 @@
         network.start(
                 myIdentity = nodeInfo.legalIdentities[0].owningKey,
                 serviceIdentity = if (nodeInfo.legalIdentities.size == 1) null else nodeInfo.legalIdentities[1].owningKey,
-                advertisedAddress = nodeInfo.addresses.single(),
-                maxMessageSize = networkParameters.maxMessageSize,
-                legalName = nodeInfo.legalIdentities[0].name.toString()
+                advertisedAddress = nodeInfo.addresses[0],
+                maxMessageSize = networkParameters.maxMessageSize
         )
     }
 
@@ -303,16 +286,12 @@
 
     private fun getAdvertisedAddress(): NetworkHostAndPort {
         return with(configuration) {
-            if (relay != null) {
-                NetworkHostAndPort(relay!!.relayHost, relay!!.remoteInboundPort)
+            val host = if (detectPublicIp) {
+                tryDetectIfNotPublicHost(p2pAddress.host) ?: p2pAddress.host
             } else {
-                val host = if (detectPublicIp) {
-                    tryDetectIfNotPublicHost(p2pAddress.host) ?: p2pAddress.host
-                } else {
-                    p2pAddress.host
-                }
-                NetworkHostAndPort(host, p2pAddress.port)
-            }
+                p2pAddress.host
+            }
+            NetworkHostAndPort(host, p2pAddress.port)
         }
     }
 
@@ -390,8 +369,6 @@
                 }
                 printBasicNodeInfo("Database connection url is", "jdbc:h2:$url/node")
             }
-        } else if (databaseUrl != null) {
-            printBasicNodeInfo("Database connection url is", databaseUrl)
         }
 
         super.startDatabase()

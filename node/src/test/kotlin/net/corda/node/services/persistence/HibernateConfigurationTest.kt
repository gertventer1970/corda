--- conflicted
+++ resolved
@@ -121,13 +121,8 @@
                 doReturn(it.party).whenever(mock).wellKnownPartyFromX500Name(it.name)
             }
         }
-<<<<<<< HEAD
         val schemaService = NodeSchemaService(extraSchemas = setOf(CashSchemaV1, SampleCashSchemaV2, SampleCashSchemaV3, DummyLinearStateSchemaV1, DummyLinearStateSchemaV2, DummyDealStateSchemaV1 ))
-        database = configureDatabase(dataSourceProps, DatabaseConfig(runMigration = true), identityService, schemaService)
-=======
-        val schemaService = NodeSchemaService()
         database = configureDatabase(dataSourceProps, DatabaseConfig(), identityService::wellKnownPartyFromX500Name, identityService::wellKnownPartyFromAnonymous, schemaService)
->>>>>>> 1c7b44fb
         database.transaction {
             hibernateConfig = database.hibernateConfig
 

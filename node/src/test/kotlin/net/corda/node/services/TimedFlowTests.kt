package net.corda.node.services

import co.paralleluniverse.fibers.Suspendable
import net.corda.core.concurrent.CordaFuture
import net.corda.core.contracts.AlwaysAcceptAttachmentConstraint
import net.corda.core.contracts.StateRef
import net.corda.core.contracts.TimeWindow
import net.corda.core.crypto.SecureHash
import net.corda.core.flows.FinalityFlow
import net.corda.core.flows.FlowLogic
import net.corda.core.flows.FlowSession
import net.corda.core.flows.NotarisationRequestSignature
import net.corda.core.flows.NotaryFlow
import net.corda.core.identity.CordaX500Name
import net.corda.core.identity.Party
import net.corda.core.internal.FlowIORequest
import net.corda.core.internal.bufferUntilSubscribed
import net.corda.core.internal.concurrent.openFuture
import net.corda.core.internal.notary.NotaryServiceFlow
import net.corda.core.internal.notary.SinglePartyNotaryService
import net.corda.core.internal.notary.UniquenessProvider
import net.corda.core.node.NotaryInfo
import net.corda.core.transactions.SignedTransaction
import net.corda.core.transactions.TransactionBuilder
import net.corda.core.utilities.ProgressTracker
import net.corda.core.utilities.minutes
import net.corda.core.utilities.seconds
import net.corda.node.services.api.ServiceHubInternal
import net.corda.node.services.transactions.NonValidatingNotaryFlow
import net.corda.nodeapi.internal.DevIdentityGenerator
import net.corda.nodeapi.internal.network.NetworkParametersCopier
import net.corda.testing.common.internal.testNetworkParameters
import net.corda.testing.contracts.DummyContract
import net.corda.testing.core.dummyCommand
import net.corda.testing.core.singleIdentity
import net.corda.testing.internal.GlobalDatabaseRule
import net.corda.testing.internal.LogHelper
<<<<<<< HEAD
import net.corda.testing.node.*
import net.corda.testing.node.internal.*
=======
import net.corda.testing.node.InMemoryMessagingNetwork
import net.corda.testing.node.MockNetFlowTimeOut
import net.corda.testing.node.MockNetNotaryConfig
import net.corda.testing.node.MockNetworkParameters
import net.corda.testing.node.MockNodeConfigOverrides
import net.corda.testing.node.internal.InternalMockNetwork
import net.corda.testing.node.internal.InternalMockNodeParameters
import net.corda.testing.node.internal.TestStartedNode
import net.corda.testing.node.internal.cordappsForPackages
import net.corda.testing.node.internal.startFlow
import org.junit.AfterClass
>>>>>>> 81905c67
import org.junit.Before
import org.junit.ClassRule
import org.junit.Test
<<<<<<< HEAD
import org.junit.rules.ExternalResource
import org.junit.rules.RuleChain
import org.slf4j.MDC
=======
>>>>>>> 81905c67
import java.security.PublicKey
import java.time.Duration
import java.util.concurrent.Future
import java.util.concurrent.TimeUnit
import java.util.concurrent.TimeoutException
import java.util.concurrent.atomic.AtomicInteger
import kotlin.test.assertNotEquals
import kotlin.test.assertTrue

class TimedFlowTestRule(val clusterSize: Int) : ExternalResource() {

    lateinit var mockNet: InternalMockNetwork
    lateinit var notary: Party
    lateinit var node: TestStartedNode

    private fun startClusterAndNode(mockNet: InternalMockNetwork): Pair<Party, TestStartedNode> {
        val replicaIds = (0 until clusterSize)
        val serviceLegalName = CordaX500Name("Custom Notary", "Zurich", "CH")
        val notaryIdentity = DevIdentityGenerator.generateDistributedNotaryCompositeIdentity(
                replicaIds.map { mockNet.baseDirectory(mockNet.nextNodeId + it) },
                serviceLegalName)

        val networkParameters = NetworkParametersCopier(testNetworkParameters(listOf(NotaryInfo(notaryIdentity, true))))
        val notaryConfig = MockNetNotaryConfig(
                serviceLegalName = serviceLegalName,
                validating = true,
                className = TimedFlowTests.TestNotaryService::class.java.name)

        val notaryNodes = (0 until clusterSize).map {
            mockNet.createUnstartedNode(InternalMockNodeParameters(configOverrides = MockNodeConfigOverrides(
                    notary = notaryConfig
            )))
        }

        val aliceNode = mockNet.createUnstartedNode(
                InternalMockNodeParameters(
                        legalName = CordaX500Name("Alice", "AliceCorp", "GB"),
                        configOverrides = MockNodeConfigOverrides(
                                flowTimeout = MockNetFlowTimeOut(10.seconds, 3, 1.0)
                        )))

        // MockNetwork doesn't support notary clusters, so we create all the nodes we need unstarted, and then install the
        // network-parameters in their directories before they're started.
        val node = (notaryNodes + aliceNode).map { node ->
            networkParameters.install(mockNet.baseDirectory(node.id))
            node.start()
        }.last()

        return Pair(notaryIdentity, node)
    }


    override fun before() {
        mockNet = InternalMockNetwork(
                cordappsForAllNodes = cordappsForPackages("net.corda.testing.contracts", "net.corda.node.services"),
                defaultParameters = MockNetworkParameters().withServicePeerAllocationStrategy(InMemoryMessagingNetwork.ServicePeerAllocationStrategy.RoundRobin()),
                threadPerNode = true
        )
        val started = startClusterAndNode(mockNet)
        notary = started.first
        node = started.second
    }

    override fun after() {
        mockNet.stopNodes()
    }
}

class TimedFlowTests {
    companion object {
        /** A shared counter across all notary service nodes. */
        var requestsReceived: AtomicInteger = AtomicInteger(0)

<<<<<<< HEAD

        private val notary by lazy { globalRule.notary }
        private val node by lazy { globalRule.node }
=======
        private lateinit var mockNet: InternalMockNetwork
        private lateinit var notary: Party
        private lateinit var node: TestStartedNode
        private lateinit var patientNode: TestStartedNode

        private val waitEtaThreshold: Duration = NotaryServiceFlow.defaultEstimatedWaitTime
        private var waitETA: Duration = waitEtaThreshold
>>>>>>> 81905c67

        init {
            LogHelper.setLevel("+net.corda.flow", "+net.corda.testing.node", "+net.corda.node.services.messaging")
        }

<<<<<<< HEAD
        /** node_0 for default notary created by mock network + alice + cluster size = 5 */
        private val globalDatabaseRule = GlobalDatabaseRule(listOf("node_0", "node_1", "node_2", "node_3"))

        /** The notary nodes don't run any consensus protocol, so 2 nodes are sufficient for the purpose of this test. */
        private val globalRule = TimedFlowTestRule(2)

        @ClassRule
        @JvmField
        val ruleChain = RuleChain.outerRule(globalDatabaseRule).around(globalRule)
=======
        @BeforeClass
        @JvmStatic
        fun setup() {
            mockNet = InternalMockNetwork(
                    cordappsForAllNodes = cordappsForPackages("net.corda.testing.contracts", "net.corda.node.services"),
                    defaultParameters = MockNetworkParameters().withServicePeerAllocationStrategy(InMemoryMessagingNetwork.ServicePeerAllocationStrategy.RoundRobin()),
                    threadPerNode = true
            )
            val started = startClusterAndNode(mockNet)
            notary = started.first
            node = started.second
            patientNode = started.third

        }

        @AfterClass
        @JvmStatic
        fun stopNodes() {
            mockNet.stopNodes()
        }

        private fun startClusterAndNode(mockNet: InternalMockNetwork): Triple<Party, TestStartedNode, TestStartedNode> {
            val replicaIds = (0 until CLUSTER_SIZE)
            val serviceLegalName = CordaX500Name("Custom Notary", "Zurich", "CH")
            val notaryIdentity = DevIdentityGenerator.generateDistributedNotaryCompositeIdentity(
                    replicaIds.map { mockNet.baseDirectory(mockNet.nextNodeId + it) },
                    serviceLegalName)

            val networkParameters = NetworkParametersCopier(testNetworkParameters(listOf(NotaryInfo(notaryIdentity, false))))
            val notaryConfig = MockNetNotaryConfig(
                    serviceLegalName = serviceLegalName,
                    validating = false,
                    className = TestNotaryService::class.java.name
            )

            val notaryNodes = (0 until CLUSTER_SIZE).map {
                mockNet.createUnstartedNode(InternalMockNodeParameters(configOverrides = MockNodeConfigOverrides(
                        notary = notaryConfig
                )))
            }

            val aliceNode = mockNet.createUnstartedNode(
                    InternalMockNodeParameters(
                            legalName = CordaX500Name("Alice", "AliceCorp", "GB"),
                            configOverrides = MockNodeConfigOverrides(flowTimeout = MockNetFlowTimeOut(2.seconds, 3, 1.0))
                    )
            )

            val patientNode = mockNet.createUnstartedNode(
                    InternalMockNodeParameters(
                            legalName = CordaX500Name("Bob", "BobCorp", "GB"),
                            configOverrides = MockNodeConfigOverrides(flowTimeout = MockNetFlowTimeOut(10.seconds, 3, 1.0))
                    )
            )


            // MockNetwork doesn't support notary clusters, so we create all the nodes we need unstarted, and then install the
            // network-parameters in their directories before they're started.
            val nodes = (notaryNodes + aliceNode + patientNode).map { node ->
                networkParameters.install(mockNet.baseDirectory(node.id))
                node.start()
            }

            return Triple(notaryIdentity, nodes[nodes.lastIndex - 1], nodes.last())
        }
>>>>>>> 81905c67
    }

    @Before
    fun resetCounter() {
        requestsReceived = AtomicInteger(0)
    }

    @Test
    fun `timed flows are restarted`() {
        node.run {
            val issueTx = signInitialTransaction(notary) {
                setTimeWindow(services.clock.instant(), 30.seconds)
                addOutputState(DummyContract.SingleOwnerState(owner = info.singleIdentity()), DummyContract.PROGRAM_ID, AlwaysAcceptAttachmentConstraint)
            }
            val flow = NotaryFlow.Client(issueTx)
            val progressTracker = flow.progressTracker
            assertNotEquals(ProgressTracker.DONE, progressTracker.currentStep)
            val progressTrackerDone = getDoneFuture(progressTracker)

            val notarySignatures = services.startFlow(flow).resultFuture.get()
            (issueTx + notarySignatures).verifyRequiredSignatures()
            progressTrackerDone.get()
        }
    }

    @Test
    fun `timed sub-flows are restarted`() {
        node.run {
            val issueTx = signInitialTransaction(notary) {
                setTimeWindow(services.clock.instant(), 30.seconds)
                addOutputState(DummyContract.SingleOwnerState(owner = info.singleIdentity()), DummyContract.PROGRAM_ID, AlwaysAcceptAttachmentConstraint)
            }
            val flow = FinalityFlow(issueTx, emptyList())
            val progressTracker = flow.progressTracker
            assertNotEquals(ProgressTracker.DONE, progressTracker.currentStep)
            val progressTrackerDone = getDoneFuture(flow.progressTracker)

            val stx = services.startFlow(flow).resultFuture.get()
            stx.verifyRequiredSignatures()
            progressTrackerDone.get()
        }
    }

    @Test
    fun `timed flow can update its ETA`() {
        try {
            waitETA = 10.minutes
            node.run {
                val issueTx = signInitialTransaction(notary) {
                    setTimeWindow(services.clock.instant(), 30.seconds)
                    addOutputState(DummyContract.SingleOwnerState(owner = info.singleIdentity()), DummyContract.PROGRAM_ID, AlwaysAcceptAttachmentConstraint)
                }
                val flow = NotaryFlow.Client(issueTx)
                val progressTracker = flow.progressTracker
                assertNotEquals(ProgressTracker.DONE, progressTracker.currentStep)
                val progressTrackerDone = getDoneFuture(progressTracker)

                val resultFuture = services.startFlow(flow).resultFuture
                var exceptionThrown = false
                try {
                    resultFuture.get(3, TimeUnit.SECONDS)
                } catch (e: TimeoutException) {
                    exceptionThrown = true
                }
                assertTrue(exceptionThrown)
                flow.stateMachine.updateTimedFlowTimeout(2)
                val notarySignatures = resultFuture.get(10, TimeUnit.SECONDS)
                (issueTx + notarySignatures).verifyRequiredSignatures()
                progressTrackerDone.get()
            }
        } finally {
            waitETA = waitEtaThreshold
        }
    }

    @Test
    fun `timed flow cannot update its ETA to less than default`() {
        try {
            waitETA = 1.seconds
            patientNode.run {
                val issueTx = signInitialTransaction(notary) {
                    setTimeWindow(services.clock.instant(), 30.seconds)
                    addOutputState(DummyContract.SingleOwnerState(owner = info.singleIdentity()), DummyContract.PROGRAM_ID, AlwaysAcceptAttachmentConstraint)
                }
                val flow = NotaryFlow.Client(issueTx)
                val progressTracker = flow.progressTracker
                assertNotEquals(ProgressTracker.DONE, progressTracker.currentStep)
                val progressTrackerDone = getDoneFuture(progressTracker)

                val resultFuture = services.startFlow(flow).resultFuture
                flow.stateMachine.updateTimedFlowTimeout(1)
                var exceptionThrown = false
                try {
                    resultFuture.get(3, TimeUnit.SECONDS)
                } catch (e: TimeoutException) {
                    exceptionThrown = true
                }
                assertTrue(exceptionThrown)
                val notarySignatures = resultFuture.get(10, TimeUnit.SECONDS)
                (issueTx + notarySignatures).verifyRequiredSignatures()
                progressTrackerDone.get()
            }
        } finally {
            waitETA = waitEtaThreshold
        }
    }

    private fun TestStartedNode.signInitialTransaction(notary: Party, block: TransactionBuilder.() -> Any?): SignedTransaction {
        return services.signInitialTransaction(
                TransactionBuilder(notary).apply {
                    addCommand(dummyCommand(services.myInfo.singleIdentity().owningKey))
                    block()
                }
        )
    }

    /** Returns a future that completes when the [progressTracker] reaches the [ProgressTracker.DONE] step. */
    private fun getDoneFuture(progressTracker: ProgressTracker): Future<ProgressTracker.Change> {
        return progressTracker.changes.takeFirst {
            it.progressTracker.currentStep == ProgressTracker.DONE
        }.bufferUntilSubscribed().toBlocking().toFuture()
    }

<<<<<<< HEAD
    class TestNotaryService(override val services: ServiceHubInternal, override val notaryIdentityKey: PublicKey) : SinglePartyNotaryService() {
=======
    /**
     * A test notary service that will just stop forever the first time you invoke its commitInputStates method and will succeed the
     * second time around.
     */
    private class TestNotaryService(override val services: ServiceHubInternal, override val notaryIdentityKey: PublicKey) : SinglePartyNotaryService() {
>>>>>>> 81905c67
        override val uniquenessProvider = object : UniquenessProvider {
            /** A dummy commit method that immediately returns a success message. */
            override fun commit(states: List<StateRef>, txId: SecureHash, callerIdentity: Party, requestSignature: NotarisationRequestSignature, timeWindow: TimeWindow?, references: List<StateRef>): CordaFuture<UniquenessProvider.Result> {
                return openFuture<UniquenessProvider.Result>().apply {
                    set(UniquenessProvider.Result.Success)
                }
            }

            override fun getEta(numStates: Int): Duration = waitETA
        }

        @Suspendable
        override fun commitInputStates(inputs: List<StateRef>, txId: SecureHash, caller: Party, requestSignature: NotarisationRequestSignature, timeWindow: TimeWindow?, references: List<StateRef>) {
            val callingFlow = FlowLogic.currentTopLevel
                    ?: throw IllegalStateException("This method should be invoked in a flow context.")

            if (requestsReceived.getAndIncrement() == 0) {
                log.info("Ignoring")
                // Waiting forever
                callingFlow.stateMachine.suspend(FlowIORequest.WaitForLedgerCommit(SecureHash.randomSHA256()), false)
            } else {
                log.info("Processing")
                super.commitInputStates(inputs, txId, caller, requestSignature, timeWindow, references)
            }
        }

        override fun createServiceFlow(otherPartySession: FlowSession): FlowLogic<Void?> = NonValidatingNotaryFlow(otherPartySession, this, waitEtaThreshold)
        override fun start() {}
        override fun stop() {}
    }
}<|MERGE_RESOLUTION|>--- conflicted
+++ resolved
@@ -35,10 +35,6 @@
 import net.corda.testing.core.singleIdentity
 import net.corda.testing.internal.GlobalDatabaseRule
 import net.corda.testing.internal.LogHelper
-<<<<<<< HEAD
-import net.corda.testing.node.*
-import net.corda.testing.node.internal.*
-=======
 import net.corda.testing.node.InMemoryMessagingNetwork
 import net.corda.testing.node.MockNetFlowTimeOut
 import net.corda.testing.node.MockNetNotaryConfig
@@ -49,17 +45,11 @@
 import net.corda.testing.node.internal.TestStartedNode
 import net.corda.testing.node.internal.cordappsForPackages
 import net.corda.testing.node.internal.startFlow
-import org.junit.AfterClass
->>>>>>> 81905c67
 import org.junit.Before
 import org.junit.ClassRule
 import org.junit.Test
-<<<<<<< HEAD
 import org.junit.rules.ExternalResource
 import org.junit.rules.RuleChain
-import org.slf4j.MDC
-=======
->>>>>>> 81905c67
 import java.security.PublicKey
 import java.time.Duration
 import java.util.concurrent.Future
@@ -74,19 +64,21 @@
     lateinit var mockNet: InternalMockNetwork
     lateinit var notary: Party
     lateinit var node: TestStartedNode
-
-    private fun startClusterAndNode(mockNet: InternalMockNetwork): Pair<Party, TestStartedNode> {
+    lateinit var patientNode: TestStartedNode
+
+    private fun startClusterAndNode(mockNet: InternalMockNetwork): Triple<Party, TestStartedNode, TestStartedNode> {
         val replicaIds = (0 until clusterSize)
         val serviceLegalName = CordaX500Name("Custom Notary", "Zurich", "CH")
         val notaryIdentity = DevIdentityGenerator.generateDistributedNotaryCompositeIdentity(
                 replicaIds.map { mockNet.baseDirectory(mockNet.nextNodeId + it) },
                 serviceLegalName)
 
-        val networkParameters = NetworkParametersCopier(testNetworkParameters(listOf(NotaryInfo(notaryIdentity, true))))
+        val networkParameters = NetworkParametersCopier(testNetworkParameters(listOf(NotaryInfo(notaryIdentity, false))))
         val notaryConfig = MockNetNotaryConfig(
                 serviceLegalName = serviceLegalName,
-                validating = true,
-                className = TimedFlowTests.TestNotaryService::class.java.name)
+                validating = false,
+                className = TimedFlowTests.TestNotaryService::class.java.name
+        )
 
         val notaryNodes = (0 until clusterSize).map {
             mockNet.createUnstartedNode(InternalMockNodeParameters(configOverrides = MockNodeConfigOverrides(
@@ -97,18 +89,25 @@
         val aliceNode = mockNet.createUnstartedNode(
                 InternalMockNodeParameters(
                         legalName = CordaX500Name("Alice", "AliceCorp", "GB"),
-                        configOverrides = MockNodeConfigOverrides(
-                                flowTimeout = MockNetFlowTimeOut(10.seconds, 3, 1.0)
-                        )))
+                        configOverrides = MockNodeConfigOverrides(flowTimeout = MockNetFlowTimeOut(2.seconds, 3, 1.0))
+                )
+        )
+
+        val patientNode = mockNet.createUnstartedNode(
+                InternalMockNodeParameters(
+                        legalName = CordaX500Name("Bob", "BobCorp", "GB"),
+                        configOverrides = MockNodeConfigOverrides(flowTimeout = MockNetFlowTimeOut(10.seconds, 3, 1.0))
+                )
+        )
 
         // MockNetwork doesn't support notary clusters, so we create all the nodes we need unstarted, and then install the
         // network-parameters in their directories before they're started.
-        val node = (notaryNodes + aliceNode).map { node ->
+        val nodes = (notaryNodes + aliceNode + patientNode).map { node ->
             networkParameters.install(mockNet.baseDirectory(node.id))
             node.start()
-        }.last()
-
-        return Pair(notaryIdentity, node)
+        }
+
+        return Triple(notaryIdentity, nodes[nodes.lastIndex - 1], nodes.last())
     }
 
 
@@ -121,6 +120,7 @@
         val started = startClusterAndNode(mockNet)
         notary = started.first
         node = started.second
+        patientNode = started.third
     }
 
     override fun after() {
@@ -133,25 +133,18 @@
         /** A shared counter across all notary service nodes. */
         var requestsReceived: AtomicInteger = AtomicInteger(0)
 
-<<<<<<< HEAD
+        private val waitEtaThreshold: Duration = NotaryServiceFlow.defaultEstimatedWaitTime
+        private var waitETA: Duration = waitEtaThreshold
 
         private val notary by lazy { globalRule.notary }
         private val node by lazy { globalRule.node }
-=======
-        private lateinit var mockNet: InternalMockNetwork
-        private lateinit var notary: Party
-        private lateinit var node: TestStartedNode
-        private lateinit var patientNode: TestStartedNode
-
-        private val waitEtaThreshold: Duration = NotaryServiceFlow.defaultEstimatedWaitTime
-        private var waitETA: Duration = waitEtaThreshold
->>>>>>> 81905c67
+        private val patientNode by lazy { globalRule.patientNode }
+
 
         init {
             LogHelper.setLevel("+net.corda.flow", "+net.corda.testing.node", "+net.corda.node.services.messaging")
         }
 
-<<<<<<< HEAD
         /** node_0 for default notary created by mock network + alice + cluster size = 5 */
         private val globalDatabaseRule = GlobalDatabaseRule(listOf("node_0", "node_1", "node_2", "node_3"))
 
@@ -161,73 +154,6 @@
         @ClassRule
         @JvmField
         val ruleChain = RuleChain.outerRule(globalDatabaseRule).around(globalRule)
-=======
-        @BeforeClass
-        @JvmStatic
-        fun setup() {
-            mockNet = InternalMockNetwork(
-                    cordappsForAllNodes = cordappsForPackages("net.corda.testing.contracts", "net.corda.node.services"),
-                    defaultParameters = MockNetworkParameters().withServicePeerAllocationStrategy(InMemoryMessagingNetwork.ServicePeerAllocationStrategy.RoundRobin()),
-                    threadPerNode = true
-            )
-            val started = startClusterAndNode(mockNet)
-            notary = started.first
-            node = started.second
-            patientNode = started.third
-
-        }
-
-        @AfterClass
-        @JvmStatic
-        fun stopNodes() {
-            mockNet.stopNodes()
-        }
-
-        private fun startClusterAndNode(mockNet: InternalMockNetwork): Triple<Party, TestStartedNode, TestStartedNode> {
-            val replicaIds = (0 until CLUSTER_SIZE)
-            val serviceLegalName = CordaX500Name("Custom Notary", "Zurich", "CH")
-            val notaryIdentity = DevIdentityGenerator.generateDistributedNotaryCompositeIdentity(
-                    replicaIds.map { mockNet.baseDirectory(mockNet.nextNodeId + it) },
-                    serviceLegalName)
-
-            val networkParameters = NetworkParametersCopier(testNetworkParameters(listOf(NotaryInfo(notaryIdentity, false))))
-            val notaryConfig = MockNetNotaryConfig(
-                    serviceLegalName = serviceLegalName,
-                    validating = false,
-                    className = TestNotaryService::class.java.name
-            )
-
-            val notaryNodes = (0 until CLUSTER_SIZE).map {
-                mockNet.createUnstartedNode(InternalMockNodeParameters(configOverrides = MockNodeConfigOverrides(
-                        notary = notaryConfig
-                )))
-            }
-
-            val aliceNode = mockNet.createUnstartedNode(
-                    InternalMockNodeParameters(
-                            legalName = CordaX500Name("Alice", "AliceCorp", "GB"),
-                            configOverrides = MockNodeConfigOverrides(flowTimeout = MockNetFlowTimeOut(2.seconds, 3, 1.0))
-                    )
-            )
-
-            val patientNode = mockNet.createUnstartedNode(
-                    InternalMockNodeParameters(
-                            legalName = CordaX500Name("Bob", "BobCorp", "GB"),
-                            configOverrides = MockNodeConfigOverrides(flowTimeout = MockNetFlowTimeOut(10.seconds, 3, 1.0))
-                    )
-            )
-
-
-            // MockNetwork doesn't support notary clusters, so we create all the nodes we need unstarted, and then install the
-            // network-parameters in their directories before they're started.
-            val nodes = (notaryNodes + aliceNode + patientNode).map { node ->
-                networkParameters.install(mockNet.baseDirectory(node.id))
-                node.start()
-            }
-
-            return Triple(notaryIdentity, nodes[nodes.lastIndex - 1], nodes.last())
-        }
->>>>>>> 81905c67
     }
 
     @Before
@@ -351,15 +277,11 @@
         }.bufferUntilSubscribed().toBlocking().toFuture()
     }
 
-<<<<<<< HEAD
-    class TestNotaryService(override val services: ServiceHubInternal, override val notaryIdentityKey: PublicKey) : SinglePartyNotaryService() {
-=======
     /**
      * A test notary service that will just stop forever the first time you invoke its commitInputStates method and will succeed the
      * second time around.
      */
-    private class TestNotaryService(override val services: ServiceHubInternal, override val notaryIdentityKey: PublicKey) : SinglePartyNotaryService() {
->>>>>>> 81905c67
+    class TestNotaryService(override val services: ServiceHubInternal, override val notaryIdentityKey: PublicKey) : SinglePartyNotaryService() {
         override val uniquenessProvider = object : UniquenessProvider {
             /** A dummy commit method that immediately returns a success message. */
             override fun commit(states: List<StateRef>, txId: SecureHash, callerIdentity: Party, requestSignature: NotarisationRequestSignature, timeWindow: TimeWindow?, references: List<StateRef>): CordaFuture<UniquenessProvider.Result> {

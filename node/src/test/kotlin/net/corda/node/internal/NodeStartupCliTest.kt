package net.corda.node.internal

import net.corda.cliutils.CommonCliConstants
import net.corda.core.internal.div
import net.corda.core.internal.exists
import net.corda.nodeapi.internal.config.UnknownConfigKeysPolicy
import org.assertj.core.api.Assertions
import org.junit.BeforeClass
import org.junit.Test
<<<<<<< HEAD
import org.slf4j.LoggerFactory
=======
>>>>>>> 8ec2c6a1
import org.junit.rules.TemporaryFolder
import org.slf4j.event.Level
import picocli.CommandLine
import java.nio.file.Files
import java.nio.file.Path
import java.nio.file.Paths
import kotlin.test.assertFalse
import kotlin.test.assertTrue

class NodeStartupCliTest {
    private val startup = NodeStartupCli()

    companion object {
        private lateinit var workingDirectory: Path

        @BeforeClass
        @JvmStatic
        fun initDirectories() {
            workingDirectory = Paths.get(".").normalize().toAbsolutePath()
        }
    }

    @Test(timeout=300_000)
	fun `no command line arguments`() {
        CommandLine.populateCommand(startup)
        Assertions.assertThat(startup.cmdLineOptions.baseDirectory).isEqualTo(workingDirectory)
        Assertions.assertThat(startup.cmdLineOptions.configFile).isEqualTo(workingDirectory / "node.conf")
        Assertions.assertThat(startup.verbose).isEqualTo(false)
        Assertions.assertThat(startup.loggingLevel).isEqualTo(Level.INFO)
        Assertions.assertThat(startup.cmdLineOptions.noLocalShell).isEqualTo(false)
        Assertions.assertThat(startup.cmdLineOptions.sshdServer).isEqualTo(false)
        Assertions.assertThat(startup.cmdLineOptions.justGenerateNodeInfo).isEqualTo(false)
        Assertions.assertThat(startup.cmdLineOptions.justGenerateRpcSslCerts).isEqualTo(false)
        Assertions.assertThat(startup.cmdLineOptions.unknownConfigKeysPolicy)
                .isEqualTo(UnknownConfigKeysPolicy.FAIL)
        Assertions.assertThat(startup.cmdLineOptions.devMode).isEqualTo(null)
        Assertions.assertThat(startup.cmdLineOptions.clearNetworkMapCache).isEqualTo(false)
        Assertions.assertThat(startup.cmdLineOptions.networkRootTrustStorePathParameter).isEqualTo(null)
    }

    @Test(timeout=300_000)
	fun `--base-directory`() {
        CommandLine.populateCommand(startup, CommonCliConstants.BASE_DIR, (workingDirectory / "another-base-dir").toString())
        Assertions.assertThat(startup.cmdLineOptions.baseDirectory).isEqualTo(workingDirectory / "another-base-dir")
        Assertions.assertThat(startup.cmdLineOptions.configFile).isEqualTo(workingDirectory / "another-base-dir" / "node.conf")
        Assertions.assertThat(startup.cmdLineOptions.networkRootTrustStorePathParameter).isEqualTo(null)
    }

<<<<<<< HEAD
    @Test(timeout=3_000)
    fun `test logs are written to correct location correctly if verbose flag set`() {
        val node = NodeStartupCli()
        val dir = Files.createTempDirectory("verboseLoggingTest")
        node.verbose = true
        // With verbose set, initLogging can accidentally attempt to access a logger before all required system properties are set. This
        // causes the logging config to be parsed too early, resulting in logs being written to the wrong directory
        node.initLogging(dir, node.loggingLevel, node.verbose)
        LoggerFactory.getLogger("").debug("Test message")
        assertTrue(dir.resolve("logs").exists())
        assertFalse(Paths.get("./logs").exists())

=======
>>>>>>> 8ec2c6a1
    @Test(timeout=300_000)
    fun `--log-to-console and --logging-level are set correctly`() {
        CommandLine.populateCommand(startup, "--log-to-console", "--logging-level=DEBUG")
        Assertions.assertThat(startup.verbose).isEqualTo(true)
        Assertions.assertThat(startup.loggingLevel).isEqualTo(Level.DEBUG)
    }

    @Test(timeout=300_000)
    fun `assert that order of global options in command line arguments is not enforced`() {
        val nodeCli = NodeStartupCli()

        val temporaryFolder = TemporaryFolder()
        temporaryFolder.create()

        nodeCli.args = arrayOf()

        nodeCli.cmd.parseArgs(
                "--base-directory", temporaryFolder.root.toPath().toString(),
                "initial-registration", "--network-root-truststore-password=password",
                "--logging-level=DEBUG",  "--log-to-console"
        )

        Assertions.assertThat(nodeCli.loggingLevel).isEqualTo(Level.DEBUG)
        Assertions.assertThat(nodeCli.verbose).isTrue()
        Assertions.assertThat(nodeCli.cmdLineOptions.baseDirectory.toString()).isEqualTo(temporaryFolder.root.toPath().toString())
    }
}<|MERGE_RESOLUTION|>--- conflicted
+++ resolved
@@ -7,10 +7,7 @@
 import org.assertj.core.api.Assertions
 import org.junit.BeforeClass
 import org.junit.Test
-<<<<<<< HEAD
 import org.slf4j.LoggerFactory
-=======
->>>>>>> 8ec2c6a1
 import org.junit.rules.TemporaryFolder
 import org.slf4j.event.Level
 import picocli.CommandLine
@@ -59,7 +56,6 @@
         Assertions.assertThat(startup.cmdLineOptions.networkRootTrustStorePathParameter).isEqualTo(null)
     }
 
-<<<<<<< HEAD
     @Test(timeout=3_000)
     fun `test logs are written to correct location correctly if verbose flag set`() {
         val node = NodeStartupCli()
@@ -71,9 +67,8 @@
         LoggerFactory.getLogger("").debug("Test message")
         assertTrue(dir.resolve("logs").exists())
         assertFalse(Paths.get("./logs").exists())
-
-=======
->>>>>>> 8ec2c6a1
+    }
+    
     @Test(timeout=300_000)
     fun `--log-to-console and --logging-level are set correctly`() {
         CommandLine.populateCommand(startup, "--log-to-console", "--logging-level=DEBUG")

--- conflicted
+++ resolved
@@ -82,11 +82,7 @@
 
     @Before
     fun setup() {
-<<<<<<< HEAD
-        mockNet = MockNetwork(cordappPackages = listOf("net.corda.finance.contracts.asset", "net.corda.finance.schemas"))
-=======
-        mockNet = InternalMockNetwork(cordappPackages = listOf("net.corda.finance.contracts.asset"))
->>>>>>> fa4b5d16
+        mockNet = InternalMockNetwork(cordappPackages = listOf("net.corda.finance.contracts.asset", "net.corda.finance.schemas"))
         aliceNode = mockNet.createNode(MockNodeParameters(legalName = ALICE_NAME))
         rpc = SecureCordaRPCOps(aliceNode.services, aliceNode.smm, aliceNode.database, aliceNode.services)
         CURRENT_RPC_CONTEXT.set(RpcAuthContext(InvocationContext.rpc(testActor()), buildSubject("TEST_USER", emptySet())))

package net.corda.netmap.simulation

import com.nhaarman.mockito_kotlin.doReturn
import com.nhaarman.mockito_kotlin.whenever
import net.corda.core.flows.FlowLogic
import net.corda.core.identity.CordaX500Name
<<<<<<< HEAD
import net.corda.core.internal.uncheckedCast
=======
>>>>>>> 7f96205b
import net.corda.core.utilities.ProgressTracker
import net.corda.finance.utils.CityDatabase
import net.corda.irs.api.NodeInterestRates
import net.corda.node.internal.StartedNode
import net.corda.node.services.statemachine.StateMachineManager
import net.corda.testing.DUMMY_NOTARY
import net.corda.testing.DUMMY_REGULATOR
import net.corda.testing.node.*
<<<<<<< HEAD
=======
import net.corda.testing.node.MockNetwork.MockNode
>>>>>>> 7f96205b
import net.corda.testing.node.MockServices.Companion.makeTestDataSourceProperties
import rx.Observable
import rx.subjects.PublishSubject
import java.math.BigInteger
import java.time.LocalDate
import java.time.LocalDateTime
import java.time.ZoneOffset
import java.util.*
import java.util.concurrent.CompletableFuture
import java.util.concurrent.CompletableFuture.allOf
import java.util.concurrent.Future

internal val MockNode.place get() = configuration.myLegalName.locality.let { CityDatabase[it] }!!

/**
 * Base class for network simulations that are based on the unit test / mock environment.
 *
 * Sets up some nodes that can run flows between each other, and exposes their progress trackers. Provides banks
 * in a few cities around the world.
 */
abstract class Simulation(val networkSendManuallyPumped: Boolean,
                          runAsync: Boolean,
                          latencyInjector: InMemoryMessagingNetwork.LatencyCalculator?) {
    companion object {
        private val defaultParams // The get() is necessary so that entropyRoot isn't shared.
            get() = MockNodeParameters(configOverrides = {
                doReturn(makeTestDataSourceProperties(it.myLegalName.organisation)).whenever(it).dataSourceProperties
            })
    }

    init {
        if (!runAsync && latencyInjector != null)
            throw IllegalArgumentException("The latency injector is only useful when using manual pumping.")
    }

    val bankLocations = listOf(Pair("London", "GB"), Pair("Frankfurt", "DE"), Pair("Rome", "IT"))

<<<<<<< HEAD
    // This puts together a mock network of SimulatedNodes.
    open class SimulatedNode(args: MockNodeArgs) : MockNetwork.MockNode(args) {
        override val started: StartedNode<SimulatedNode>? get() = uncheckedCast(super.started)
        override fun findMyLocation(): WorldMapLocation? {
            return configuration.myLegalName.locality.let { CityDatabase[it] }
        }
    }

    private object SimulatedNodeFactory : MockNetwork.Factory<SimulatedNode> {
        override fun create(args: MockNodeArgs) = SimulatedNode(args)
    }

    object RatesOracleFactory : MockNetwork.Factory<SimulatedNode> {
        // TODO: Make a more realistic legal name
        val RATES_SERVICE_NAME = CordaX500Name(organisation = "Rates Service Provider", locality = "Madrid", country = "ES")

        override fun create(args: MockNodeArgs): SimulatedNode {
            return object : SimulatedNode(args) {
=======
    object RatesOracleFactory : MockNetwork.Factory<MockNode> {
        // TODO: Make a more realistic legal name
        val RATES_SERVICE_NAME = CordaX500Name(organisation = "Rates Service Provider", locality = "Madrid", country = "ES")

        override fun create(args: MockNodeArgs): MockNode {
            return object : MockNode(args) {
>>>>>>> 7f96205b
                override fun start() = super.start().apply {
                    registerInitiatedFlow(NodeInterestRates.FixQueryHandler::class.java)
                    registerInitiatedFlow(NodeInterestRates.FixSignHandler::class.java)
                    javaClass.classLoader.getResourceAsStream("net/corda/irs/simulation/example.rates.txt").use {
                        database.transaction {
                            findTokenizableService(NodeInterestRates.Oracle::class.java)!!.uploadFixes(it.reader().readText())
                        }
                    }
                }
            }
        }
    }

    val mockNet = MockNetwork(
            networkSendManuallyPumped = networkSendManuallyPumped,
            threadPerNode = runAsync,
            cordappPackages = listOf("net.corda.irs.contract", "net.corda.finance.contract", "net.corda.irs"))
<<<<<<< HEAD
    val notary = mockNet.createNotaryNode(defaultParams.copy(legalName = DUMMY_NOTARY.name), false, SimulatedNodeFactory)
    // TODO: Regulatory nodes don't actually exist properly, this is a last minute demo request.
    //       So we just fire a message at a node that doesn't know how to handle it, and it'll ignore it.
    //       But that's fine for visualisation purposes.
    val regulators = listOf(mockNet.createUnstartedNode(defaultParams.copy(legalName = DUMMY_REGULATOR.name), SimulatedNodeFactory))
    val ratesOracle = mockNet.createUnstartedNode(defaultParams.copy(legalName = RatesOracleFactory.RATES_SERVICE_NAME), RatesOracleFactory)
    // All nodes must be in one of these two lists for the purposes of the visualiser tool.
    val serviceProviders: List<SimulatedNode> = listOf(notary.internals, ratesOracle)
    val banks: List<SimulatedNode> = bankLocations.mapIndexed { i, (city, country) ->
        val legalName = CordaX500Name(organisation = "Bank ${'A' + i}", locality = city, country = country)
        // Use deterministic seeds so the simulation is stable. Needed so that party owning keys are stable.
        mockNet.createUnstartedNode(defaultParams.copy(legalName = legalName, entropyRoot = BigInteger.valueOf(i.toLong())), SimulatedNodeFactory)
=======
    val notary = mockNet.createNotaryNode(defaultParams.copy(legalName = DUMMY_NOTARY.name), false)
    // TODO: Regulatory nodes don't actually exist properly, this is a last minute demo request.
    //       So we just fire a message at a node that doesn't know how to handle it, and it'll ignore it.
    //       But that's fine for visualisation purposes.
    val regulators = listOf(mockNet.createUnstartedNode(defaultParams.copy(legalName = DUMMY_REGULATOR.name)))
    val ratesOracle = mockNet.createUnstartedNode(defaultParams.copy(legalName = RatesOracleFactory.RATES_SERVICE_NAME), RatesOracleFactory)
    // All nodes must be in one of these two lists for the purposes of the visualiser tool.
    val serviceProviders: List<MockNode> = listOf(notary.internals, ratesOracle)
    val banks: List<MockNode> = bankLocations.mapIndexed { i, (city, country) ->
        val legalName = CordaX500Name(organisation = "Bank ${'A' + i}", locality = city, country = country)
        // Use deterministic seeds so the simulation is stable. Needed so that party owning keys are stable.
        mockNet.createUnstartedNode(defaultParams.copy(legalName = legalName, entropyRoot = BigInteger.valueOf(i.toLong())))
>>>>>>> 7f96205b
    }
    val clocks = (serviceProviders + regulators + banks).map { it.platformClock as TestClock }

    // These are used from the network visualiser tool.
    private val _allFlowSteps = PublishSubject.create<Pair<MockNode, ProgressTracker.Change>>()
    private val _doneSteps = PublishSubject.create<Collection<MockNode>>()
    @Suppress("unused")
    val allFlowSteps: Observable<Pair<MockNode, ProgressTracker.Change>> = _allFlowSteps
    @Suppress("unused")
    val doneSteps: Observable<Collection<MockNode>> = _doneSteps

    private var pumpCursor = 0

    /**
     * The current simulated date. By default this never changes. If you want it to change, you should do so from
     * within your overridden [iterate] call. Changes in the current day surface in the [dateChanges] observable.
     */
    var currentDateAndTime: LocalDateTime = LocalDate.now().atStartOfDay()
        protected set(value) {
            field = value
            _dateChanges.onNext(value)
        }

    private val _dateChanges = PublishSubject.create<LocalDateTime>()
    val dateChanges: Observable<LocalDateTime> get() = _dateChanges

    init {
        // Advance node clocks when current time is changed
        dateChanges.subscribe {
            clocks.setTo(currentDateAndTime.toInstant(ZoneOffset.UTC))
        }
    }

    /**
     * A place for simulations to stash human meaningful text about what the node is "thinking", which might appear
     * in the UI somewhere.
     */
    val extraNodeLabels: MutableMap<MockNode, String> = Collections.synchronizedMap(HashMap())

    /**
     * Iterates the simulation by one step.
     *
     * The default implementation circles around the nodes, pumping until one of them handles a message. The next call
     * will carry on from where this one stopped. In an environment where you want to take actions between anything
     * interesting happening, or control the precise speed at which things operate (beyond the latency injector), this
     * is a useful way to do things.
     *
     * @return the message that was processed, or null if no node accepted a message in this round.
     */
    open fun iterate(): InMemoryMessagingNetwork.MessageTransfer? {
        if (networkSendManuallyPumped) {
            mockNet.messagingNetwork.pumpSend(false)
        }

        // Keep going until one of the nodes has something to do, or we have checked every node.
        val endpoints = mockNet.messagingNetwork.endpoints
        var countDown = endpoints.size
        while (countDown > 0) {
            val handledMessage = endpoints[pumpCursor].pumpReceive(false)
            if (handledMessage != null)
                return handledMessage
            // If this node had nothing to do, advance the cursor with wraparound and try again.
            pumpCursor = (pumpCursor + 1) % endpoints.size
            countDown--
        }
        return null
    }

    protected fun showProgressFor(nodes: List<StartedNode<MockNode>>) {
        nodes.forEach { node ->
            node.smm.changes.filter { it is StateMachineManager.Change.Add }.subscribe {
                linkFlowProgress(node.internals, it.logic)
            }
        }
    }

    private fun linkFlowProgress(node: MockNode, flow: FlowLogic<*>) {
        val pt = flow.progressTracker ?: return
        pt.changes.subscribe { change: ProgressTracker.Change ->
            // Runs on node thread.
            _allFlowSteps.onNext(Pair(node, change))
        }
    }


    protected fun showConsensusFor(nodes: List<MockNode>) {
        val node = nodes.first()
        node.started!!.smm.changes.filter { it is StateMachineManager.Change.Add }.first().subscribe {
            linkConsensus(nodes, it.logic)
        }
    }

    private fun linkConsensus(nodes: Collection<MockNode>, flow: FlowLogic<*>) {
        flow.progressTracker?.changes?.subscribe { _: ProgressTracker.Change ->
            // Runs on node thread.
            if (flow.progressTracker!!.currentStep == ProgressTracker.DONE) {
                _doneSteps.onNext(nodes)
            }
        }
    }

    val networkInitialisationFinished = allOf(*mockNet.nodes.map { it.nodeReadyFuture.toCompletableFuture() }.toTypedArray())

    fun start(): Future<Unit> {
        mockNet.startNodes()
        // Wait for all the nodes to have finished registering with the network map service.
        return networkInitialisationFinished.thenCompose { startMainSimulation() }
    }

    /**
     * Sub-classes should override this to trigger whatever they want to simulate. This method will be invoked once the
     * network bringup has been simulated.
     */
    protected abstract fun startMainSimulation(): CompletableFuture<Unit>

    fun stop() {
        mockNet.stopNodes()
    }
}<|MERGE_RESOLUTION|>--- conflicted
+++ resolved
@@ -4,10 +4,6 @@
 import com.nhaarman.mockito_kotlin.whenever
 import net.corda.core.flows.FlowLogic
 import net.corda.core.identity.CordaX500Name
-<<<<<<< HEAD
-import net.corda.core.internal.uncheckedCast
-=======
->>>>>>> 7f96205b
 import net.corda.core.utilities.ProgressTracker
 import net.corda.finance.utils.CityDatabase
 import net.corda.irs.api.NodeInterestRates
@@ -16,10 +12,6 @@
 import net.corda.testing.DUMMY_NOTARY
 import net.corda.testing.DUMMY_REGULATOR
 import net.corda.testing.node.*
-<<<<<<< HEAD
-=======
-import net.corda.testing.node.MockNetwork.MockNode
->>>>>>> 7f96205b
 import net.corda.testing.node.MockServices.Companion.makeTestDataSourceProperties
 import rx.Observable
 import rx.subjects.PublishSubject
@@ -57,33 +49,12 @@
 
     val bankLocations = listOf(Pair("London", "GB"), Pair("Frankfurt", "DE"), Pair("Rome", "IT"))
 
-<<<<<<< HEAD
-    // This puts together a mock network of SimulatedNodes.
-    open class SimulatedNode(args: MockNodeArgs) : MockNetwork.MockNode(args) {
-        override val started: StartedNode<SimulatedNode>? get() = uncheckedCast(super.started)
-        override fun findMyLocation(): WorldMapLocation? {
-            return configuration.myLegalName.locality.let { CityDatabase[it] }
-        }
-    }
-
-    private object SimulatedNodeFactory : MockNetwork.Factory<SimulatedNode> {
-        override fun create(args: MockNodeArgs) = SimulatedNode(args)
-    }
-
-    object RatesOracleFactory : MockNetwork.Factory<SimulatedNode> {
-        // TODO: Make a more realistic legal name
-        val RATES_SERVICE_NAME = CordaX500Name(organisation = "Rates Service Provider", locality = "Madrid", country = "ES")
-
-        override fun create(args: MockNodeArgs): SimulatedNode {
-            return object : SimulatedNode(args) {
-=======
     object RatesOracleFactory : MockNetwork.Factory<MockNode> {
         // TODO: Make a more realistic legal name
         val RATES_SERVICE_NAME = CordaX500Name(organisation = "Rates Service Provider", locality = "Madrid", country = "ES")
 
         override fun create(args: MockNodeArgs): MockNode {
             return object : MockNode(args) {
->>>>>>> 7f96205b
                 override fun start() = super.start().apply {
                     registerInitiatedFlow(NodeInterestRates.FixQueryHandler::class.java)
                     registerInitiatedFlow(NodeInterestRates.FixSignHandler::class.java)
@@ -101,20 +72,6 @@
             networkSendManuallyPumped = networkSendManuallyPumped,
             threadPerNode = runAsync,
             cordappPackages = listOf("net.corda.irs.contract", "net.corda.finance.contract", "net.corda.irs"))
-<<<<<<< HEAD
-    val notary = mockNet.createNotaryNode(defaultParams.copy(legalName = DUMMY_NOTARY.name), false, SimulatedNodeFactory)
-    // TODO: Regulatory nodes don't actually exist properly, this is a last minute demo request.
-    //       So we just fire a message at a node that doesn't know how to handle it, and it'll ignore it.
-    //       But that's fine for visualisation purposes.
-    val regulators = listOf(mockNet.createUnstartedNode(defaultParams.copy(legalName = DUMMY_REGULATOR.name), SimulatedNodeFactory))
-    val ratesOracle = mockNet.createUnstartedNode(defaultParams.copy(legalName = RatesOracleFactory.RATES_SERVICE_NAME), RatesOracleFactory)
-    // All nodes must be in one of these two lists for the purposes of the visualiser tool.
-    val serviceProviders: List<SimulatedNode> = listOf(notary.internals, ratesOracle)
-    val banks: List<SimulatedNode> = bankLocations.mapIndexed { i, (city, country) ->
-        val legalName = CordaX500Name(organisation = "Bank ${'A' + i}", locality = city, country = country)
-        // Use deterministic seeds so the simulation is stable. Needed so that party owning keys are stable.
-        mockNet.createUnstartedNode(defaultParams.copy(legalName = legalName, entropyRoot = BigInteger.valueOf(i.toLong())), SimulatedNodeFactory)
-=======
     val notary = mockNet.createNotaryNode(defaultParams.copy(legalName = DUMMY_NOTARY.name), false)
     // TODO: Regulatory nodes don't actually exist properly, this is a last minute demo request.
     //       So we just fire a message at a node that doesn't know how to handle it, and it'll ignore it.
@@ -127,7 +84,6 @@
         val legalName = CordaX500Name(organisation = "Bank ${'A' + i}", locality = city, country = country)
         // Use deterministic seeds so the simulation is stable. Needed so that party owning keys are stable.
         mockNet.createUnstartedNode(defaultParams.copy(legalName = legalName, entropyRoot = BigInteger.valueOf(i.toLong())))
->>>>>>> 7f96205b
     }
     val clocks = (serviceProviders + regulators + banks).map { it.platformClock as TestClock }
 

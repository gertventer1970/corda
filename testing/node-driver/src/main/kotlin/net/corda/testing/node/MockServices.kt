package net.corda.testing.node

import com.google.common.collect.MutableClassToInstanceMap
import net.corda.core.contracts.Attachment
import net.corda.core.contracts.ContractClassName
import net.corda.core.contracts.StateRef
import net.corda.core.cordapp.CordappProvider
import net.corda.core.crypto.SecureHash
import net.corda.core.crypto.internal.AliasPrivateKey
import net.corda.core.flows.FlowLogic
import net.corda.core.flows.StateMachineRunId
import net.corda.core.identity.CordaX500Name
import net.corda.core.identity.Party
import net.corda.core.identity.PartyAndCertificate
import net.corda.core.messaging.DataFeed
import net.corda.core.messaging.FlowHandle
import net.corda.core.messaging.FlowProgressHandle
import net.corda.core.messaging.StateMachineTransactionMapping
import net.corda.core.node.*
import net.corda.core.node.services.*
import net.corda.core.serialization.SerializeAsToken
import net.corda.core.transactions.SignedTransaction
import net.corda.core.utilities.NetworkHostAndPort
import net.corda.node.VersionInfo
import net.corda.node.internal.ServicesForResolutionImpl
import net.corda.node.internal.cordapp.JarScanningCordappLoader
import net.corda.node.services.api.*
import net.corda.node.services.identity.InMemoryIdentityService
import net.corda.node.services.identity.PersistentIdentityService
import net.corda.node.services.keys.BasicHSMKeyManagementService
import net.corda.node.services.persistence.PublicKeyToOwningIdentityCacheImpl
import net.corda.node.services.schema.NodeSchemaService
import net.corda.node.services.transactions.InMemoryTransactionVerifierService
import net.corda.node.services.vault.NodeVaultService
import net.corda.nodeapi.internal.cordapp.CordappLoader
import net.corda.nodeapi.internal.persistence.CordaPersistence
import net.corda.nodeapi.internal.persistence.DatabaseConfig
import net.corda.nodeapi.internal.persistence.contextTransaction
import net.corda.testing.common.internal.testNetworkParameters
import net.corda.testing.core.TestIdentity
import net.corda.testing.internal.DEV_ROOT_CA
import net.corda.testing.internal.MockCordappProvider
import net.corda.testing.internal.TestingNamedCacheFactory
import net.corda.testing.internal.configureDatabase
import net.corda.testing.node.internal.*
import net.corda.testing.services.MockAttachmentStorage
import java.io.ByteArrayOutputStream
import java.security.KeyPair
import java.sql.Connection
import java.time.Clock
import java.time.Instant
import java.util.*
import java.util.function.Consumer
import java.util.jar.JarFile
import java.util.zip.ZipEntry
import java.util.zip.ZipOutputStream
import javax.persistence.EntityManager

/** Returns a simple [IdentityService] containing the supplied [identities]. */
fun makeTestIdentityService(vararg identities: PartyAndCertificate): IdentityService {
    return InMemoryIdentityService(identities.toList(), DEV_ROOT_CA.certificate)
}

/**
 * An implementation of [ServiceHub] that is designed for in-memory unit tests of contract validation logic. It has
 * enough functionality to do tests of code that queries the vault, inserts to the vault, and constructs/checks
 * transactions. However it isn't enough to test flows and other aspects of an app that require a network. For that
 * you should investigate [MockNetwork].
 *
 * There are a variety of constructors that can be used to supply enough data to simulate a node. Each mock service hub
 * must have at least an identity of its own. The other components have defaults that work in most situations.
 */
open class MockServices private constructor(
        private val cordappLoader: CordappLoader,
        override val validatedTransactions: TransactionStorage,
        override val identityService: IdentityService,
        private val initialNetworkParameters: NetworkParameters,
        private val initialIdentity: TestIdentity,
        private val moreKeys: Array<out KeyPair>,
        override val keyManagementService: KeyManagementService = MockKeyManagementService(
                identityService,
                *arrayOf(initialIdentity.keyPair) + moreKeys
        )
) : ServiceHub {

    companion object {
        private fun cordappLoaderForPackages(packages: Iterable<String>, versionInfo: VersionInfo = VersionInfo.UNKNOWN): CordappLoader {
            return JarScanningCordappLoader.fromJarUrls(cordappsForPackages(packages).map { it.jarFile.toUri().toURL() }, versionInfo)
        }

        /**
         * Make properties appropriate for creating a DataSource for unit tests.
         * Defaults configuration of in-memory H2 instance. If 'databaseProvider' system property is set then creates
         * a config from the relevant config file is present in resources folder (used to parametrize test to run against a remote database).
         *
         * @param nodeName Reflects the "instance" of the in-memory database or database username/schema.
         * Defaults to a random string.
         */
        @JvmStatic
        fun makeTestDataSourceProperties(nodeName: String = SecureHash.randomSHA256().toString()): Properties {
            return makeInternalTestDataSourceProperties(nodeName)
        }

        /**
         * Makes database and mock services appropriate for unit tests.
         *
         * @param cordappPackages A [List] of cordapp packages to scan for any cordapp code, e.g. contract verification code, flows and services.
         * @param identityService An instance of [IdentityService], see [makeTestIdentityService].
         * @param initialIdentity The first (typically sole) identity the services will represent.
         * @param moreKeys A list of additional [KeyPair] instances to be used by [MockServices].
         * @return A pair where the first element is the instance of [CordaPersistence] and the second is [MockServices].
         */
        @JvmStatic
        @JvmOverloads
        fun makeTestDatabaseAndMockServices(cordappPackages: List<String>,
                                            identityService: IdentityService,
                                            initialIdentity: TestIdentity,
                                            networkParameters: NetworkParameters = testNetworkParameters(modifiedTime = Instant.MIN),
                                            vararg moreKeys: KeyPair): Pair<CordaPersistence, MockServices> {

            val cordappLoader = cordappLoaderForPackages(cordappPackages)
            val dataSourceProps = makeInternalTestDataSourceProperties(initialIdentity.name.organisation, SecureHash.randomSHA256().toString())
            val schemaService = NodeSchemaService(cordappLoader.cordappSchemas)
            val database = configureDatabase(dataSourceProps, makeTestDatabaseProperties(initialIdentity.name.organisation), identityService::wellKnownPartyFromX500Name, identityService::wellKnownPartyFromAnonymous, schemaService)
            val keyManagementService = MockKeyManagementService(
                    identityService,
                    *arrayOf(initialIdentity.keyPair) + moreKeys
            )
            val mockService = database.transaction {
                makeMockMockServices(cordappLoader, identityService, networkParameters, initialIdentity, moreKeys.toSet(), keyManagementService, schemaService, database)
            }
            return Pair(database, mockService)
        }

        /**
         * Makes database and persistent services appropriate for unit tests which require persistence across the vault, identity service
         * and key managment service.
         *
         * @param cordappPackages A [List] of cordapp packages to scan for any cordapp code, e.g. contract verification code, flows and services.
         * @param initialIdentity The first (typically sole) identity the services will represent.
         * @param moreKeys A list of additional [KeyPair] instances to be used by [MockServices].
         * @param moreIdentities A list of additional [KeyPair] instances to be used by [MockServices].
         * @return A pair where the first element is the instance of [CordaPersistence] and the second is [MockServices].
         */
        @JvmStatic
        @JvmOverloads
        fun makeTestDatabaseAndPersistentServices(
                cordappPackages: List<String>,
                initialIdentity: TestIdentity,
                networkParameters: NetworkParameters = testNetworkParameters(modifiedTime = Instant.MIN),
                moreKeys: Set<KeyPair>,
                moreIdentities: Set<PartyAndCertificate>
        ): Pair<CordaPersistence, MockServices> {
            val cordappLoader = cordappLoaderForPackages(cordappPackages)
            val dataSourceProps = makeTestDataSourceProperties()
            val schemaService = NodeSchemaService(cordappLoader.cordappSchemas)
            val identityService = PersistentIdentityService(TestingNamedCacheFactory())
<<<<<<< HEAD
            val persistence = configureDatabase(dataSourceProps, DatabaseConfig(), identityService::wellKnownPartyFromX500Name, identityService::wellKnownPartyFromAnonymous, schemaService)
=======
            val persistence = configureDatabase(
                    hikariProperties = dataSourceProps,
                    databaseConfig = DatabaseConfig(),
                    wellKnownPartyFromX500Name = identityService::wellKnownPartyFromX500Name,
                    wellKnownPartyFromAnonymous = identityService::wellKnownPartyFromAnonymous,
                    schemaService = schemaService,
                    internalSchemas = schemaService.internalSchemas()
            )

            val pkToIdCache = PublicKeyToOwningIdentityCacheImpl(persistence, TestingNamedCacheFactory())
>>>>>>> 75e66f9d

            // Create a persistent identity service and add all the supplied identities.
            identityService.apply {
                ourNames = setOf(initialIdentity.name)
                database = persistence
                start(DEV_ROOT_CA.certificate, pkToIdCache = pkToIdCache)
                persistence.transaction { identityService.loadIdentities(moreIdentities + initialIdentity.identity) }
            }

            // Create a persistent key management service and add the key pair which was created for the TestIdentity.
            // We only add the keypair for the initial identity and any other keys which this node may control. Note: We don't add the keys
            // for the other identities.
            val aliasKeyMap = mutableMapOf<String, KeyPair>()
            val aliasedMoreKeys = moreKeys.mapIndexed { index, keyPair ->
                val alias = "Extra key $index"
                aliasKeyMap[alias] = keyPair
                KeyPair(keyPair.public, AliasPrivateKey(alias))
            }.toSet()
            val identityAlias = "${initialIdentity.name} private key"
            aliasKeyMap[identityAlias] = initialIdentity.keyPair
            val aliasedIdentityKey = KeyPair(initialIdentity.publicKey, AliasPrivateKey(identityAlias))
            val keyManagementService = BasicHSMKeyManagementService(
                    TestingNamedCacheFactory(),
                    identityService,
                    persistence,
                    MockCryptoService(aliasKeyMap)
            )
            persistence.transaction { keyManagementService.start(aliasedMoreKeys + aliasedIdentityKey) }

            val mockService = persistence.transaction {
                makeMockMockServices(cordappLoader, identityService, networkParameters, initialIdentity, moreKeys, keyManagementService, schemaService, persistence)
            }
            return Pair(persistence, mockService)
        }

        private fun makeMockMockServices(
                cordappLoader: CordappLoader,
                identityService: IdentityService,
                networkParameters: NetworkParameters,
                initialIdentity: TestIdentity,
                moreKeys: Set<KeyPair>,
                keyManagementService: KeyManagementService,
                schemaService: SchemaService,
                persistence: CordaPersistence
        ): MockServices {
            return object : MockServices(cordappLoader, identityService, networkParameters, initialIdentity, moreKeys.toTypedArray(), keyManagementService) {
                override var networkParametersService: NetworkParametersService = MockNetworkParametersStorage(networkParameters)
                override val vaultService: VaultService = makeVaultService(schemaService, persistence, cordappLoader)
                override fun recordTransactions(statesToRecord: StatesToRecord, txs: Iterable<SignedTransaction>) {
                    ServiceHubInternal.recordTransactions(
                            statesToRecord,
                            txs as? Collection ?: txs.toList(),
                            validatedTransactions as WritableTransactionStorage,
                            mockStateMachineRecordedTransactionMappingStorage,
                            vaultService as VaultServiceInternal,
                            persistence
                    )
                }

                override fun jdbcSession(): Connection = persistence.createSession()

                override fun <T : Any?> withEntityManager(block: EntityManager.() -> T): T {
                    return block(contextTransaction.restrictedEntityManager)
                }

                override fun withEntityManager(block: Consumer<EntityManager>) {
                    return block.accept(contextTransaction.restrictedEntityManager)
                }
            }
        }

        // Because Kotlin is dumb and makes not publicly visible objects public, thus changing the public API.
        private val mockStateMachineRecordedTransactionMappingStorage = MockStateMachineRecordedTransactionMappingStorage()

        private val dummyAttachment by lazy {
            val inputStream = ByteArrayOutputStream().apply {
                ZipOutputStream(this).use {
                    with(it) {
                        putNextEntry(ZipEntry(JarFile.MANIFEST_NAME))
                    }
                }
            }.toByteArray().inputStream()
            val attachment = object : Attachment {
                override val id get() = throw UnsupportedOperationException()
                override fun open() = inputStream
                override val signerKeys get() = throw UnsupportedOperationException()
                override val signers: List<Party> get() = throw UnsupportedOperationException()
                override val size: Int = 512
            }
            attachment
        }
    }

    private class MockStateMachineRecordedTransactionMappingStorage : StateMachineRecordedTransactionMappingStorage {
        override fun addMapping(stateMachineRunId: StateMachineRunId, transactionId: SecureHash) {
            throw UnsupportedOperationException()
        }

        override fun track(): DataFeed<List<StateMachineTransactionMapping>, StateMachineTransactionMapping> {
            throw UnsupportedOperationException()
        }
    }

    private constructor(cordappLoader: CordappLoader, identityService: IdentityService, networkParameters: NetworkParameters,
                        initialIdentity: TestIdentity, moreKeys: Array<out KeyPair>, keyManagementService: KeyManagementService)
            : this(cordappLoader, MockTransactionStorage(), identityService, networkParameters, initialIdentity, moreKeys, keyManagementService)

    private constructor(cordappLoader: CordappLoader, identityService: IdentityService, networkParameters: NetworkParameters,
                        initialIdentity: TestIdentity, moreKeys: Array<out KeyPair>) : this(
            cordappLoader,
            MockTransactionStorage(),
            identityService,
            networkParameters,
            initialIdentity,
            moreKeys
    )

    /**
     * Create a mock [ServiceHub] that looks for app code in the given package names, uses the provided identity service
     * (you can get one from [makeTestIdentityService]) and represents the given identity.
     */
    @JvmOverloads
    constructor(cordappPackages: Iterable<String>,
                initialIdentity: TestIdentity,
                identityService: IdentityService = makeTestIdentityService(),
                vararg moreKeys: KeyPair) :
            this(cordappLoaderForPackages(cordappPackages), identityService, testNetworkParameters(modifiedTime = Instant.MIN), initialIdentity, moreKeys)

    constructor(cordappPackages: Iterable<String>,
                initialIdentity: TestIdentity,
                identityService: IdentityService,
                networkParameters: NetworkParameters,
                vararg moreKeys: KeyPair) :
            this(cordappLoaderForPackages(cordappPackages), identityService, networkParameters, initialIdentity, moreKeys)

    constructor(cordappPackages: Iterable<String>,
                initialIdentity: TestIdentity,
                identityService: IdentityService,
                networkParameters: NetworkParameters,
                vararg moreKeys: KeyPair,
                keyManagementService: KeyManagementService) :
            this(cordappLoaderForPackages(cordappPackages), identityService, networkParameters, initialIdentity, moreKeys, keyManagementService)

    /**
     * Create a mock [ServiceHub] that looks for app code in the given package names, uses the provided identity service
     * (you can get one from [makeTestIdentityService]) and represents the given identity.
     */
    @JvmOverloads
    constructor(cordappPackages: Iterable<String>, initialIdentityName: CordaX500Name, identityService: IdentityService = makeTestIdentityService(), key: KeyPair, vararg moreKeys: KeyPair) :
            this(cordappPackages, TestIdentity(initialIdentityName, key), identityService, *moreKeys)

    /**
     * Create a mock [ServiceHub] that can't load CorDapp code, which uses the provided identity service
     * (you can get one from [makeTestIdentityService]) and which represents the given identity.
     */
    @JvmOverloads
    constructor(cordappPackages: Iterable<String>, initialIdentityName: CordaX500Name, identityService: IdentityService = makeTestIdentityService()) :
            this(cordappPackages, TestIdentity(initialIdentityName), identityService)

    /**
     * Create a mock [ServiceHub] that can't load CorDapp code, and which uses a default service identity.
     */
    constructor(cordappPackages: Iterable<String>) : this(cordappPackages, CordaX500Name("TestIdentity", "", "GB"), makeTestIdentityService())

    /**
     * Create a mock [ServiceHub] which uses the package of the caller to find CorDapp code. It uses the provided identity service
     * (you can get one from [makeTestIdentityService]) and which represents the given identity.
     */
    @JvmOverloads
    constructor(initialIdentityName: CordaX500Name, identityService: IdentityService = makeTestIdentityService(), key: KeyPair, vararg moreKeys: KeyPair)
            : this(listOf(getCallerPackage(MockServices::class)!!), TestIdentity(initialIdentityName, key), identityService, *moreKeys)

    /**
     * Create a mock [ServiceHub] which uses the package of the caller to find CorDapp code. It uses the provided identity service
     * (you can get one from [makeTestIdentityService]) and which represents the given identity. It has no keys.
     */
    @JvmOverloads
    constructor(initialIdentityName: CordaX500Name, identityService: IdentityService = makeTestIdentityService())
            : this(listOf(getCallerPackage(MockServices::class)!!), TestIdentity(initialIdentityName), identityService)

    constructor(cordappPackages: List<String>, initialIdentityName: CordaX500Name, identityService: IdentityService, networkParameters: NetworkParameters)
            : this(cordappPackages, TestIdentity(initialIdentityName), identityService, networkParameters)


    constructor(cordappPackages: List<String>, initialIdentityName: CordaX500Name, identityService: IdentityService, networkParameters: NetworkParameters, key: KeyPair)
            : this(cordappPackages, TestIdentity(initialIdentityName, key), identityService, networkParameters)

    /**
     * A helper constructor that requires at least one test identity to be registered, and which takes the package of
     * the caller as the package in which to find app code. This is the most convenient constructor and the one that
     * is normally worth using. The first identity is the identity of this service hub, the rest are identities that
     * it is aware of.
     */
    constructor(firstIdentity: TestIdentity, vararg moreIdentities: TestIdentity) : this(
            listOf(getCallerPackage(MockServices::class)!!),
            firstIdentity,
            *moreIdentities
    )

    constructor(firstIdentity: TestIdentity, networkParameters: NetworkParameters, vararg moreIdentities: TestIdentity) : this(
            listOf(getCallerPackage(MockServices::class)!!),
            firstIdentity,
            networkParameters,
            *moreIdentities
    )

    constructor(cordappPackages: List<String>, firstIdentity: TestIdentity, vararg moreIdentities: TestIdentity) : this(
            cordappPackages,
            firstIdentity,
            makeTestIdentityService(*listOf(firstIdentity, *moreIdentities).map { it.identity }.toTypedArray()),
            firstIdentity.keyPair
    )

    constructor(cordappPackages: List<String>, firstIdentity: TestIdentity, networkParameters: NetworkParameters, vararg moreIdentities: TestIdentity) : this(
            cordappPackages,
            firstIdentity,
            makeTestIdentityService(*listOf(firstIdentity, *moreIdentities).map { it.identity }.toTypedArray()),
            networkParameters,
            firstIdentity.keyPair
    )

    /**
     * Create a mock [ServiceHub] which uses the package of the caller to find CorDapp code. It uses a default service
     * identity.
     */
    constructor() : this(listOf(getCallerPackage(MockServices::class)!!), CordaX500Name("TestIdentity", "", "GB"), makeTestIdentityService())

    /**
     * Returns the classloader containing all jar deployed in the 'cordapps' folder.
     */
    val cordappClassloader: ClassLoader
        get() = cordappLoader.appClassLoader

    override fun recordTransactions(statesToRecord: StatesToRecord, txs: Iterable<SignedTransaction>) {
        txs.forEach {
            (validatedTransactions as WritableTransactionStorage).addTransaction(it)
        }
    }

    override val networkParameters: NetworkParameters
        get() = networkParametersService.run { lookup(currentHash)!! }

    final override val attachments = MockAttachmentStorage()
    override val vaultService: VaultService get() = throw UnsupportedOperationException()
    override val contractUpgradeService: ContractUpgradeService get() = throw UnsupportedOperationException()
    override val networkMapCache: NetworkMapCache get() = throw UnsupportedOperationException()
    override val clock: TestClock get() = TestClock(Clock.systemUTC())
    override val myInfo: NodeInfo
        get() {
            return NodeInfo(listOf(NetworkHostAndPort("mock.node.services", 10000)), listOf(initialIdentity.identity), 1, serial = 1L)
        }
    override val transactionVerifierService: TransactionVerifierService get() = InMemoryTransactionVerifierService(2)
    private val mockCordappProvider: MockCordappProvider = MockCordappProvider(cordappLoader, attachments).also {
        it.start()
    }
    override val cordappProvider: CordappProvider get() = mockCordappProvider
    override var networkParametersService: NetworkParametersService = MockNetworkParametersStorage(initialNetworkParameters)

    protected val servicesForResolution: ServicesForResolution
        get() = ServicesForResolutionImpl(identityService, attachments, cordappProvider, networkParametersService, validatedTransactions)

    internal fun makeVaultService(schemaService: SchemaService, database: CordaPersistence, cordappLoader: CordappLoader): VaultServiceInternal {
        return NodeVaultService(clock, keyManagementService, servicesForResolution, database, schemaService, EnterpriseMockNamedCachedFactory(), cordappLoader.appClassLoader).apply { start() }
    }

    // This needs to be internal as MutableClassToInstanceMap is a guava type and shouldn't be part of our public API
    /** A map of available [CordaService] implementations */
    internal val cordappServices: MutableClassToInstanceMap<SerializeAsToken> = MutableClassToInstanceMap.create<SerializeAsToken>()

    override fun <T : SerializeAsToken> cordaService(type: Class<T>): T {
        require(type.isAnnotationPresent(CordaService::class.java)) { "${type.name} is not a Corda service" }
        return cordappServices.getInstance(type)
                ?: throw IllegalArgumentException("Corda service ${type.name} does not exist")
    }

    override fun jdbcSession(): Connection = throw UnsupportedOperationException()

    override fun <T : Any?> withEntityManager(block: EntityManager.() -> T): T {
        throw UnsupportedOperationException()
    }

    override fun withEntityManager(block: Consumer<EntityManager>) {
        throw UnsupportedOperationException()
    }

    override fun registerUnloadHandler(runOnStop: () -> Unit) = throw UnsupportedOperationException()

    /** Add the given package name to the list of packages which will be scanned for cordapp contract verification code */
    fun addMockCordapp(contractClassName: ContractClassName) {
        mockCordappProvider.addMockCordapp(contractClassName, attachments)
    }

    override fun loadState(stateRef: StateRef) = servicesForResolution.loadState(stateRef)
    override fun loadStates(stateRefs: Set<StateRef>) = servicesForResolution.loadStates(stateRefs)

    /** Returns a dummy Attachment, in context of signature constrains non-downgrade rule this default to contract class version `1`. */
    override fun loadContractAttachment(stateRef: StateRef) = dummyAttachment
}

/**
 * Function which can be used to create a mock [CordaService] for use within testing, such as an Oracle.
 */
fun <T : SerializeAsToken> createMockCordaService(serviceHub: MockServices, serviceConstructor: (AppServiceHub) -> T): T {
    class MockAppServiceHubImpl<out T : SerializeAsToken>(val serviceHub: MockServices, serviceConstructor: (AppServiceHub) -> T) : AppServiceHub, ServiceHub by serviceHub {
        val serviceInstance: T = serviceConstructor(this)

        init {
            serviceHub.cordappServices.putInstance(serviceInstance.javaClass, serviceInstance)
        }

        override fun <T> startFlow(flow: FlowLogic<T>): FlowHandle<T> {
            throw UnsupportedOperationException()
        }

        override fun <T> startTrackedFlow(flow: FlowLogic<T>): FlowProgressHandle<T> {
            throw UnsupportedOperationException()
        }
    }
    return MockAppServiceHubImpl(serviceHub, serviceConstructor).serviceInstance
}<|MERGE_RESOLUTION|>--- conflicted
+++ resolved
@@ -155,20 +155,15 @@
             val dataSourceProps = makeTestDataSourceProperties()
             val schemaService = NodeSchemaService(cordappLoader.cordappSchemas)
             val identityService = PersistentIdentityService(TestingNamedCacheFactory())
-<<<<<<< HEAD
-            val persistence = configureDatabase(dataSourceProps, DatabaseConfig(), identityService::wellKnownPartyFromX500Name, identityService::wellKnownPartyFromAnonymous, schemaService)
-=======
             val persistence = configureDatabase(
                     hikariProperties = dataSourceProps,
                     databaseConfig = DatabaseConfig(),
                     wellKnownPartyFromX500Name = identityService::wellKnownPartyFromX500Name,
                     wellKnownPartyFromAnonymous = identityService::wellKnownPartyFromAnonymous,
-                    schemaService = schemaService,
-                    internalSchemas = schemaService.internalSchemas()
+                    schemaService = schemaService
             )
 
             val pkToIdCache = PublicKeyToOwningIdentityCacheImpl(persistence, TestingNamedCacheFactory())
->>>>>>> 75e66f9d
 
             // Create a persistent identity service and add all the supplied identities.
             identityService.apply {

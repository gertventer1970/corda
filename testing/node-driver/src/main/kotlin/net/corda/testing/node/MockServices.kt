package net.corda.testing.node

import com.google.common.collect.MutableClassToInstanceMap
import com.typesafe.config.Config
import com.typesafe.config.ConfigFactory
import com.typesafe.config.ConfigParseOptions
import net.corda.core.cordapp.CordappProvider
import net.corda.core.crypto.*
import net.corda.core.flows.FlowLogic
import net.corda.core.flows.StateMachineRunId
import net.corda.core.identity.CordaX500Name
import net.corda.core.identity.PartyAndCertificate
import net.corda.core.messaging.DataFeed
import net.corda.core.messaging.FlowHandle
import net.corda.core.messaging.FlowProgressHandle
import net.corda.core.node.*
import net.corda.core.node.services.*
import net.corda.core.serialization.SerializeAsToken
import net.corda.core.serialization.SingletonSerializeAsToken
import net.corda.core.transactions.SignedTransaction
import net.corda.node.VersionInfo
import net.corda.node.internal.StateLoaderImpl
import net.corda.node.internal.cordapp.CordappLoader
import net.corda.node.services.api.StateMachineRecordedTransactionMappingStorage
import net.corda.node.services.api.VaultServiceInternal
import net.corda.node.services.api.WritableTransactionStorage
<<<<<<< HEAD
import net.corda.node.services.config.configOf
=======
import net.corda.node.services.config.DatabaseConfig
>>>>>>> 0e371323
import net.corda.node.services.identity.InMemoryIdentityService
import net.corda.node.services.keys.freshCertificate
import net.corda.node.services.keys.getSigner
import net.corda.node.services.persistence.HibernateConfiguration
import net.corda.node.services.persistence.InMemoryStateMachineRecordedTransactionMappingStorage
import net.corda.node.services.schema.HibernateObserver
import net.corda.node.services.schema.NodeSchemaService
import net.corda.node.services.transactions.InMemoryTransactionVerifierService
import net.corda.node.services.vault.NodeVaultService
import net.corda.node.utilities.CordaPersistence
import net.corda.node.utilities.configureDatabase
import net.corda.testing.*
import org.bouncycastle.operator.ContentSigner
import rx.Observable
import rx.subjects.PublishSubject
import java.security.KeyPair
import java.security.PrivateKey
import java.security.PublicKey
import java.sql.Connection
import java.time.Clock
import java.util.*

/**
 * A singleton utility that only provides a mock identity, key and storage service. However, this is sufficient for
 * building chains of transactions and verifying them. It isn't sufficient for testing flows however.
 */
open class MockServices(
        cordappLoader: CordappLoader,
        override val validatedTransactions: WritableTransactionStorage,
        protected val stateLoader: StateLoaderImpl = StateLoaderImpl(validatedTransactions),
        private val initialIdentityName: CordaX500Name = MEGA_CORP.name,
        vararg val keys: KeyPair
) : ServiceHub, StateLoader by stateLoader {
    companion object {
        private val MOCK_IDENTITIES = listOf(MEGA_CORP_IDENTITY, MINI_CORP_IDENTITY, DUMMY_CASH_ISSUER_IDENTITY, DUMMY_NOTARY_IDENTITY)

        @JvmStatic
        val MOCK_VERSION_INFO = VersionInfo(1, "Mock release", "Mock revision", "Mock Vendor")

        private fun readDatabaseConfig(nodeName: String? = null, postifx: String? = null): Config {
            val standarizedNodeName = if (nodeName!= null) nodeName.replace(" ", "").replace("-", "_") else null
            //in case of H2, the same db instance runs for all integration tests, so adding additional variable postfix to use unique db user/schema each time
            val h2InstanceName =  if (postifx != null) standarizedNodeName + "_" + postifx  else standarizedNodeName
            val parseOptions = ConfigParseOptions.defaults()
            val databaseConfig = ConfigFactory.parseResources(System.getProperty("databaseProvider") + ".conf", parseOptions.setAllowMissing(true))
            val fixedOverride = ConfigFactory.parseString("baseDirectory = \"\"")
            val nodeOrganizationNameConfig = if (standarizedNodeName != null) configOf("nodeOrganizationName" to standarizedNodeName) else ConfigFactory.empty()
            val defaultProps = Properties()
            defaultProps.setProperty("dataSourceProperties.dataSourceClassName", "org.h2.jdbcx.JdbcDataSource")
            defaultProps.setProperty("dataSourceProperties.dataSource.url", "jdbc:h2:mem:${h2InstanceName}_persistence;LOCK_TIMEOUT=10000;DB_CLOSE_ON_EXIT=FALSE")
            defaultProps.setProperty("dataSourceProperties.dataSource.user", "sa")
            defaultProps.setProperty("dataSourceProperties.dataSource.password", "")
            val defaultConfig = ConfigFactory.parseProperties(defaultProps, parseOptions)

            return databaseConfig.withFallback(fixedOverride)
                    .withFallback(nodeOrganizationNameConfig)
                    .withFallback(defaultConfig)
                    .resolve()
        }
        /**
         * Make properties appropriate for creating a DataSource for unit tests.
         *
         * @param nodeName Reflects the "instance" of the in-memory database or database username/schema.  Defaults to a random string.
         * @param nodeNameExtension Provides additional name extension for the "instance" of in-memory database to provide uniqnes when running unit tests against H2 db.
         */
        // TODO: Can we use an X509 principal generator here?
        @JvmStatic
        fun makeTestDataSourceProperties(nodeName: String = SecureHash.randomSHA256().toString(), nodeNameExtension: String? = null): Properties {
            val config = readDatabaseConfig(nodeName, nodeNameExtension)
            val props = Properties()
            props.setProperty("dataSourceClassName", config.getString("dataSourceProperties.dataSourceClassName"))
            props.setProperty("dataSource.url", config.getString("dataSourceProperties.dataSource.url"))
            props.setProperty("dataSource.user", config.getString("dataSourceProperties.dataSource.user"))
            props.setProperty("dataSource.password", config.getString("dataSourceProperties.dataSource.password"))
            return props
        }

        /**
<<<<<<< HEAD
         * Make properties appropriate for creating a Database for unit tests.
         *
         * @param nodeName Reflects the "instance" of the in-memory database or database username/schema.
         */
        @JvmStatic
        fun makeTestDatabaseProperties(nodeName: String? = null): Properties {
            val props = Properties()
            props.setProperty("transactionIsolationLevel", "repeatableRead") //for other possible values see net.corda.node.utilities.CordaPeristence.parserTransactionIsolationLevel(String)
            if (nodeName != null) {
                props.setProperty("nodeOrganizationName", nodeName)
            }
            return props
        }

        /**
=======
>>>>>>> 0e371323
         * Creates an instance of [InMemoryIdentityService] with [MOCK_IDENTITIES].
         */
        @JvmStatic
        fun makeTestIdentityService() = InMemoryIdentityService(MOCK_IDENTITIES, trustRoot = DEV_TRUST_ROOT)

        /**
         * Makes database and mock services appropriate for unit tests.
         * @param keys a list of [KeyPair] instances to be used by [MockServices]. Defaults to [MEGA_CORP_KEY]
         * @param createIdentityService a lambda function returning an instance of [IdentityService]. Defaults to [InMemoryIdentityService].
         *
         * @return a pair where the first element is the instance of [CordaPersistence] and the second is [MockServices].
         */
        @JvmStatic
        fun makeTestDatabaseAndMockServices(keys: List<KeyPair> = listOf(MEGA_CORP_KEY),
                                            identityService: IdentityService = makeTestIdentityService(),
                                            cordappPackages: List<String> = emptyList()): Pair<CordaPersistence, MockServices>
            = makeTestDatabaseAndMockServices(keys, identityService, cordappPackages, MEGA_CORP.name)

        /**
         * Makes database and mock services appropriate for unit tests.
         * @param keys a list of [KeyPair] instances to be used by [MockServices]. Defaults to [MEGA_CORP_KEY]
         * @param createIdentityService a lambda function returning an instance of [IdentityService]. Defauts to [InMemoryIdentityService].
         * @param initialIdentityName the name of the first (typically sole) identity the services will represent.
         * @return a pair where the first element is the instance of [CordaPersistence] and the second is [MockServices].
         */
        @JvmStatic
        fun makeTestDatabaseAndMockServices(keys: List<KeyPair> = listOf(MEGA_CORP_KEY),
                                            identityService: IdentityService = makeTestIdentityService(),
                                            cordappPackages: List<String> = emptyList(),
                                            initialIdentityName: CordaX500Name): Pair<CordaPersistence, MockServices> {
            val cordappLoader = CordappLoader.createWithTestPackages(cordappPackages)
            val dataSourceProps = makeTestDataSourceProperties()
            val database = configureDatabase(dataSourceProps, DatabaseConfig(), identityService, NodeSchemaService(cordappLoader))
            val mockService = database.transaction {
                object : MockServices(cordappLoader, initialIdentityName = initialIdentityName, keys = *(keys.toTypedArray())) {
                    override val identityService get() = identityService
                    override val vaultService: VaultServiceInternal = makeVaultService(database.hibernateConfig)

                    override fun recordTransactions(statesToRecord: StatesToRecord, txs: Iterable<SignedTransaction>) {
                        for (stx in txs) {
                            validatedTransactions.addTransaction(stx)
                        }
                        // Refactored to use notifyAll() as we have no other unit test for that method with multiple transactions.
                        vaultService.notifyAll(statesToRecord, txs.map { it.tx })
                    }

                    override fun jdbcSession(): Connection = database.createSession()
                }
            }
            return Pair(database, mockService)
        }
    }

    constructor(cordappLoader: CordappLoader, initialIdentityName: CordaX500Name = MEGA_CORP.name, vararg keys: KeyPair) : this(cordappLoader, MockTransactionStorage(), initialIdentityName = initialIdentityName, keys = *keys)
    constructor(cordappPackages: List<String>, initialIdentityName: CordaX500Name = MEGA_CORP.name, vararg keys: KeyPair) : this(CordappLoader.createWithTestPackages(cordappPackages), initialIdentityName = initialIdentityName, keys = *keys)
    constructor(vararg keys: KeyPair) : this(emptyList(), MEGA_CORP.name, *keys)
    constructor() : this(generateKeyPair())

    val key: KeyPair get() = keys.first()

    override fun recordTransactions(statesToRecord: StatesToRecord, txs: Iterable<SignedTransaction>) {
        txs.forEach {
            stateMachineRecordedTransactionMapping.addMapping(StateMachineRunId.createRandom(), it.id)
        }
        for (stx in txs) {
            validatedTransactions.addTransaction(stx)
        }
    }

    final override val attachments = MockAttachmentStorage()
    val stateMachineRecordedTransactionMapping: StateMachineRecordedTransactionMappingStorage = MockStateMachineRecordedTransactionMappingStorage()
    override val identityService: IdentityService = InMemoryIdentityService(MOCK_IDENTITIES, trustRoot = DEV_TRUST_ROOT)
    override val keyManagementService: KeyManagementService by lazy { MockKeyManagementService(identityService, *keys) }

    override val vaultService: VaultService get() = throw UnsupportedOperationException()
    override val contractUpgradeService: ContractUpgradeService get() = throw UnsupportedOperationException()
    override val networkMapCache: NetworkMapCache get() = throw UnsupportedOperationException()
    override val clock: Clock get() = Clock.systemUTC()
    override val myInfo: NodeInfo
        get() {
            val identity = getTestPartyAndCertificate(initialIdentityName, key.public)
            return NodeInfo(emptyList(), listOf(identity), 1, serial = 1L)
        }
    override val transactionVerifierService: TransactionVerifierService get() = InMemoryTransactionVerifierService(2)
    val mockCordappProvider = MockCordappProvider(cordappLoader, attachments)
    override val cordappProvider: CordappProvider get() = mockCordappProvider
    lateinit var hibernatePersister: HibernateObserver

    fun makeVaultService(hibernateConfig: HibernateConfiguration): VaultServiceInternal {
        val vaultService = NodeVaultService(Clock.systemUTC(), keyManagementService, stateLoader, hibernateConfig)
        hibernatePersister = HibernateObserver.install(vaultService.rawUpdates, hibernateConfig)
        return vaultService
    }

    val cordappServices = MutableClassToInstanceMap.create<SerializeAsToken>()
    override fun <T : SerializeAsToken> cordaService(type: Class<T>): T {
        require(type.isAnnotationPresent(CordaService::class.java)) { "${type.name} is not a Corda service" }
        return cordappServices.getInstance(type) ?: throw IllegalArgumentException("Corda service ${type.name} does not exist")
    }

    override fun jdbcSession(): Connection = throw UnsupportedOperationException()
}

class MockKeyManagementService(val identityService: IdentityService,
                               vararg initialKeys: KeyPair) : SingletonSerializeAsToken(), KeyManagementService {
    private val keyStore: MutableMap<PublicKey, PrivateKey> = initialKeys.associateByTo(HashMap(), { it.public }, { it.private })

    override val keys: Set<PublicKey> get() = keyStore.keys

    val nextKeys = LinkedList<KeyPair>()

    override fun freshKey(): PublicKey {
        val k = nextKeys.poll() ?: generateKeyPair()
        keyStore[k.public] = k.private
        return k.public
    }

    override fun filterMyKeys(candidateKeys: Iterable<PublicKey>): Iterable<PublicKey> = candidateKeys.filter { it in this.keys }

    override fun freshKeyAndCert(identity: PartyAndCertificate, revocationEnabled: Boolean): PartyAndCertificate {
        return freshCertificate(identityService, freshKey(), identity, getSigner(identity.owningKey), revocationEnabled)
    }

    private fun getSigner(publicKey: PublicKey): ContentSigner = getSigner(getSigningKeyPair(publicKey))

    private fun getSigningKeyPair(publicKey: PublicKey): KeyPair {
        val pk = publicKey.keys.first { keyStore.containsKey(it) }
        return KeyPair(pk, keyStore[pk]!!)
    }

    override fun sign(bytes: ByteArray, publicKey: PublicKey): DigitalSignature.WithKey {
        val keyPair = getSigningKeyPair(publicKey)
        return keyPair.sign(bytes)
    }

    override fun sign(signableData: SignableData, publicKey: PublicKey): TransactionSignature {
        val keyPair = getSigningKeyPair(publicKey)
        return keyPair.sign(signableData)
    }
}

class MockStateMachineRecordedTransactionMappingStorage(
        val storage: StateMachineRecordedTransactionMappingStorage = InMemoryStateMachineRecordedTransactionMappingStorage()
) : StateMachineRecordedTransactionMappingStorage by storage

open class MockTransactionStorage : WritableTransactionStorage, SingletonSerializeAsToken() {
    override fun track(): DataFeed<List<SignedTransaction>, SignedTransaction> {
        return DataFeed(txns.values.toList(), _updatesPublisher)
    }

    private val txns = HashMap<SecureHash, SignedTransaction>()

    private val _updatesPublisher = PublishSubject.create<SignedTransaction>()

    override val updates: Observable<SignedTransaction>
        get() = _updatesPublisher

    private fun notify(transaction: SignedTransaction) = _updatesPublisher.onNext(transaction)

    override fun addTransaction(transaction: SignedTransaction): Boolean {
        val recorded = txns.putIfAbsent(transaction.id, transaction) == null
        if (recorded) {
            notify(transaction)
        }
        return recorded
    }

    override fun getTransaction(id: SecureHash): SignedTransaction? = txns[id]
}

fun <T : SerializeAsToken> createMockCordaService(serviceHub: MockServices, serviceConstructor: (AppServiceHub) -> T): T {
    class MockAppServiceHubImpl<T : SerializeAsToken>(val serviceHub: MockServices, serviceConstructor: (AppServiceHub) -> T) : AppServiceHub, ServiceHub by serviceHub {
        val serviceInstance: T

        init {
            serviceInstance = serviceConstructor(this)
            serviceHub.cordappServices.putInstance(serviceInstance.javaClass, serviceInstance)
        }

        override fun <T> startFlow(flow: FlowLogic<T>): FlowHandle<T> {
            throw UnsupportedOperationException()
        }

        override fun <T> startTrackedFlow(flow: FlowLogic<T>): FlowProgressHandle<T> {
            throw UnsupportedOperationException()
        }
    }
    return MockAppServiceHubImpl(serviceHub, serviceConstructor).serviceInstance
}<|MERGE_RESOLUTION|>--- conflicted
+++ resolved
@@ -24,11 +24,8 @@
 import net.corda.node.services.api.StateMachineRecordedTransactionMappingStorage
 import net.corda.node.services.api.VaultServiceInternal
 import net.corda.node.services.api.WritableTransactionStorage
-<<<<<<< HEAD
 import net.corda.node.services.config.configOf
-=======
 import net.corda.node.services.config.DatabaseConfig
->>>>>>> 0e371323
 import net.corda.node.services.identity.InMemoryIdentityService
 import net.corda.node.services.keys.freshCertificate
 import net.corda.node.services.keys.getSigner
@@ -107,24 +104,6 @@
         }
 
         /**
-<<<<<<< HEAD
-         * Make properties appropriate for creating a Database for unit tests.
-         *
-         * @param nodeName Reflects the "instance" of the in-memory database or database username/schema.
-         */
-        @JvmStatic
-        fun makeTestDatabaseProperties(nodeName: String? = null): Properties {
-            val props = Properties()
-            props.setProperty("transactionIsolationLevel", "repeatableRead") //for other possible values see net.corda.node.utilities.CordaPeristence.parserTransactionIsolationLevel(String)
-            if (nodeName != null) {
-                props.setProperty("nodeOrganizationName", nodeName)
-            }
-            return props
-        }
-
-        /**
-=======
->>>>>>> 0e371323
          * Creates an instance of [InMemoryIdentityService] with [MOCK_IDENTITIES].
          */
         @JvmStatic

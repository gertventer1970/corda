--- conflicted
+++ resolved
@@ -278,18 +278,13 @@
                 NodeConfiguration::additionalNodeInfoPollingFrequencyMsec.name to 1000
         ) + czUrlConfig + jmxConfig + parameters.customOverrides
         val config = NodeConfig(
-            ConfigHelper.loadConfig(
-                baseDirectory = baseDirectory(name),
-                allowMissingConfig = true,
-                configOverrides = if (overrides.hasPath("devMode")) overrides else overrides + mapOf("devMode" to true)
-<<<<<<< HEAD
-            ).withDJVMConfig(djvmBootstrapSource, djvmCordaSource)
+                ConfigHelper.loadConfig(
+                        baseDirectory = baseDirectory(name),
+                        allowMissingConfig = true,
+                        configOverrides = if (overrides.hasPath("devMode")) overrides else overrides + mapOf("devMode" to true)
+                ).withDJVMConfig(djvmBootstrapSource, djvmCordaSource)
         ).checkAndOverrideForInMemoryDB()
-        return startNodeInternal(config, webAddress, localNetworkMap, parameters)
-=======
-        )).checkAndOverrideForInMemoryDB()
         return startNodeInternal(config, webAddress, localNetworkMap, parameters, bytemanPort)
->>>>>>> 7106b0f1
     }
 
     private fun startNodeRegistration(
@@ -876,12 +871,6 @@
                 it += extraCmdLineFlag
             }.toList()
 
-<<<<<<< HEAD
-            // The following dependencies are excluded from the classpath of the created JVM,
-            // so that the environment resembles a real one as close as possible.
-            // These are either classes that will be added as attachments to the node (i.e. samples, finance, opengamma etc.)
-            // or irrelevant testing libraries (test, corda-mock etc.).
-=======
             val bytemanJvmArgs = {
                 val bytemanAgent = bytemanJarPath?.let {
                     bytemanPort?.let {
@@ -890,15 +879,16 @@
                 }
                 listOfNotNull(bytemanAgent) +
                         if (bytemanAgent != null && debugPort != null) listOf(
-                            "-Dorg.jboss.byteman.verbose=true",
-                            "-Dorg.jboss.byteman.debug=true"
+                                "-Dorg.jboss.byteman.verbose=true",
+                                "-Dorg.jboss.byteman.debug=true"
                         )
                         else emptyList()
             }.invoke()
 
-            // The following dependencies are excluded from the classpath of the created JVM, so that the environment resembles a real one as close as possible.
-            // These are either classes that will be added as attachments to the node (i.e. samples, finance, opengamma etc.) or irrelevant testing libraries (test, corda-mock etc.).
->>>>>>> 7106b0f1
+            // The following dependencies are excluded from the classpath of the created JVM,
+            // so that the environment resembles a real one as close as possible.
+            // These are either classes that will be added as attachments to the node (i.e. samples, finance, opengamma etc.)
+            // or irrelevant testing libraries (test, corda-mock etc.).
             // TODO: There is pending work to fix this issue without custom blacklisting. See: https://r3-cev.atlassian.net/browse/CORDA-2164.
             val exclude = listOf("samples", "finance", "integrationTest", "test", "corda-mock", "com.opengamma.strata")
             val cp = ProcessUtilities.defaultClassPath.filterNot { cpEntry ->

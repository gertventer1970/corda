package net.corda.testing.node.internal

import com.typesafe.config.ConfigValueFactory
import net.corda.core.identity.CordaX500Name
import net.corda.core.internal.PLATFORM_VERSION
import net.corda.core.internal.concurrent.fork
import net.corda.core.internal.concurrent.transpose
import net.corda.core.internal.createDirectories
import net.corda.core.internal.div
import net.corda.core.node.NodeInfo
import net.corda.core.utilities.getOrThrow
import net.corda.core.utilities.loggerFor
import net.corda.node.VersionInfo
import net.corda.node.internal.NodeWithInfo
import net.corda.node.internal.EnterpriseNode
import net.corda.node.services.config.*
import net.corda.nodeapi.internal.config.toConfig
import net.corda.nodeapi.internal.network.NetworkParametersCopier
import net.corda.testing.common.internal.testNetworkParameters
import net.corda.testing.core.SerializationEnvironmentRule
import net.corda.testing.internal.IntegrationTest
import net.corda.testing.driver.PortAllocation
import net.corda.testing.internal.testThreadFactory
import net.corda.testing.node.User
import org.apache.commons.lang.SystemUtils
import org.apache.logging.log4j.Level
import org.junit.After
import org.junit.Before
import org.junit.Rule
import org.junit.rules.TemporaryFolder
import rx.internal.schedulers.CachedThreadScheduler
import java.nio.file.Path
import java.util.concurrent.Executors
import kotlin.concurrent.thread

<<<<<<< HEAD
// TODO Some of the logic here duplicates what's in the driver - the reason why it's not straightforward to replace it by using DriverDSLImpl in `init()` and `stopAllNodes()` is because of the platform version passed to nodes (driver doesn't support this, and it's a property of the Corda JAR)
abstract class NodeBasedTest(private val cordappPackages: List<String> = emptyList()) : IntegrationTest() {
=======
// TODO Some of the logic here duplicates what's in the driver - the reason why it's not straightforward to replace it by
// using DriverDSLImpl in `init()` and `stopAllNodes()` is because of the platform version passed to nodes (driver doesn't
// support this, and it's a property of the Corda JAR)
abstract class NodeBasedTest(private val cordappPackages: List<String> = emptyList()) {
>>>>>>> 39434dcb
    companion object {
        private val WHITESPACE = "\\s++".toRegex()
    }

    @Rule
    @JvmField
    val testSerialization = SerializationEnvironmentRule(true)
    @Rule
    @JvmField
    val tempFolder = TemporaryFolder()

    private lateinit var defaultNetworkParameters: NetworkParametersCopier

    private val nodes = mutableListOf<NodeWithInfo>()
    private val nodeInfos = mutableListOf<NodeInfo>()
    private val portAllocation = PortAllocation.Incremental(10000)

    init {
        System.setProperty("consoleLogLevel", Level.DEBUG.name().toLowerCase())
    }

    @Before
    fun init() {
        defaultNetworkParameters = NetworkParametersCopier(testNetworkParameters())
    }

    /**
     * Stops the network map node and all the nodes started by [startNode]. This is called automatically after each test
     * but can also be called manually within a test.
     */
    @After
    fun stopAllNodes() {
        val shutdownExecutor = Executors.newScheduledThreadPool(nodes.size)
        try {
            nodes.map { shutdownExecutor.fork(it::dispose) }.transpose().getOrThrow()
            // Wait until ports are released
            val portNotBoundChecks = nodes.flatMap {
                listOf(
                        addressMustNotBeBoundFuture(shutdownExecutor, it.node.configuration.p2pAddress),
                        addressMustNotBeBoundFuture(shutdownExecutor, it.node.configuration.rpcOptions.address)
                )
            }
            nodes.clear()
            portNotBoundChecks.transpose().getOrThrow()
        } finally {
            shutdownExecutor.shutdown()
        }
    }

    @JvmOverloads
<<<<<<< HEAD
    fun initNode(legalName: CordaX500Name,
                 platformVersion: Int = 4,
                 rpcUsers: List<User> = emptyList(),
                 configOverrides: Map<String, Any> = emptyMap()): InProcessNode {
=======
    fun startNode(legalName: CordaX500Name,
                  platformVersion: Int = PLATFORM_VERSION,
                  rpcUsers: List<User> = emptyList(),
                  configOverrides: Map<String, Any> = emptyMap()): NodeWithInfo {
>>>>>>> 39434dcb
        val baseDirectory = baseDirectory(legalName).createDirectories()
        val p2pAddress = configOverrides["p2pAddress"] ?: portAllocation.nextHostAndPort().toString()
        val config = ConfigHelper.loadConfig(
                baseDirectory = baseDirectory,
                allowMissingConfig = true,
                configOverrides = configOf(
                        "database" to mapOf("runMigration" to "true"),
                        "myLegalName" to legalName.toString(),
                        "p2pAddress" to p2pAddress,
                        "devMode" to true,
                        "rpcSettings.address" to portAllocation.nextHostAndPort().toString(),
                        "rpcSettings.adminAddress" to portAllocation.nextHostAndPort().toString(),
                        "rpcUsers" to rpcUsers.map { it.toConfig().root().unwrapped() }
                ) + configOverrides
        )

        val cordapps =  cordappsForPackages(getCallerPackage(NodeBasedTest::class)?.let { cordappPackages + it } ?: cordappPackages)

        val existingCorDappDirectoriesOption = if (config.hasPath(NodeConfiguration.cordappDirectoriesKey)) config.getStringList(NodeConfiguration.cordappDirectoriesKey) else emptyList()

        val cordappDirectories = existingCorDappDirectoriesOption + TestCordappDirectories.cached(cordapps).map { it.toString() }

        val specificConfig = config.withValue(NodeConfiguration.cordappDirectoriesKey, ConfigValueFactory.fromIterable(cordappDirectories))

        val parsedConfig = specificConfig.parseAsNodeConfiguration().also { nodeConfiguration ->
            val errors = nodeConfiguration.validate()
            if (errors.isNotEmpty()) {
                throw IllegalStateException("Invalid node configuration. Errors where:${System.lineSeparator()}${errors.joinToString(System.lineSeparator())}")
            }
        }

        defaultNetworkParameters.install(baseDirectory)
        return InProcessNode(parsedConfig, MOCK_VERSION_INFO.copy(platformVersion = platformVersion))
    }

    @JvmOverloads
    fun startNode(legalName: CordaX500Name,
                  platformVersion: Int = 4,
                  rpcUsers: List<User> = emptyList(),
                  configOverrides: Map<String, Any> = emptyMap()): NodeWithInfo {
        val node = initNode(legalName,platformVersion, rpcUsers,configOverrides)
        val nodeInfo = node.start()
        val nodeWithInfo = NodeWithInfo(node, nodeInfo)
        nodes += nodeWithInfo

        ensureAllNetworkMapCachesHaveAllNodeInfos()
        thread(name = legalName.organisation) {
            node.run()
        }

        return nodeWithInfo
    }

    protected fun baseDirectory(legalName: CordaX500Name): Path {
        return tempFolder.root.toPath() / legalName.organisation.replace(WHITESPACE, "")
    }

    private fun ensureAllNetworkMapCachesHaveAllNodeInfos() {
        val runningNodes = nodes.filter { it.node.started != null }
        val runningNodesInfo = runningNodes.map { it.info }
        for (node in runningNodes)
            for (nodeInfo in runningNodesInfo) {
                node.services.networkMapCache.addNode(nodeInfo)
            }
    }
}

class InProcessNode(configuration: NodeConfiguration, versionInfo: VersionInfo) : EnterpriseNode(configuration, versionInfo, false) {

    override fun start() : NodeInfo {
        check(isValidJavaVersion()) { "You are using a version of Java that is not supported (${SystemUtils.JAVA_VERSION}). Please upgrade to the latest version of Java 8." }
        return super.start()
    }

    override val rxIoScheduler get() = CachedThreadScheduler(testThreadFactory()).also { runOnStop += it::shutdown }
}<|MERGE_RESOLUTION|>--- conflicted
+++ resolved
@@ -33,17 +33,14 @@
 import java.util.concurrent.Executors
 import kotlin.concurrent.thread
 
-<<<<<<< HEAD
-// TODO Some of the logic here duplicates what's in the driver - the reason why it's not straightforward to replace it by using DriverDSLImpl in `init()` and `stopAllNodes()` is because of the platform version passed to nodes (driver doesn't support this, and it's a property of the Corda JAR)
-abstract class NodeBasedTest(private val cordappPackages: List<String> = emptyList()) : IntegrationTest() {
-=======
 // TODO Some of the logic here duplicates what's in the driver - the reason why it's not straightforward to replace it by
 // using DriverDSLImpl in `init()` and `stopAllNodes()` is because of the platform version passed to nodes (driver doesn't
 // support this, and it's a property of the Corda JAR)
-abstract class NodeBasedTest(private val cordappPackages: List<String> = emptyList()) {
->>>>>>> 39434dcb
+abstract class NodeBasedTest(private val cordappPackages: List<String> = emptyList()) : IntegrationTest() {
     companion object {
         private val WHITESPACE = "\\s++".toRegex()
+
+        private val logger = loggerFor<NodeBasedTest>()
     }
 
     @Rule
@@ -92,17 +89,10 @@
     }
 
     @JvmOverloads
-<<<<<<< HEAD
     fun initNode(legalName: CordaX500Name,
-                 platformVersion: Int = 4,
+                 platformVersion: Int = PLATFORM_VERSION,
                  rpcUsers: List<User> = emptyList(),
                  configOverrides: Map<String, Any> = emptyMap()): InProcessNode {
-=======
-    fun startNode(legalName: CordaX500Name,
-                  platformVersion: Int = PLATFORM_VERSION,
-                  rpcUsers: List<User> = emptyList(),
-                  configOverrides: Map<String, Any> = emptyMap()): NodeWithInfo {
->>>>>>> 39434dcb
         val baseDirectory = baseDirectory(legalName).createDirectories()
         val p2pAddress = configOverrides["p2pAddress"] ?: portAllocation.nextHostAndPort().toString()
         val config = ConfigHelper.loadConfig(
@@ -140,7 +130,7 @@
 
     @JvmOverloads
     fun startNode(legalName: CordaX500Name,
-                  platformVersion: Int = 4,
+                  platformVersion: Int = PLATFORM_VERSION,
                   rpcUsers: List<User> = emptyList(),
                   configOverrides: Map<String, Any> = emptyMap()): NodeWithInfo {
         val node = initNode(legalName,platformVersion, rpcUsers,configOverrides)

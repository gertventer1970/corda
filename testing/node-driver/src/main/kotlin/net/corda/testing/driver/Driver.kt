/*
 * R3 Proprietary and Confidential
 *
 * Copyright (c) 2018 R3 Limited.  All rights reserved.
 *
 * The intellectual and technical concepts contained herein are proprietary to R3 and its suppliers and are protected by trade secret law.
 *
 * Distribution of this file or any portion thereof via any medium without the express permission of R3 is strictly prohibited.
 */

@file:JvmName("Driver")

package net.corda.testing.driver

import net.corda.core.DoNotImplement
import net.corda.core.concurrent.CordaFuture
import net.corda.core.flows.FlowLogic
import net.corda.core.identity.CordaX500Name
import net.corda.core.identity.Party
import net.corda.core.messaging.CordaRPCOps
import net.corda.core.node.NetworkParameters
import net.corda.core.node.NodeInfo
import net.corda.core.node.ServiceHub
import net.corda.core.utilities.NetworkHostAndPort
import net.corda.core.utilities.getOrThrow
import net.corda.node.internal.Node
import net.corda.testing.common.internal.testNetworkParameters
import net.corda.testing.core.DUMMY_NOTARY_NAME
import net.corda.testing.driver.PortAllocation.Incremental
import net.corda.testing.driver.internal.internalServices
import net.corda.testing.node.NotarySpec
import net.corda.testing.node.User
import net.corda.testing.node.internal.DriverDSLImpl
import net.corda.testing.node.internal.genericDriver
import net.corda.testing.node.internal.getTimestampAsDirectoryName
import net.corda.testing.node.internal.newContext
import rx.Observable
import java.nio.file.Path
import java.nio.file.Paths
import java.util.concurrent.atomic.AtomicInteger

/**
 * Object ecapsulating a notary started automatically by the driver.
 */
data class NotaryHandle(val identity: Party, val validating: Boolean, val nodeHandles: CordaFuture<List<NodeHandle>>)

/**
 * A base interface which represents a node as part of the [driver] dsl, extended by [InProcess] and [OutOfProcess]
 */
@DoNotImplement
interface NodeHandle : AutoCloseable {
    /** Get the [NodeInfo] for this node */
    val nodeInfo: NodeInfo
    /**
     * Interface to the node's RPC system. The first RPC user will be used to login if are any, otherwise a default one
     * will be added and that will be used.
     */
    val rpc: CordaRPCOps
    /** Get the p2p address for this node **/
    val p2pAddress: NetworkHostAndPort
    /** Get the rpc address for this node **/
    val rpcAddress: NetworkHostAndPort
    /** Get a [List] of [User]'s for this node **/
    val rpcUsers: List<User>
    /** The location of the node's base directory **/
    val baseDirectory: Path

    /**
     * Stops the referenced node.
     */
    fun stop()
}


/** Interface which represents an out of process node and exposes its process handle. **/
@DoNotImplement
interface OutOfProcess : NodeHandle {
    /** The process in which this node is running **/
    val process: Process
}

/** Interface which represents an in process node and exposes available services. **/
@DoNotImplement
interface InProcess : NodeHandle {
    /** Services which are available to this node **/
    val services: ServiceHub

    /**
     * Register a flow that is initiated by another flow
     */
    fun <T : FlowLogic<*>> registerInitiatedFlow(initiatedFlowClass: Class<T>): Observable<T>

    /**
     * Starts an already constructed flow. Note that you must be on the server thread to call this method.
     * @param context indicates who started the flow, see: [InvocationContext].
     */
    fun <T> startFlow(logic: FlowLogic<T>): CordaFuture<T> = internalServices.startFlow(logic, internalServices.newContext()).getOrThrow().resultFuture
}

/**
 * Class which represents a handle to a webserver process and its [NetworkHostAndPort] for testing purposes.
 *
 * @property listenAddress The [NetworkHostAndPort] for communicating with this webserver.
 * @property process The [Process] in which the websever is running
 * */
@Deprecated("The webserver is for testing purposes only and will be removed soon")
data class WebserverHandle(
        val listenAddress: NetworkHostAndPort,
        val process: Process
)

/**
 * An abstract helper class which is used within the driver to allocate unused ports for testing. Use either
 * the [Incremental] or [RandomFree] concrete implementations.
 */
@DoNotImplement
abstract class PortAllocation {
    /** Get the next available port **/
    abstract fun nextPort(): Int

    /** Get the next available port via [nextPort] and then return a [NetworkHostAndPort] **/
    fun nextHostAndPort() = NetworkHostAndPort("localhost", nextPort())

    /**
     * An implementation of [PortAllocation] which allocates ports sequentially
     */
    class Incremental(startingPort: Int) : PortAllocation() {
        /** The backing [AtomicInteger] used to keep track of the currently allocated port */
        val portCounter = AtomicInteger(startingPort)

        override fun nextPort() = portCounter.andIncrement
    }
}

/**
 * Helper builder for configuring a [Node] from Java.
 *
 * @property providedName Optional name of the node, which will be its legal name in [Party]. Defaults to something
 *     random. Note that this must be unique as the driver uses it as a primary key!
 * @property rpcUsers List of users who are authorised to use the RPC system. Defaults to a single user with
 *     all permissions.
 * @property verifierType The type of transaction verifier to use. See: [VerifierType]
 * @property customOverrides A map of custom node configuration overrides.
 * @property startInSameProcess Determines if the node should be started inside the same process the Driver is running
 *     in. If null the Driver-level value will be used.
 * @property maximumHeapSize The maximum JVM heap size to use for the node.
 */
@Suppress("unused")
data class NodeParameters(
        val providedName: CordaX500Name? = null,
        val rpcUsers: List<User> = emptyList(),
        val verifierType: VerifierType = VerifierType.InMemory,
        val customOverrides: Map<String, Any?> = emptyMap(),
        val startInSameProcess: Boolean? = null,
        val maximumHeapSize: String = "512m",
        val logLevel: String? = null
) {
    constructor(
            providedName: CordaX500Name?,
            rpcUsers: List<User>,
            verifierType: VerifierType,
            customOverrides: Map<String, Any?>,
            startInSameProcess: Boolean?,
            maximumHeapSize: String
    ) : this(
            providedName,
            rpcUsers,
            verifierType,
            customOverrides,
            startInSameProcess,
            maximumHeapSize,
            null)

    fun copy(
            providedName: CordaX500Name?,
            rpcUsers: List<User>,
            verifierType: VerifierType,
            customOverrides: Map<String, Any?>,
            startInSameProcess: Boolean?,
            maximumHeapSize: String
    ) = this.copy(
            providedName,
            rpcUsers,
            verifierType,
            customOverrides,
            startInSameProcess,
            maximumHeapSize,
            null)

    fun withProvidedName(providedName: CordaX500Name?): NodeParameters = copy(providedName = providedName)
    fun withRpcUsers(rpcUsers: List<User>): NodeParameters = copy(rpcUsers = rpcUsers)
    fun withVerifierType(verifierType: VerifierType): NodeParameters = copy(verifierType = verifierType)
    fun withCustomOverrides(customOverrides: Map<String, Any?>): NodeParameters = copy(customOverrides = customOverrides)
    fun withStartInSameProcess(startInSameProcess: Boolean?): NodeParameters = copy(startInSameProcess = startInSameProcess)
    fun withMaximumHeapSize(maximumHeapSize: String): NodeParameters = copy(maximumHeapSize = maximumHeapSize)
    fun withLogLevel(logLevel: String?): NodeParameters = copy(logLevel = logLevel)
}

/**
 * A class containing configuration information for Jolokia JMX, to be used when creating a node via the [driver]
 *
 * @property startJmxHttpServer Indicates whether the spawned nodes should start with a Jolokia JMX agent to enable remote
 * JMX monitoring using HTTP/JSON
 * @property jmxHttpServerPortAllocation The port allocation strategy to use for remote Jolokia/JMX monitoring over HTTP.
 * Defaults to incremental.
 */
data class JmxPolicy(val startJmxHttpServer: Boolean = false,
                     val jmxHttpServerPortAllocation: PortAllocation? =
                             if (startJmxHttpServer) PortAllocation.Incremental(7005) else null)

/**
 * [driver] allows one to start up nodes like this:
 *   driver {
 *     val noService = startNode(providedName = DUMMY_BANK_A.name)
 *     val notary = startNode(providedName = DUMMY_NOTARY.name)
 *
 *     (...)
 *   }
 *
 * Note that [DriverDSL.startNode] does not wait for the node to start up synchronously, but rather returns a [CordaFuture]
 * of the [NodeInfo] that may be waited on, which completes when the new node registered with the network map service or
 * loaded node data from database.
 *
 * @param defaultParameters The default parameters for the driver. Allows the driver to be configured in builder style
 *   when called from Java code.
 * @property dsl The dsl itself.
 * @return The value returned in the [dsl] closure.
 */
fun <A> driver(defaultParameters: DriverParameters = DriverParameters(), dsl: DriverDSL.() -> A): A {
    return genericDriver(
            driverDsl = DriverDSLImpl(
                    portAllocation = defaultParameters.portAllocation,
                    debugPortAllocation = defaultParameters.debugPortAllocation,
                    systemProperties = defaultParameters.systemProperties,
                    driverDirectory = defaultParameters.driverDirectory.toAbsolutePath(),
                    useTestClock = defaultParameters.useTestClock,
                    isDebug = defaultParameters.isDebug,
                    startNodesInProcess = defaultParameters.startNodesInProcess,
                    waitForAllNodesToFinish = defaultParameters.waitForAllNodesToFinish,
                    notarySpecs = defaultParameters.notarySpecs,
                    extraCordappPackagesToScan = defaultParameters.extraCordappPackagesToScan,
                    jmxPolicy = defaultParameters.jmxPolicy,
                    compatibilityZone = null,
                    networkParameters = defaultParameters.networkParameters,
                    notaryCustomOverrides = defaultParameters.notaryCustomOverrides
            ),
            coerce = { it },
            dsl = dsl,
            initialiseSerialization = defaultParameters.initialiseSerialization
    )
}

/**
 * Builder for configuring a [driver].
 *
 * @property isDebug Indicates whether the spawned nodes should start in jdwt debug mode and have debug level logging.
 * @property driverDirectory The base directory node directories go into, defaults to "build/<timestamp>/". The node
 *    directories themselves are "<baseDirectory>/<legalName>/", where legalName defaults to "<randomName>-<messagingPort>"
 *    and may be specified in [DriverDSL.startNode].
 * @property portAllocation The port allocation strategy to use for the messaging and the web server addresses. Defaults
 *    to incremental.
 * @property debugPortAllocation The port allocation strategy to use for jvm debugging. Defaults to incremental.
 * @property systemProperties A Map of extra system properties which will be given to each new node. Defaults to empty.
 * @property useTestClock If true the test clock will be used in Node.
 * @property startNodesInProcess Provides the default behaviour of whether new nodes should start inside this process or
 *     not. Note that this may be overridden in [DriverDSL.startNode].
 * @property waitForAllNodesToFinish If true, the nodes will not shut down automatically after executing the code in the
 *     driver DSL block. It will wait for them to be shut down externally instead.
 * @property notarySpecs The notaries advertised for this network. These nodes will be started automatically and will be
 *     available from [DriverDSL.notaryHandles], and will be added automatically to the network parameters.
 *     Defaults to a simple validating notary.
 * @property extraCordappPackagesToScan A [List] of additional cordapp packages to scan for any cordapp code, e.g.
 *     contract verification code, flows and services. The calling package is automatically added.
 * @property jmxPolicy Used to specify whether to expose JMX metrics via Jolokia HHTP/JSON.
 * @property networkParameters The network parameters to be used by all the nodes. [NetworkParameters.notaries] must be
 *     empty as notaries are defined by [notarySpecs].
 * @property notaryCustomOverrides Extra settings that need to be passed to the notary.
 */
@Suppress("unused")
data class DriverParameters(
        val isDebug: Boolean = false,
        val driverDirectory: Path = Paths.get("build", getTimestampAsDirectoryName()),
        val portAllocation: PortAllocation = PortAllocation.Incremental(10000),
        val debugPortAllocation: PortAllocation = PortAllocation.Incremental(5005),
        val systemProperties: Map<String, String> = emptyMap(),
        val useTestClock: Boolean = false,
        val initialiseSerialization: Boolean = true,
        val startNodesInProcess: Boolean = false,
        val waitForAllNodesToFinish: Boolean = false,
        val notarySpecs: List<NotarySpec> = listOf(NotarySpec(DUMMY_NOTARY_NAME)),
        val extraCordappPackagesToScan: List<String> = emptyList(),
        val jmxPolicy: JmxPolicy = JmxPolicy(),
        val networkParameters: NetworkParameters = testNetworkParameters(notaries = emptyList()),
<<<<<<< HEAD
        val notaryCustomOverrides: Map<String, Any?> = emptyMap()
) {
=======
        val notaryCustomOverrides: Map<String, Any?> = emptyMap(),
        val initialiseSerialization: Boolean = true
    ) {
>>>>>>> 27803cdc
    constructor(
            isDebug: Boolean,
            driverDirectory: Path,
            portAllocation: PortAllocation,
            debugPortAllocation: PortAllocation,
            systemProperties: Map<String, String>,
            useTestClock: Boolean,
            startNodesInProcess: Boolean,
            waitForAllNodesToFinish: Boolean,
            notarySpecs: List<NotarySpec>,
            extraCordappPackagesToScan: List<String>,
            jmxPolicy: JmxPolicy,
            networkParameters: NetworkParameters
    ) : this(
            isDebug,
            driverDirectory,
            portAllocation,
            debugPortAllocation,
            systemProperties,
            useTestClock,
            true,
            startNodesInProcess,
            waitForAllNodesToFinish,
            notarySpecs,
            extraCordappPackagesToScan,
            jmxPolicy,
            networkParameters,
<<<<<<< HEAD
            emptyMap()
=======
            emptyMap(),
            true
>>>>>>> 27803cdc
    )

    constructor(
            isDebug: Boolean,
            driverDirectory: Path,
            portAllocation: PortAllocation,
            debugPortAllocation: PortAllocation,
            systemProperties: Map<String, String>,
            useTestClock: Boolean,
<<<<<<< HEAD
            initialiseSerialization: Boolean,
=======
>>>>>>> 27803cdc
            startNodesInProcess: Boolean,
            waitForAllNodesToFinish: Boolean,
            notarySpecs: List<NotarySpec>,
            extraCordappPackagesToScan: List<String>,
            jmxPolicy: JmxPolicy,
<<<<<<< HEAD
            networkParameters: NetworkParameters
=======
            networkParameters: NetworkParameters,
            initialiseSerialization: Boolean
>>>>>>> 27803cdc
    ) : this(
            isDebug,
            driverDirectory,
            portAllocation,
            debugPortAllocation,
            systemProperties,
            useTestClock,
<<<<<<< HEAD
            initialiseSerialization,
=======
>>>>>>> 27803cdc
            startNodesInProcess,
            waitForAllNodesToFinish,
            notarySpecs,
            extraCordappPackagesToScan,
            jmxPolicy,
            networkParameters,
<<<<<<< HEAD
            emptyMap()
=======
            emptyMap(),
            initialiseSerialization
>>>>>>> 27803cdc
    )

    fun withIsDebug(isDebug: Boolean): DriverParameters = copy(isDebug = isDebug)
    fun withDriverDirectory(driverDirectory: Path): DriverParameters = copy(driverDirectory = driverDirectory)
    fun withPortAllocation(portAllocation: PortAllocation): DriverParameters = copy(portAllocation = portAllocation)
    fun withDebugPortAllocation(debugPortAllocation: PortAllocation): DriverParameters = copy(debugPortAllocation = debugPortAllocation)
    fun withSystemProperties(systemProperties: Map<String, String>): DriverParameters = copy(systemProperties = systemProperties)
    fun withUseTestClock(useTestClock: Boolean): DriverParameters = copy(useTestClock = useTestClock)
    fun withInitialiseSerialization(initialiseSerialization: Boolean): DriverParameters = copy(initialiseSerialization = initialiseSerialization)
    fun withStartNodesInProcess(startNodesInProcess: Boolean): DriverParameters = copy(startNodesInProcess = startNodesInProcess)
    fun withWaitForAllNodesToFinish(waitForAllNodesToFinish: Boolean): DriverParameters = copy(waitForAllNodesToFinish = waitForAllNodesToFinish)
    fun withNotarySpecs(notarySpecs: List<NotarySpec>): DriverParameters = copy(notarySpecs = notarySpecs)
    fun withExtraCordappPackagesToScan(extraCordappPackagesToScan: List<String>): DriverParameters = copy(extraCordappPackagesToScan = extraCordappPackagesToScan)
    fun withJmxPolicy(jmxPolicy: JmxPolicy): DriverParameters = copy(jmxPolicy = jmxPolicy)
    fun withNetworkParameters(networkParameters: NetworkParameters): DriverParameters = copy(networkParameters = networkParameters)
    fun withNotaryCustomOverrides(notaryCustomOverrides: Map<String, Any?>): DriverParameters = copy(notaryCustomOverrides = notaryCustomOverrides)

    fun copy(
            isDebug: Boolean,
            driverDirectory: Path,
            portAllocation: PortAllocation,
            debugPortAllocation: PortAllocation,
            systemProperties: Map<String, String>,
            useTestClock: Boolean,
            startNodesInProcess: Boolean,
            waitForAllNodesToFinish: Boolean,
            notarySpecs: List<NotarySpec>,
            extraCordappPackagesToScan: List<String>,
            jmxPolicy: JmxPolicy,
            networkParameters: NetworkParameters
    ) = this.copy(
            isDebug = isDebug,
            driverDirectory = driverDirectory,
            portAllocation = portAllocation,
            debugPortAllocation = debugPortAllocation,
            systemProperties = systemProperties,
            useTestClock = useTestClock,
<<<<<<< HEAD
            initialiseSerialization = true,
=======
>>>>>>> 27803cdc
            startNodesInProcess = startNodesInProcess,
            waitForAllNodesToFinish = waitForAllNodesToFinish,
            notarySpecs = notarySpecs,
            extraCordappPackagesToScan = extraCordappPackagesToScan,
            jmxPolicy = jmxPolicy,
            networkParameters = networkParameters,
<<<<<<< HEAD
            notaryCustomOverrides = emptyMap()
=======
            notaryCustomOverrides = emptyMap(),
            initialiseSerialization = true
>>>>>>> 27803cdc
    )

    fun copy(
            isDebug: Boolean,
            driverDirectory: Path,
            portAllocation: PortAllocation,
            debugPortAllocation: PortAllocation,
            systemProperties: Map<String, String>,
            useTestClock: Boolean,
<<<<<<< HEAD
            initialiseSerialization: Boolean,
=======
>>>>>>> 27803cdc
            startNodesInProcess: Boolean,
            waitForAllNodesToFinish: Boolean,
            notarySpecs: List<NotarySpec>,
            extraCordappPackagesToScan: List<String>,
            jmxPolicy: JmxPolicy,
<<<<<<< HEAD
            networkParameters: NetworkParameters
=======
            networkParameters: NetworkParameters,
            initialiseSerialization: Boolean
>>>>>>> 27803cdc
    ) = this.copy(
            isDebug = isDebug,
            driverDirectory = driverDirectory,
            portAllocation = portAllocation,
            debugPortAllocation = debugPortAllocation,
            systemProperties = systemProperties,
            useTestClock = useTestClock,
<<<<<<< HEAD
            initialiseSerialization = initialiseSerialization,
=======
>>>>>>> 27803cdc
            startNodesInProcess = startNodesInProcess,
            waitForAllNodesToFinish = waitForAllNodesToFinish,
            notarySpecs = notarySpecs,
            extraCordappPackagesToScan = extraCordappPackagesToScan,
            jmxPolicy = jmxPolicy,
            networkParameters = networkParameters,
<<<<<<< HEAD
            notaryCustomOverrides = emptyMap()
=======
            notaryCustomOverrides = emptyMap(),
            initialiseSerialization = initialiseSerialization
>>>>>>> 27803cdc
    )
}<|MERGE_RESOLUTION|>--- conflicted
+++ resolved
@@ -284,21 +284,15 @@
         val debugPortAllocation: PortAllocation = PortAllocation.Incremental(5005),
         val systemProperties: Map<String, String> = emptyMap(),
         val useTestClock: Boolean = false,
-        val initialiseSerialization: Boolean = true,
         val startNodesInProcess: Boolean = false,
         val waitForAllNodesToFinish: Boolean = false,
         val notarySpecs: List<NotarySpec> = listOf(NotarySpec(DUMMY_NOTARY_NAME)),
         val extraCordappPackagesToScan: List<String> = emptyList(),
         val jmxPolicy: JmxPolicy = JmxPolicy(),
         val networkParameters: NetworkParameters = testNetworkParameters(notaries = emptyList()),
-<<<<<<< HEAD
-        val notaryCustomOverrides: Map<String, Any?> = emptyMap()
-) {
-=======
         val notaryCustomOverrides: Map<String, Any?> = emptyMap(),
         val initialiseSerialization: Boolean = true
     ) {
->>>>>>> 27803cdc
     constructor(
             isDebug: Boolean,
             driverDirectory: Path,
@@ -319,19 +313,14 @@
             debugPortAllocation,
             systemProperties,
             useTestClock,
-            true,
             startNodesInProcess,
             waitForAllNodesToFinish,
             notarySpecs,
             extraCordappPackagesToScan,
             jmxPolicy,
             networkParameters,
-<<<<<<< HEAD
-            emptyMap()
-=======
             emptyMap(),
             true
->>>>>>> 27803cdc
     )
 
     constructor(
@@ -341,21 +330,13 @@
             debugPortAllocation: PortAllocation,
             systemProperties: Map<String, String>,
             useTestClock: Boolean,
-<<<<<<< HEAD
-            initialiseSerialization: Boolean,
-=======
->>>>>>> 27803cdc
             startNodesInProcess: Boolean,
             waitForAllNodesToFinish: Boolean,
             notarySpecs: List<NotarySpec>,
             extraCordappPackagesToScan: List<String>,
             jmxPolicy: JmxPolicy,
-<<<<<<< HEAD
-            networkParameters: NetworkParameters
-=======
             networkParameters: NetworkParameters,
             initialiseSerialization: Boolean
->>>>>>> 27803cdc
     ) : this(
             isDebug,
             driverDirectory,
@@ -363,22 +344,14 @@
             debugPortAllocation,
             systemProperties,
             useTestClock,
-<<<<<<< HEAD
-            initialiseSerialization,
-=======
->>>>>>> 27803cdc
             startNodesInProcess,
             waitForAllNodesToFinish,
             notarySpecs,
             extraCordappPackagesToScan,
             jmxPolicy,
             networkParameters,
-<<<<<<< HEAD
-            emptyMap()
-=======
             emptyMap(),
             initialiseSerialization
->>>>>>> 27803cdc
     )
 
     fun withIsDebug(isDebug: Boolean): DriverParameters = copy(isDebug = isDebug)
@@ -416,22 +389,14 @@
             debugPortAllocation = debugPortAllocation,
             systemProperties = systemProperties,
             useTestClock = useTestClock,
-<<<<<<< HEAD
-            initialiseSerialization = true,
-=======
->>>>>>> 27803cdc
             startNodesInProcess = startNodesInProcess,
             waitForAllNodesToFinish = waitForAllNodesToFinish,
             notarySpecs = notarySpecs,
             extraCordappPackagesToScan = extraCordappPackagesToScan,
             jmxPolicy = jmxPolicy,
             networkParameters = networkParameters,
-<<<<<<< HEAD
-            notaryCustomOverrides = emptyMap()
-=======
             notaryCustomOverrides = emptyMap(),
             initialiseSerialization = true
->>>>>>> 27803cdc
     )
 
     fun copy(
@@ -441,21 +406,13 @@
             debugPortAllocation: PortAllocation,
             systemProperties: Map<String, String>,
             useTestClock: Boolean,
-<<<<<<< HEAD
-            initialiseSerialization: Boolean,
-=======
->>>>>>> 27803cdc
             startNodesInProcess: Boolean,
             waitForAllNodesToFinish: Boolean,
             notarySpecs: List<NotarySpec>,
             extraCordappPackagesToScan: List<String>,
             jmxPolicy: JmxPolicy,
-<<<<<<< HEAD
-            networkParameters: NetworkParameters
-=======
             networkParameters: NetworkParameters,
             initialiseSerialization: Boolean
->>>>>>> 27803cdc
     ) = this.copy(
             isDebug = isDebug,
             driverDirectory = driverDirectory,
@@ -463,21 +420,13 @@
             debugPortAllocation = debugPortAllocation,
             systemProperties = systemProperties,
             useTestClock = useTestClock,
-<<<<<<< HEAD
-            initialiseSerialization = initialiseSerialization,
-=======
->>>>>>> 27803cdc
             startNodesInProcess = startNodesInProcess,
             waitForAllNodesToFinish = waitForAllNodesToFinish,
             notarySpecs = notarySpecs,
             extraCordappPackagesToScan = extraCordappPackagesToScan,
             jmxPolicy = jmxPolicy,
             networkParameters = networkParameters,
-<<<<<<< HEAD
-            notaryCustomOverrides = emptyMap()
-=======
             notaryCustomOverrides = emptyMap(),
             initialiseSerialization = initialiseSerialization
->>>>>>> 27803cdc
     )
 }
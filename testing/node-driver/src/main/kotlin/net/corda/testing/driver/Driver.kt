/*
 * R3 Proprietary and Confidential
 *
 * Copyright (c) 2018 R3 Limited.  All rights reserved.
 *
 * The intellectual and technical concepts contained herein are proprietary to R3 and its suppliers and are protected by trade secret law.
 *
 * Distribution of this file or any portion thereof via any medium without the express permission of R3 is strictly prohibited.
 */

@file:JvmName("Driver")

package net.corda.testing.driver

import net.corda.core.CordaInternal
import net.corda.core.DoNotImplement
import net.corda.core.concurrent.CordaFuture
import net.corda.core.flows.FlowLogic
import net.corda.core.identity.CordaX500Name
import net.corda.core.identity.Party
import net.corda.core.messaging.CordaRPCOps
import net.corda.core.node.NetworkParameters
import net.corda.core.node.NodeInfo
import net.corda.core.node.ServiceHub
import net.corda.core.utilities.NetworkHostAndPort
import net.corda.core.utilities.getOrThrow
import net.corda.node.internal.Node
import net.corda.testing.common.internal.testNetworkParameters
import net.corda.testing.core.DUMMY_NOTARY_NAME
import net.corda.testing.driver.internal.internalServices
import net.corda.testing.node.NotarySpec
import net.corda.testing.node.User
import net.corda.testing.node.internal.DriverDSLImpl
import net.corda.testing.node.internal.genericDriver
import net.corda.testing.node.internal.getTimestampAsDirectoryName
import net.corda.testing.node.internal.newContext
import rx.Observable
import java.net.InetSocketAddress
import java.net.ServerSocket
import java.nio.file.Path
import java.nio.file.Paths
import java.util.concurrent.atomic.AtomicInteger

/**
 * Object ecapsulating a notary started automatically by the driver.
 */
data class NotaryHandle(val identity: Party, val validating: Boolean, val nodeHandles: CordaFuture<List<NodeHandle>>)

/**
 * A base interface which represents a node as part of the [driver] dsl, extended by [InProcess] and [OutOfProcess]
 */
@DoNotImplement
interface NodeHandle : AutoCloseable {
    /** Get the [NodeInfo] for this node */
    val nodeInfo: NodeInfo
    /**
     * Interface to the node's RPC system. The first RPC user will be used to login if are any, otherwise a default one
     * will be added and that will be used.
     */
    val rpc: CordaRPCOps
    /** Get the p2p address for this node **/
    val p2pAddress: NetworkHostAndPort
    /** Get the rpc address for this node **/
    val rpcAddress: NetworkHostAndPort
    /** Get a [List] of [User]'s for this node **/
    val rpcUsers: List<User>
    /** The location of the node's base directory **/
    val baseDirectory: Path

    /**
     * Stops the referenced node.
     */
    fun stop()
}


/** Interface which represents an out of process node and exposes its process handle. **/
@DoNotImplement
interface OutOfProcess : NodeHandle {
    /** The process in which this node is running **/
    val process: Process
}

/** Interface which represents an in process node and exposes available services. **/
@DoNotImplement
interface InProcess : NodeHandle {
    /** Services which are available to this node **/
    val services: ServiceHub

    /**
     * Register a flow that is initiated by another flow
     */
    fun <T : FlowLogic<*>> registerInitiatedFlow(initiatedFlowClass: Class<T>): Observable<T>

    /**
     * Starts an already constructed flow. Note that you must be on the server thread to call this method.
     * @param context indicates who started the flow, see: [InvocationContext].
     */
    fun <T> startFlow(logic: FlowLogic<T>): CordaFuture<T> = internalServices.startFlow(logic, internalServices.newContext()).getOrThrow().resultFuture
}

/**
 * Class which represents a handle to a webserver process and its [NetworkHostAndPort] for testing purposes.
 *
 * @property listenAddress The [NetworkHostAndPort] for communicating with this webserver.
 * @property process The [Process] in which the websever is running
 * */
@Deprecated("The webserver is for testing purposes only and will be removed soon")
data class WebserverHandle(
        val listenAddress: NetworkHostAndPort,
        val process: Process
)

/**
 * An abstract helper class which is used within the driver to allocate unused ports for testing. Use either
 * the [Incremental] or [RandomFree] concrete implementations.
 */
@DoNotImplement
abstract class PortAllocation {
    /** Get the next available port **/
    abstract fun nextPort(): Int

    /** Get the next available port via [nextPort] and then return a [NetworkHostAndPort] **/
    fun nextHostAndPort() = NetworkHostAndPort("localhost", nextPort())

    /**
     * An implementation of [PortAllocation] which allocates ports sequentially
     */
    class Incremental(startingPort: Int) : PortAllocation() {
        /** The backing [AtomicInteger] used to keep track of the currently allocated port */
        val portCounter = AtomicInteger(startingPort)

        override fun nextPort() = portCounter.andIncrement
    }
}

/**
 * Helper builder for configuring a [Node] from Java.
 *
 * @property providedName Optional name of the node, which will be its legal name in [Party]. Defaults to something
 *     random. Note that this must be unique as the driver uses it as a primary key!
 * @property rpcUsers List of users who are authorised to use the RPC system. Defaults to a single user with
 *     all permissions.
 * @property verifierType The type of transaction verifier to use. See: [VerifierType]
 * @property customOverrides A map of custom node configuration overrides.
 * @property startInSameProcess Determines if the node should be started inside the same process the Driver is running
 *     in. If null the Driver-level value will be used.
 * @property maximumHeapSize The maximum JVM heap size to use for the node.
 */
@Suppress("unused")
data class NodeParameters(
        val providedName: CordaX500Name? = null,
        val rpcUsers: List<User> = emptyList(),
        val verifierType: VerifierType = VerifierType.InMemory,
        val customOverrides: Map<String, Any?> = emptyMap(),
        val startInSameProcess: Boolean? = null,
        val maximumHeapSize: String = "512m",
        val logLevel: String? = null
) {
    fun withProvidedName(providedName: CordaX500Name?): NodeParameters = copy(providedName = providedName)
    fun withRpcUsers(rpcUsers: List<User>): NodeParameters = copy(rpcUsers = rpcUsers)
    fun withVerifierType(verifierType: VerifierType): NodeParameters = copy(verifierType = verifierType)
    fun withCustomOverrides(customOverrides: Map<String, Any?>): NodeParameters = copy(customOverrides = customOverrides)
    fun withStartInSameProcess(startInSameProcess: Boolean?): NodeParameters = copy(startInSameProcess = startInSameProcess)
    fun withMaximumHeapSize(maximumHeapSize: String): NodeParameters = copy(maximumHeapSize = maximumHeapSize)
    fun withLogLevel(logLevel: String?): NodeParameters = copy(logLevel = logLevel)
}

/**
 * A class containing configuration information for Jolokia JMX, to be used when creating a node via the [driver]
 *
 * @property startJmxHttpServer Indicates whether the spawned nodes should start with a Jolokia JMX agent to enable remote
 * JMX monitoring using HTTP/JSON
 * @property jmxHttpServerPortAllocation The port allocation strategy to use for remote Jolokia/JMX monitoring over HTTP.
 * Defaults to incremental.
 */
data class JmxPolicy(val startJmxHttpServer: Boolean = false,
                     val jmxHttpServerPortAllocation: PortAllocation? =
                             if (startJmxHttpServer) PortAllocation.Incremental(7005) else null)

/**
 * [driver] allows one to start up nodes like this:
 *   driver {
 *     val noService = startNode(providedName = DUMMY_BANK_A.name)
 *     val notary = startNode(providedName = DUMMY_NOTARY.name)
 *
 *     (...)
 *   }
 *
 * Note that [DriverDSL.startNode] does not wait for the node to start up synchronously, but rather returns a [CordaFuture]
 * of the [NodeInfo] that may be waited on, which completes when the new node registered with the network map service or
 * loaded node data from database.
 *
 * @param defaultParameters The default parameters for the driver. Allows the driver to be configured in builder style
 *   when called from Java code.
 * @property dsl The dsl itself.
 * @return The value returned in the [dsl] closure.
 */
fun <A> driver(defaultParameters: DriverParameters = DriverParameters(), dsl: DriverDSL.() -> A): A {
    return genericDriver(
            driverDsl = DriverDSLImpl(
                    portAllocation = defaultParameters.portAllocation,
                    debugPortAllocation = defaultParameters.debugPortAllocation,
                    systemProperties = defaultParameters.systemProperties,
                    driverDirectory = defaultParameters.driverDirectory.toAbsolutePath(),
                    useTestClock = defaultParameters.useTestClock,
                    isDebug = defaultParameters.isDebug,
                    startNodesInProcess = defaultParameters.startNodesInProcess,
                    waitForAllNodesToFinish = defaultParameters.waitForAllNodesToFinish,
                    notarySpecs = defaultParameters.notarySpecs,
                    extraCordappPackagesToScan = defaultParameters.extraCordappPackagesToScan,
                    jmxPolicy = defaultParameters.jmxPolicy,
                    compatibilityZone = null,
                    networkParameters = defaultParameters.networkParameters,
                    notaryCustomOverrides = defaultParameters.notaryCustomOverrides
            ),
            coerce = { it },
            dsl = dsl,
            initialiseSerialization = defaultParameters.initialiseSerialization
    )
}

/**
 * Builder for configuring a [driver].
 *
 * @property isDebug Indicates whether the spawned nodes should start in jdwt debug mode and have debug level logging.
 * @property driverDirectory The base directory node directories go into, defaults to "build/<timestamp>/". The node
 *    directories themselves are "<baseDirectory>/<legalName>/", where legalName defaults to "<randomName>-<messagingPort>"
 *    and may be specified in [DriverDSL.startNode].
 * @property portAllocation The port allocation strategy to use for the messaging and the web server addresses. Defaults
 *    to incremental.
 * @property debugPortAllocation The port allocation strategy to use for jvm debugging. Defaults to incremental.
 * @property systemProperties A Map of extra system properties which will be given to each new node. Defaults to empty.
 * @property useTestClock If true the test clock will be used in Node.
 * @property startNodesInProcess Provides the default behaviour of whether new nodes should start inside this process or
 *     not. Note that this may be overridden in [DriverDSL.startNode].
 * @property waitForAllNodesToFinish If true, the nodes will not shut down automatically after executing the code in the
 *     driver DSL block. It will wait for them to be shut down externally instead.
 * @property notarySpecs The notaries advertised for this network. These nodes will be started automatically and will be
 *     available from [DriverDSL.notaryHandles], and will be added automatically to the network parameters.
 *     Defaults to a simple validating notary.
 * @property extraCordappPackagesToScan A [List] of additional cordapp packages to scan for any cordapp code, e.g.
 *     contract verification code, flows and services. The calling package is automatically added.
 * @property jmxPolicy Used to specify whether to expose JMX metrics via Jolokia HHTP/JSON.
 * @property networkParameters The network parameters to be used by all the nodes. [NetworkParameters.notaries] must be
 *     empty as notaries are defined by [notarySpecs].
 * @property notaryCustomOverrides Extra settings that need to be passed to the notary.
 */
@Suppress("unused")
data class DriverParameters(
        val isDebug: Boolean = false,
        val driverDirectory: Path = Paths.get("build", getTimestampAsDirectoryName()),
        val portAllocation: PortAllocation = PortAllocation.Incremental(10000),
        val debugPortAllocation: PortAllocation = PortAllocation.Incremental(5005),
        val systemProperties: Map<String, String> = emptyMap(),
        val useTestClock: Boolean = false,
        val initialiseSerialization: Boolean = true,
        val startNodesInProcess: Boolean = false,
        val waitForAllNodesToFinish: Boolean = false,
        val notarySpecs: List<NotarySpec> = listOf(NotarySpec(DUMMY_NOTARY_NAME)),
        val extraCordappPackagesToScan: List<String> = emptyList(),
        val jmxPolicy: JmxPolicy = JmxPolicy(),
<<<<<<< HEAD
        val networkParameters: NetworkParameters = testNetworkParameters(notaries = emptyList())
=======
        val networkParameters: NetworkParameters = testNetworkParameters(),
        val notaryCustomOverrides: Map<String, Any?> = emptyMap()
>>>>>>> 543491c7
) {
    constructor(
            isDebug: Boolean,
            driverDirectory: Path,
            portAllocation: PortAllocation,
            debugPortAllocation: PortAllocation,
            systemProperties: Map<String, String>,
            useTestClock: Boolean,
            startNodesInProcess: Boolean,
            waitForAllNodesToFinish: Boolean,
            notarySpecs: List<NotarySpec>,
            extraCordappPackagesToScan: List<String>,
            jmxPolicy: JmxPolicy,
            networkParameters: NetworkParameters
    ) : this(
            isDebug,
            driverDirectory,
            portAllocation,
            debugPortAllocation,
            systemProperties,
            useTestClock,
            startNodesInProcess,
            waitForAllNodesToFinish,
            notarySpecs,
            extraCordappPackagesToScan,
            jmxPolicy,
            networkParameters, emptyMap()
    )

    fun withIsDebug(isDebug: Boolean): DriverParameters = copy(isDebug = isDebug)
    fun withDriverDirectory(driverDirectory: Path): DriverParameters = copy(driverDirectory = driverDirectory)
    fun withPortAllocation(portAllocation: PortAllocation): DriverParameters = copy(portAllocation = portAllocation)
    fun withDebugPortAllocation(debugPortAllocation: PortAllocation): DriverParameters = copy(debugPortAllocation = debugPortAllocation)
    fun withSystemProperties(systemProperties: Map<String, String>): DriverParameters = copy(systemProperties = systemProperties)
    fun withUseTestClock(useTestClock: Boolean): DriverParameters = copy(useTestClock = useTestClock)
    fun withInitialiseSerialization(initialiseSerialization: Boolean): DriverParameters = copy(initialiseSerialization = initialiseSerialization)
    fun withStartNodesInProcess(startNodesInProcess: Boolean): DriverParameters = copy(startNodesInProcess = startNodesInProcess)
    fun withWaitForAllNodesToFinish(waitForAllNodesToFinish: Boolean): DriverParameters = copy(waitForAllNodesToFinish = waitForAllNodesToFinish)
    fun withNotarySpecs(notarySpecs: List<NotarySpec>): DriverParameters = copy(notarySpecs = notarySpecs)
    fun withExtraCordappPackagesToScan(extraCordappPackagesToScan: List<String>): DriverParameters = copy(extraCordappPackagesToScan = extraCordappPackagesToScan)
    fun withJmxPolicy(jmxPolicy: JmxPolicy): DriverParameters = copy(jmxPolicy = jmxPolicy)
    fun withNetworkParameters(networkParameters: NetworkParameters): DriverParameters = copy(networkParameters = networkParameters)
    fun withNotaryCustomOverrides(notaryCustomOverrides: Map<String, Any?>): DriverParameters = copy(notaryCustomOverrides = notaryCustomOverrides)

    fun copy(
            isDebug: Boolean,
            driverDirectory: Path,
            portAllocation: PortAllocation,
            debugPortAllocation: PortAllocation,
            systemProperties: Map<String, String>,
            useTestClock: Boolean,
            startNodesInProcess: Boolean,
            waitForAllNodesToFinish: Boolean,
            notarySpecs: List<NotarySpec>,
            extraCordappPackagesToScan: List<String>,
            jmxPolicy: JmxPolicy,
            networkParameters: NetworkParameters
    ) = this.copy(
            isDebug,
            driverDirectory,
            portAllocation,
            debugPortAllocation,
            systemProperties,
            useTestClock,
            startNodesInProcess,
            waitForAllNodesToFinish,
            notarySpecs,
            extraCordappPackagesToScan,
            jmxPolicy,
            networkParameters, emptyMap()
    )
}<|MERGE_RESOLUTION|>--- conflicted
+++ resolved
@@ -260,12 +260,8 @@
         val notarySpecs: List<NotarySpec> = listOf(NotarySpec(DUMMY_NOTARY_NAME)),
         val extraCordappPackagesToScan: List<String> = emptyList(),
         val jmxPolicy: JmxPolicy = JmxPolicy(),
-<<<<<<< HEAD
-        val networkParameters: NetworkParameters = testNetworkParameters(notaries = emptyList())
-=======
-        val networkParameters: NetworkParameters = testNetworkParameters(),
+        val networkParameters: NetworkParameters = testNetworkParameters(notaries = emptyList()),
         val notaryCustomOverrides: Map<String, Any?> = emptyMap()
->>>>>>> 543491c7
 ) {
     constructor(
             isDebug: Boolean,

--- conflicted
+++ resolved
@@ -514,10 +514,6 @@
         doReturn(5).whenever(it).messageRedeliveryDelaySeconds
         doReturn(5.seconds.toMillis()).whenever(it).additionalNodeInfoPollingFrequencyMsec
         doReturn(null).whenever(it).devModeOptions
-<<<<<<< HEAD
-        doReturn(true).whenever(it).useAMQPBridges
         doReturn(EnterpriseConfiguration(MutualExclusionConfiguration(false, "", 20000, 40000))).whenever(it).enterpriseConfiguration
-=======
->>>>>>> e357a881
     }
 }
--- conflicted
+++ resolved
@@ -27,17 +27,7 @@
         classLoader: ClassLoader? = null
 ) = CordaRPCClient.createWithSslAndClassLoader(hostAndPort, configuration, sslConfiguration, classLoader)
 
-<<<<<<< HEAD
-fun createCordaRPCClientWithSsl(
-        haAddressPool: List<NetworkHostAndPort>,
-        configuration: CordaRPCClientConfiguration = CordaRPCClientConfiguration.default(),
-        sslConfiguration: SSLConfiguration? = null
-) = CordaRPCClient.createWithSsl(haAddressPool, configuration, sslConfiguration)
-
-fun createCordaRPCClientWithSslAndClassLoader(
-=======
 fun createCordaRPCClientWithInternalSslAndClassLoader(
->>>>>>> b0b36b5b
         hostAndPort: NetworkHostAndPort,
         configuration: CordaRPCClientConfiguration = CordaRPCClientConfiguration.default(),
         sslConfiguration: SSLConfiguration? = null,
@@ -47,7 +37,7 @@
 fun createCordaRPCClientWithSslAndClassLoader(
         haAddressPool: List<NetworkHostAndPort>,
         configuration: CordaRPCClientConfiguration = CordaRPCClientConfiguration.default(),
-        sslConfiguration: SSLConfiguration? = null,
+        sslConfiguration: ClientRpcSslOptions? = null,
         classLoader: ClassLoader? = null
 ) = CordaRPCClient.createWithSslAndClassLoader(haAddressPool, configuration, sslConfiguration, classLoader)
 

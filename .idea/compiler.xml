--- conflicted
+++ resolved
@@ -38,13 +38,10 @@
       <module name="explorer_test" target="1.8" />
       <module name="finance_main" target="1.8" />
       <module name="finance_test" target="1.8" />
-<<<<<<< HEAD
       <module name="intellij-plugin_main" target="1.8" />
       <module name="intellij-plugin_test" target="1.8" />
-=======
       <module name="graphs_main" target="1.8" />
       <module name="graphs_test" target="1.8" />
->>>>>>> 4c351ca8
       <module name="irs-demo_integrationTest" target="1.8" />
       <module name="irs-demo_main" target="1.8" />
       <module name="irs-demo_test" target="1.8" />
